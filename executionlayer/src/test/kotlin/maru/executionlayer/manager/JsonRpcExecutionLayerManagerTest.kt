/*
   Copyright 2025 Consensys Software Inc.

   Licensed under the Apache License, Version 2.0 (the "License");
   you may not use this file except in compliance with the License.
   You may obtain a copy of the License at

      http://www.apache.org/licenses/LICENSE-2.0

   Unless required by applicable law or agreed to in writing, software
   distributed under the License is distributed on an "AS IS" BASIS,
   WITHOUT WARRANTIES OR CONDITIONS OF ANY KIND, either express or implied.
   See the License for the specific language governing permissions and
   limitations under the License.
 */
package maru.executionlayer.manager

import java.util.concurrent.ExecutionException
import kotlin.random.Random
import maru.core.ExecutionPayload
import maru.core.ext.DataGenerators
import maru.executionlayer.client.ExecutionLayerEngineApiClient
import maru.mappers.Mappers.toDomain
import org.apache.tuweni.bytes.Bytes
import org.apache.tuweni.bytes.Bytes32
import org.assertj.core.api.Assertions.assertThat
import org.junit.jupiter.api.AfterEach
import org.junit.jupiter.api.BeforeEach
import org.junit.jupiter.api.Test
import org.junit.jupiter.api.assertThrows
import org.mockito.Mockito.atLeastOnce
import org.mockito.Mockito.mock
import org.mockito.Mockito.reset
import org.mockito.Mockito.verify
import org.mockito.kotlin.any
import org.mockito.kotlin.anyOrNull
import org.mockito.kotlin.argThat
import org.mockito.kotlin.eq
import org.mockito.kotlin.isNull
import org.mockito.kotlin.times
import org.mockito.kotlin.whenever
import tech.pegasys.teku.ethereum.executionclient.schema.ForkChoiceStateV1
import tech.pegasys.teku.ethereum.executionclient.schema.PayloadAttributesV1
import tech.pegasys.teku.ethereum.executionclient.schema.PayloadStatusV1
import tech.pegasys.teku.ethereum.executionclient.schema.Response
import tech.pegasys.teku.infrastructure.async.SafeFuture
import tech.pegasys.teku.infrastructure.bytes.Bytes20
import tech.pegasys.teku.infrastructure.bytes.Bytes8
import tech.pegasys.teku.infrastructure.unsigned.UInt64
import tech.pegasys.teku.ethereum.executionclient.schema.ForkChoiceUpdatedResult as TekuForkChoiceUpdatedResult
import tech.pegasys.teku.spec.executionlayer.ExecutionPayloadStatus as TekuExecutionPayloadStatus

class JsonRpcExecutionLayerManagerTest {
  private lateinit var executionLayerEngineApiClient: ExecutionLayerEngineApiClient
  private lateinit var executionLayerManager: ExecutionLayerManager

  private val feeRecipient: ByteArray = Random.nextBytes(20)

  @BeforeEach
  fun setUp() {
    executionLayerEngineApiClient = mock()
    executionLayerManager = createExecutionLayerManager()
  }

  @AfterEach
  fun tearDown() {
    reset(executionLayerEngineApiClient)
  }

  private fun createExecutionLayerManager(): ExecutionLayerManager =
    JsonRpcExecutionLayerManager(
      executionLayerEngineApiClient = executionLayerEngineApiClient,
    )

  private fun mockForkChoiceUpdateWithValidStatus(payloadId: Bytes8?): PayloadStatusV1 {
    val latestValidHash = Bytes32.random()
    val executionStatus = TekuExecutionPayloadStatus.VALID
    val payloadStatus = PayloadStatusV1(executionStatus, latestValidHash, null)
    whenever(executionLayerEngineApiClient.forkChoiceUpdate(any(), anyOrNull()))
      .thenReturn(
<<<<<<< HEAD
        SafeFuture.completedFuture(Response(TekuForkChoiceUpdatedResult(payloadStatus, payloadId), null, true, false)),
=======
        SafeFuture.completedFuture(
          Response.fromPayloadReceivedAsJson(TekuForkChoiceUpdatedResult(payloadStatus, payloadId)),
        ),
>>>>>>> da0cb853
      )
    return payloadStatus
  }

  private fun mockGetPayloadWithRandomData(
    payloadId: Bytes8,
    executionPayload: ExecutionPayload,
  ) {
    val getPayloadResponse =
<<<<<<< HEAD
      Response(
        GetPayloadV3Response(
          /* executionPayload = */ executionPayload,
          /* blockValue = */ UInt256.ZERO,
          /* blobsBundle = */ blobsBundle,
          /* shouldOverrideBuilder = */ false,
        ),
        null,
        true,
        false,
=======
      Response.fromPayloadReceivedAsJson(
        executionPayload,
>>>>>>> da0cb853
      )
    whenever(executionLayerEngineApiClient.getPayload(eq(payloadId)))
      .thenReturn(SafeFuture.completedFuture(getPayloadResponse))
  }

  private fun mockNewPayloadWithStatus(payloadStatus: PayloadStatusV1) {
<<<<<<< HEAD
    whenever(executionLayerClient.newPayload(any())).thenReturn(
      SafeFuture.completedFuture(Response(payloadStatus, null, true, false)),
=======
    whenever(executionLayerEngineApiClient.newPayload(any())).thenReturn(
      SafeFuture.completedFuture(Response.fromPayloadReceivedAsJson(payloadStatus)),
    )
  }

  private fun mockFailedNewPayloadWithStatus(errorMessage: String) {
    whenever(executionLayerEngineApiClient.newPayload(any())).thenReturn(
      SafeFuture.completedFuture(Response.fromErrorMessage(errorMessage)),
>>>>>>> da0cb853
    )
  }

  @Test
  fun `setHeadAndStartBlockBuilding stores payloadId for finishBlockBuilding`() {
    val newHeadHash = Bytes32.random()
    val newSafeHash = Bytes32.random()
    val newFinalizedHash = Bytes32.random()
    val nextTimestamp = 0L

    val payloadId = Bytes8(Bytes.random(8))
    val payloadStatus = mockForkChoiceUpdateWithValidStatus(payloadId)

    val result =
      executionLayerManager
        .setHeadAndStartBlockBuilding(
          headHash = newHeadHash.toArray(),
          safeHash = newSafeHash.toArray(),
          finalizedHash = newFinalizedHash.toArray(),
          nextBlockTimestamp = nextTimestamp,
          feeRecipient = feeRecipient,
        ).get()

    val expectedPayloadStatus =
      PayloadStatus(
        ExecutionPayloadStatus.VALID,
        latestValidHash =
          payloadStatus
            .asInternalExecutionPayload()
            .latestValidHash
            .get()
            .toArray(),
        validationError = null,
      )
    val expectedResult = ForkChoiceUpdatedResult(expectedPayloadStatus, payloadId.wrappedBytes.toArray())
    assertThat(result).isEqualTo(expectedResult)

    val executionPayload = DataGenerators.randomExecutionPayload()
    mockGetPayloadWithRandomData(payloadId, executionPayload)
    mockNewPayloadWithStatus(payloadStatus)

    executionLayerManager.finishBlockBuilding().get()
    verify(executionLayerEngineApiClient, atLeastOnce()).getPayload(eq(payloadId))
  }

  @Test
  fun `setHeadAndStartBlockBuilding passes arguments to FCU correctly`() {
    val newHeadHash = Bytes32.random()
    val newSafeHash = Bytes32.random()
    val newFinalizedHash = Bytes32.random()
    val nextTimestamp = Random.nextLong(0, Long.MAX_VALUE)

    val payloadId = Bytes8(Bytes.random(8))
    val payloadStatus = mockForkChoiceUpdateWithValidStatus(payloadId)

    val result =
      executionLayerManager
        .setHeadAndStartBlockBuilding(
          headHash = newHeadHash.toArray(),
          safeHash = newSafeHash.toArray(),
          finalizedHash = newFinalizedHash.toArray(),
          nextBlockTimestamp = nextTimestamp,
          feeRecipient = feeRecipient,
        ).get()

    val expectedPayloadStatus =
      PayloadStatus(
        ExecutionPayloadStatus.VALID,
        latestValidHash =
          payloadStatus
            .asInternalExecutionPayload()
            .latestValidHash
            .get()
            .toArray(),
        validationError = null,
      )
    val expectedResult = ForkChoiceUpdatedResult(expectedPayloadStatus, payloadId.wrappedBytes.toArray())
    assertThat(result).isEqualTo(expectedResult)
    verify(executionLayerEngineApiClient, atLeastOnce()).forkChoiceUpdate(
      argThat { forkChoiceState ->
        forkChoiceState == ForkChoiceStateV1(newHeadHash, newSafeHash, newFinalizedHash)
      },
      argThat { payloadAttributes ->
        payloadAttributes ==
          PayloadAttributesV1(
            UInt64.fromLongBits(nextTimestamp),
            Bytes32.ZERO,
            Bytes20(Bytes.wrap(feeRecipient)),
          )
      },
    )
  }

  @Test
  fun `finishBlockBuilding can't be called before setHeadAndStartBlockBuilding`() {
    val result = executionLayerManager.finishBlockBuilding()
    assertThat(result.isCompletedExceptionally).isTrue()
  }

  @Test
  fun `importPayload forwards the call`() {
    val executionPayload = DataGenerators.randomExecutionPayload()
    val payloadStatus = PayloadStatusV1(TekuExecutionPayloadStatus.VALID, Bytes32.random(), null)
    mockNewPayloadWithStatus(payloadStatus)
    mockForkChoiceUpdateWithValidStatus(null)
    executionLayerManager.newPayload(executionPayload).get()

    verify(executionLayerEngineApiClient, times(1)).newPayload(eq(executionPayload))
  }

  @Test
  fun `importPayload throws exception on validation failure`() {
    val executionPayload = DataGenerators.randomExecutionPayload()
    val payloadStatus = PayloadStatusV1(TekuExecutionPayloadStatus.INVALID, Bytes32.random(), "Invalid payload")
    mockNewPayloadWithStatus(payloadStatus)

    assertThat(executionLayerManager.newPayload(executionPayload).get().validationError).isEqualTo("Invalid payload")
  }

  @Test
  fun `importPayload throws exception on general failure`() {
    val executionPayload = DataGenerators.randomExecutionPayload()
    mockFailedNewPayloadWithStatus("Unexpected error!")

    val exception =
      assertThrows<ExecutionException> {
        executionLayerManager.newPayload(executionPayload).get()
      }

    assertThat(exception).cause().hasMessage("engine_newPayload request failed! Cause: Unexpected error!")
  }

  @Test
  fun `setHead updates fork choice state and returns result`() {
    val newHeadHash = Bytes32.random()
    val newSafeHash = Bytes32.random()
    val newFinalizedHash = Bytes32.random()

    val payloadId = Bytes8(Bytes.random(8))
    val payloadStatus = mockForkChoiceUpdateWithValidStatus(payloadId)

    val result =
      executionLayerManager
        .setHead(
          headHash = newHeadHash.toArray(),
          safeHash = newSafeHash.toArray(),
          finalizedHash = newFinalizedHash.toArray(),
        ).get()

    val expectedResult =
      ForkChoiceUpdatedResult(payloadStatus.asInternalExecutionPayload().toDomain(), payloadId.wrappedBytes.toArray())
    assertThat(result).isEqualTo(expectedResult)

    verify(executionLayerEngineApiClient).forkChoiceUpdate(
      argThat { forkChoiceState ->
        forkChoiceState == ForkChoiceStateV1(newHeadHash, newSafeHash, newFinalizedHash)
      },
      isNull(),
    )
  }
}<|MERGE_RESOLUTION|>--- conflicted
+++ resolved
@@ -78,13 +78,9 @@
     val payloadStatus = PayloadStatusV1(executionStatus, latestValidHash, null)
     whenever(executionLayerEngineApiClient.forkChoiceUpdate(any(), anyOrNull()))
       .thenReturn(
-<<<<<<< HEAD
-        SafeFuture.completedFuture(Response(TekuForkChoiceUpdatedResult(payloadStatus, payloadId), null, true, false)),
-=======
         SafeFuture.completedFuture(
           Response.fromPayloadReceivedAsJson(TekuForkChoiceUpdatedResult(payloadStatus, payloadId)),
         ),
->>>>>>> da0cb853
       )
     return payloadStatus
   }
@@ -94,31 +90,14 @@
     executionPayload: ExecutionPayload,
   ) {
     val getPayloadResponse =
-<<<<<<< HEAD
-      Response(
-        GetPayloadV3Response(
-          /* executionPayload = */ executionPayload,
-          /* blockValue = */ UInt256.ZERO,
-          /* blobsBundle = */ blobsBundle,
-          /* shouldOverrideBuilder = */ false,
-        ),
-        null,
-        true,
-        false,
-=======
       Response.fromPayloadReceivedAsJson(
         executionPayload,
->>>>>>> da0cb853
       )
     whenever(executionLayerEngineApiClient.getPayload(eq(payloadId)))
       .thenReturn(SafeFuture.completedFuture(getPayloadResponse))
   }
 
   private fun mockNewPayloadWithStatus(payloadStatus: PayloadStatusV1) {
-<<<<<<< HEAD
-    whenever(executionLayerClient.newPayload(any())).thenReturn(
-      SafeFuture.completedFuture(Response(payloadStatus, null, true, false)),
-=======
     whenever(executionLayerEngineApiClient.newPayload(any())).thenReturn(
       SafeFuture.completedFuture(Response.fromPayloadReceivedAsJson(payloadStatus)),
     )
@@ -127,7 +106,6 @@
   private fun mockFailedNewPayloadWithStatus(errorMessage: String) {
     whenever(executionLayerEngineApiClient.newPayload(any())).thenReturn(
       SafeFuture.completedFuture(Response.fromErrorMessage(errorMessage)),
->>>>>>> da0cb853
     )
   }
 
