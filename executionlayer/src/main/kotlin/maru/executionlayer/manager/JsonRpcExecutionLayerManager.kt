/*
   Copyright 2025 Consensys Software Inc.

   Licensed under the Apache License, Version 2.0 (the "License");
   you may not use this file except in compliance with the License.
   You may obtain a copy of the License at

      http://www.apache.org/licenses/LICENSE-2.0

   Unless required by applicable law or agreed to in writing, software
   distributed under the License is distributed on an "AS IS" BASIS,
   WITHOUT WARRANTIES OR CONDITIONS OF ANY KIND, either express or implied.
   See the License for the specific language governing permissions and
   limitations under the License.
 */
package maru.executionlayer.manager

import kotlin.jvm.optionals.getOrNull
import maru.core.ExecutionPayload
import maru.executionlayer.client.ExecutionLayerClient
import maru.executionlayer.client.MetadataProvider
import org.apache.logging.log4j.LogManager
import org.apache.tuweni.bytes.Bytes
import org.apache.tuweni.bytes.Bytes32
<<<<<<< HEAD
import org.apache.tuweni.units.bigints.UInt256
import tech.pegasys.teku.ethereum.executionclient.schema.ExecutionPayloadV1
=======
>>>>>>> aca14d49
import tech.pegasys.teku.ethereum.executionclient.schema.ForkChoiceStateV1
import tech.pegasys.teku.ethereum.executionclient.schema.PayloadAttributesV1
import tech.pegasys.teku.ethereum.executionclient.schema.Response
import tech.pegasys.teku.infrastructure.async.SafeFuture
import tech.pegasys.teku.infrastructure.bytes.Bytes20
import tech.pegasys.teku.infrastructure.bytes.Bytes8
import tech.pegasys.teku.infrastructure.unsigned.UInt64
import tech.pegasys.teku.spec.executionlayer.ExecutionPayloadStatus
import tech.pegasys.teku.ethereum.executionclient.schema.ForkChoiceUpdatedResult as TekuForkChoiceUpdatedResult

object NoopValidator : ExecutionPayloadValidator {
  override fun validate(executionPayload: ExecutionPayload): ExecutionPayloadValidator.ValidationResult =
    ExecutionPayloadValidator.ValidationResult.Valid(executionPayload)
}

class JsonRpcExecutionLayerManager private constructor(
  private val executionLayerClient: ExecutionLayerClient,
  private val feeRecipientProvider: FeeRecipientProvider,
  currentBlockMetadata: BlockMetadata,
  private val payloadValidator: ExecutionPayloadValidator,
) : ExecutionLayerManager {
  private val log = LogManager.getLogger(this.javaClass)

  companion object {
    fun create(
      executionLayerClient: ExecutionLayerClient,
      metadataProvider: MetadataProvider,
      feeRecipientProvider: FeeRecipientProvider,
      payloadValidator: ExecutionPayloadValidator,
    ): SafeFuture<JsonRpcExecutionLayerManager> =
      metadataProvider.getLatestBlockMetadata().thenApply {
        val currentBlockMetadata = BlockMetadata(it.blockNumber, it.blockHash, it.unixTimestampSeconds)
        JsonRpcExecutionLayerManager(
          executionLayerClient = executionLayerClient,
          feeRecipientProvider = feeRecipientProvider,
          currentBlockMetadata = currentBlockMetadata,
          payloadValidator = payloadValidator,
        )
      }
  }

  private class ElHeightMetadataCache(
    private var nextBlockMetadata: BlockMetadata,
    var currentBlockMetadata: BlockMetadata,
  ) {
    @Synchronized
    fun updateNext(blockNumberAndHash: BlockMetadata) {
      nextBlockMetadata = blockNumberAndHash
    }

    @Synchronized
    fun promoteBlockMetadata() {
      currentBlockMetadata = nextBlockMetadata
    }
  }

  private var payloadId: ByteArray? = null
  private var latestBlockCache: ElHeightMetadataCache =
    ElHeightMetadataCache(
      nextBlockMetadata = currentBlockMetadata,
      currentBlockMetadata = currentBlockMetadata,
    )

  private fun getNextFeeRecipient(nextBlockTimestamp: Long): Bytes20 =
    Bytes20(Bytes.wrap(feeRecipientProvider.getFeeRecipient(nextBlockTimestamp)))

  override fun setHeadAndStartBlockBuilding(
    headHash: ByteArray,
    safeHash: ByteArray,
    finalizedHash: ByteArray,
    nextBlockTimestamp: Long,
  ): SafeFuture<ForkChoiceUpdatedResult> {
    log.debug(
      "Trying to create a block number {} with timestamp {}",
      latestBlockCache.currentBlockMetadata.blockNumber + 1u,
      nextBlockTimestamp,
    )
    val payloadAttributes =
      PayloadAttributesV1(
        UInt64.fromLongBits(nextBlockTimestamp),
        Bytes32.ZERO,
        getNextFeeRecipient(nextBlockTimestamp),
      )
    log.debug("Starting block building with payload attributes {}", payloadAttributes)
    return executionLayerClient
      .forkChoiceUpdate(
        ForkChoiceStateV1(
          Bytes32.wrap(headHash),
          Bytes32.wrap(safeHash),
          Bytes32.wrap(finalizedHash),
        ),
        payloadAttributes,
      ).thenCompose { response ->
        log.debug("Forkchoice update response with payload attributes {}", response)
        if (response.isFailure) {
          // TODO: Temporary hack for protocol switches. Should go when QBFT fully works along with dummy consensus
          executionLayerClient
            .forkChoiceUpdate(
              ForkChoiceStateV1(
                Bytes32.wrap(headHash),
                Bytes32.wrap(safeHash),
                Bytes32.wrap(finalizedHash),
              ),
              null,
            )
        } else {
          SafeFuture.completedFuture(response)
        }
      }.thenApply { response ->
        log.debug("Forkchoice update response after a retry without payload attributes {}", response)
        if (response.isFailure) {
          throw IllegalStateException(
            "forkChoiceUpdate request failed! nextBlockTimestamp=${
              nextBlockTimestamp
            } " + response.errorMessage,
          )
        } else {
          mapForkChoiceUpdatedResultToDomain(response)
        }
      }.thenPeek {
        latestBlockCache.promoteBlockMetadata()
        log.debug("Setting payload Id, latest block metadata {}", latestBlockCache.currentBlockMetadata)
        payloadId = it.payloadId
      }
  }

  private fun mapForkChoiceUpdatedResultToDomain(
    forkChoiceUpdatedResult: Response<TekuForkChoiceUpdatedResult>,
  ): ForkChoiceUpdatedResult {
    val payload = forkChoiceUpdatedResult.payload.asInternalExecutionPayload()
    val parsedPayloadId =
      payload.payloadId
        .getOrNull()
        ?.wrappedBytes
        ?.toArray()
    val payloadStatusV1 = payload.payloadStatus
    val domainPayloadStatus =
      PayloadStatus(
        payloadStatusV1.status.getOrNull()?.name,
        payloadStatusV1.latestValidHash.getOrNull()?.toArray(),
        payloadStatusV1.validationError.getOrNull(),
        payloadStatusV1.failureCause.getOrNull(),
      )
    return ForkChoiceUpdatedResult(domainPayloadStatus, parsedPayloadId)
  }

  override fun finishBlockBuildingAndBuildNextBlock(): SafeFuture<ExecutionPayload> =
    finishBlockBuilding().thenCompose {
      val domainExecutionPayload = domainToExecutionPayloadV1(it)
      executionLayerClient.newPayload(domainExecutionPayload).thenApply { payloadStatus ->
        if (payloadStatus.isSuccess &&
          payloadStatus.payload
            .asInternalExecutionPayload()
            .status
            .get() ==
          ExecutionPayloadStatus.VALID
        ) {
          payloadId = null // Not necessary, but it helps to reinforce the order of calls
          log.debug("Unsetting payload Id, block metadata {}", latestBlockCache)

          latestBlockCache.updateNext(
            BlockMetadata(
              domainExecutionPayload.blockNumber
                .longValue()
                .toULong(),
              domainExecutionPayload.blockHash.toArray(),
              domainExecutionPayload.timestamp.longValue(),
            ),
          )
          it
        } else {
          throw IllegalStateException("engine_newPayload request failed! Cause: " + payloadStatus.errorMessage)
        }
      }
    }

  override fun finishBlockBuilding(): SafeFuture<ExecutionPayload> {
    if (payloadId == null) {
      return SafeFuture.failedFuture(
        IllegalStateException(
          "finishBlockBuilding is called before setHeadAndStartBlockBuilding was completed",
        ),
      )
    }
    return executionLayerClient
      .getPayload(Bytes8(Bytes.wrap(payloadId!!)))
      .thenCompose { payloadResponse ->
        if (payloadResponse.isSuccess) {
          val executionPayload = payloadResponse.payload
          val validationResult = payloadValidator.validate(executionPayload)

          if (validationResult is ExecutionPayloadValidator.ValidationResult.Invalid) {
            throw RuntimeException(validationResult.reason)
          }
<<<<<<< HEAD
          SafeFuture.completedFuture(executionPayload)
=======
          executionLayerClient.newPayload(executionPayload).thenApply { payloadStatus ->
            if (payloadStatus.isSuccess &&
              payloadStatus.payload
                .asInternalExecutionPayload()
                .status
                .get() ==
              ExecutionPayloadStatus.VALID
            ) {
              payloadId = null // Not necessary, but it helps to reinforce the order of calls
              log.debug("Unsetting payload Id, latest block metadata {}", latestBlockCache.currentBlockMetadata)

              latestBlockCache.updateNext(
                BlockMetadata(
                  executionPayload.blockNumber,
                  executionPayload.blockHash,
                  executionPayload.timestamp.toLong(),
                ),
              )
              executionPayload
            } else {
              throw IllegalStateException("engine_newPayload request failed! Cause: " + payloadStatus.errorMessage)
            }
          }
>>>>>>> aca14d49
        } else {
          SafeFuture.failedFuture(
            IllegalStateException("engine_getPayload request failed! Cause: " + payloadResponse.errorMessage),
          )
        }
      }
  }

<<<<<<< HEAD
  private fun executionPayloadV1ToDomain(executionPayloadV1: ExecutionPayloadV1): ExecutionPayload =
    ExecutionPayload(
      parentHash = executionPayloadV1.parentHash.toArray(),
      feeRecipient = executionPayloadV1.feeRecipient.wrappedBytes.toArray(),
      stateRoot = executionPayloadV1.stateRoot.toArray(),
      receiptsRoot = executionPayloadV1.receiptsRoot.toArray(),
      logsBloom = executionPayloadV1.logsBloom.toArray(),
      prevRandao = executionPayloadV1.prevRandao.toArray(),
      blockNumber = executionPayloadV1.blockNumber.longValue().toULong(),
      gasLimit = executionPayloadV1.gasLimit.longValue().toULong(),
      gasUsed = executionPayloadV1.gasUsed.longValue().toULong(),
      timestamp = executionPayloadV1.timestamp.longValue().toULong(),
      extraData = executionPayloadV1.extraData.toArray(),
      // Intentional cropping, UInt256 doesn't fit into ULong
      baseFeePerGas =
        executionPayloadV1.baseFeePerGas.toBigInteger(),
      blockHash = executionPayloadV1.blockHash.toArray(),
      transactions = executionPayloadV1.transactions.map { it.toArray() },
    )

  private fun domainToExecutionPayloadV1(executionPayload: ExecutionPayload): ExecutionPayloadV1 =
    ExecutionPayloadV1(
      Bytes32.wrap(executionPayload.parentHash),
      Bytes20(Bytes.wrap(executionPayload.feeRecipient)),
      Bytes32.wrap(executionPayload.stateRoot),
      Bytes32.wrap(executionPayload.receiptsRoot),
      Bytes.wrap(executionPayload.logsBloom),
      Bytes32.wrap(executionPayload.prevRandao),
      UInt64.valueOf(executionPayload.blockNumber.toLong()),
      UInt64.valueOf(executionPayload.gasLimit.toLong()),
      UInt64.valueOf(executionPayload.gasUsed.toLong()),
      UInt64.valueOf(executionPayload.timestamp.toLong()),
      Bytes.wrap(executionPayload.extraData),
      UInt256.valueOf(executionPayload.baseFeePerGas),
      Bytes32.wrap(executionPayload.blockHash),
      executionPayload.transactions.map { Bytes.wrap(it) },
    )

=======
>>>>>>> aca14d49
  override fun latestBlockMetadata(): BlockMetadata = latestBlockCache.currentBlockMetadata

  override fun setHead(
    headHash: ByteArray,
    safeHash: ByteArray,
    finalizedHash: ByteArray,
  ): SafeFuture<ForkChoiceUpdatedResult> {
    TODO("Will implement once the chain following feature is implemented")
  }

  override fun importBlock(executionPayload: ExecutionPayload): ByteArray {
    TODO("Will implement once the chain following feature is implemented")
  }
}<|MERGE_RESOLUTION|>--- conflicted
+++ resolved
@@ -22,11 +22,6 @@
 import org.apache.logging.log4j.LogManager
 import org.apache.tuweni.bytes.Bytes
 import org.apache.tuweni.bytes.Bytes32
-<<<<<<< HEAD
-import org.apache.tuweni.units.bigints.UInt256
-import tech.pegasys.teku.ethereum.executionclient.schema.ExecutionPayloadV1
-=======
->>>>>>> aca14d49
 import tech.pegasys.teku.ethereum.executionclient.schema.ForkChoiceStateV1
 import tech.pegasys.teku.ethereum.executionclient.schema.PayloadAttributesV1
 import tech.pegasys.teku.ethereum.executionclient.schema.Response
@@ -173,36 +168,6 @@
     return ForkChoiceUpdatedResult(domainPayloadStatus, parsedPayloadId)
   }
 
-  override fun finishBlockBuildingAndBuildNextBlock(): SafeFuture<ExecutionPayload> =
-    finishBlockBuilding().thenCompose {
-      val domainExecutionPayload = domainToExecutionPayloadV1(it)
-      executionLayerClient.newPayload(domainExecutionPayload).thenApply { payloadStatus ->
-        if (payloadStatus.isSuccess &&
-          payloadStatus.payload
-            .asInternalExecutionPayload()
-            .status
-            .get() ==
-          ExecutionPayloadStatus.VALID
-        ) {
-          payloadId = null // Not necessary, but it helps to reinforce the order of calls
-          log.debug("Unsetting payload Id, block metadata {}", latestBlockCache)
-
-          latestBlockCache.updateNext(
-            BlockMetadata(
-              domainExecutionPayload.blockNumber
-                .longValue()
-                .toULong(),
-              domainExecutionPayload.blockHash.toArray(),
-              domainExecutionPayload.timestamp.longValue(),
-            ),
-          )
-          it
-        } else {
-          throw IllegalStateException("engine_newPayload request failed! Cause: " + payloadStatus.errorMessage)
-        }
-      }
-    }
-
   override fun finishBlockBuilding(): SafeFuture<ExecutionPayload> {
     if (payloadId == null) {
       return SafeFuture.failedFuture(
@@ -221,9 +186,6 @@
           if (validationResult is ExecutionPayloadValidator.ValidationResult.Invalid) {
             throw RuntimeException(validationResult.reason)
           }
-<<<<<<< HEAD
-          SafeFuture.completedFuture(executionPayload)
-=======
           executionLayerClient.newPayload(executionPayload).thenApply { payloadStatus ->
             if (payloadStatus.isSuccess &&
               payloadStatus.payload
@@ -247,7 +209,6 @@
               throw IllegalStateException("engine_newPayload request failed! Cause: " + payloadStatus.errorMessage)
             }
           }
->>>>>>> aca14d49
         } else {
           SafeFuture.failedFuture(
             IllegalStateException("engine_getPayload request failed! Cause: " + payloadResponse.errorMessage),
@@ -256,47 +217,6 @@
       }
   }
 
-<<<<<<< HEAD
-  private fun executionPayloadV1ToDomain(executionPayloadV1: ExecutionPayloadV1): ExecutionPayload =
-    ExecutionPayload(
-      parentHash = executionPayloadV1.parentHash.toArray(),
-      feeRecipient = executionPayloadV1.feeRecipient.wrappedBytes.toArray(),
-      stateRoot = executionPayloadV1.stateRoot.toArray(),
-      receiptsRoot = executionPayloadV1.receiptsRoot.toArray(),
-      logsBloom = executionPayloadV1.logsBloom.toArray(),
-      prevRandao = executionPayloadV1.prevRandao.toArray(),
-      blockNumber = executionPayloadV1.blockNumber.longValue().toULong(),
-      gasLimit = executionPayloadV1.gasLimit.longValue().toULong(),
-      gasUsed = executionPayloadV1.gasUsed.longValue().toULong(),
-      timestamp = executionPayloadV1.timestamp.longValue().toULong(),
-      extraData = executionPayloadV1.extraData.toArray(),
-      // Intentional cropping, UInt256 doesn't fit into ULong
-      baseFeePerGas =
-        executionPayloadV1.baseFeePerGas.toBigInteger(),
-      blockHash = executionPayloadV1.blockHash.toArray(),
-      transactions = executionPayloadV1.transactions.map { it.toArray() },
-    )
-
-  private fun domainToExecutionPayloadV1(executionPayload: ExecutionPayload): ExecutionPayloadV1 =
-    ExecutionPayloadV1(
-      Bytes32.wrap(executionPayload.parentHash),
-      Bytes20(Bytes.wrap(executionPayload.feeRecipient)),
-      Bytes32.wrap(executionPayload.stateRoot),
-      Bytes32.wrap(executionPayload.receiptsRoot),
-      Bytes.wrap(executionPayload.logsBloom),
-      Bytes32.wrap(executionPayload.prevRandao),
-      UInt64.valueOf(executionPayload.blockNumber.toLong()),
-      UInt64.valueOf(executionPayload.gasLimit.toLong()),
-      UInt64.valueOf(executionPayload.gasUsed.toLong()),
-      UInt64.valueOf(executionPayload.timestamp.toLong()),
-      Bytes.wrap(executionPayload.extraData),
-      UInt256.valueOf(executionPayload.baseFeePerGas),
-      Bytes32.wrap(executionPayload.blockHash),
-      executionPayload.transactions.map { Bytes.wrap(it) },
-    )
-
-=======
->>>>>>> aca14d49
   override fun latestBlockMetadata(): BlockMetadata = latestBlockCache.currentBlockMetadata
 
   override fun setHead(
