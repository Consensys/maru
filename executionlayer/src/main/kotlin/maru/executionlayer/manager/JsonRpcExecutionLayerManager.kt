--- conflicted
+++ resolved
@@ -142,49 +142,11 @@
           if (validationResult is ExecutionPayloadValidator.ValidationResult.Invalid) {
             throw RuntimeException(validationResult.reason)
           }
-<<<<<<< HEAD
-          SafeFuture.completedFuture(executionPayload)
-=======
           importPayload(executionPayload).thenApply {
             log.debug("Unsetting payload Id, latest block metadata {}", latestBlockCache.currentBlockMetadata)
 
             payloadId = null // Not necessary, but it helps to reinforce the order of calls
             executionPayload
-          }
->>>>>>> 9881b7a7
-        } else {
-          SafeFuture.failedFuture(
-            IllegalStateException("engine_getPayload request failed! Cause: " + payloadResponse.errorMessage),
-          )
-        }
-      }
-  }
-
-  override fun finishBlockBuildingAndBuildNextBlock(): SafeFuture<ExecutionPayload> =
-    finishBlockBuilding().thenCompose {
-      executionLayerClient.newPayload(it).thenCompose { payloadStatus ->
-        val executionPayload = it
-        executionLayerClient.newPayload(executionPayload).thenApply { payloadStatus ->
-          if (payloadStatus.isSuccess &&
-            payloadStatus.payload
-              .asInternalExecutionPayload()
-              .status
-              .get() ==
-            ExecutionPayloadStatus.VALID
-          ) {
-            payloadId = null // Not necessary, but it helps to reinforce the order of calls
-            log.debug("Unsetting payload Id, latest block metadata {}", latestBlockCache.currentBlockMetadata)
-
-            latestBlockCache.updateNext(
-              BlockMetadata(
-                executionPayload.blockNumber,
-                executionPayload.blockHash,
-                executionPayload.timestamp.toLong(),
-              ),
-            )
-            executionPayload
-          } else {
-            throw IllegalStateException("engine_newPayload request failed! Cause: " + payloadStatus.errorMessage)
           }
         }
       }
