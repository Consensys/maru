[persistence]
data-path="/tmp/maru-db"

[qbft]
fee-recipient="0x0000000000000000000000000000000000000000"

[p2p]
port = 3322
ip-address = "127.0.0.1"
static-peers = []
reconnect-delay = "500 ms"

[p2p.discovery]
port = 3324
bootnodes = ["enr:-Iu4QHk0YN5IRRnufqsWkbO6Tn0iGTx4H_hnyiIEdXDuhIe0KKrxmaECisyvO40mEmmqKLhz_tdIhx2yFBK8XFKhvxABgmlkgnY0gmlwhH8AAAGJc2VjcDI1NmsxoQOgBvD-dv0cX5szOeEsiAMtwxnP1q5CA5toYDrgUyOhV4N0Y3CCJBKDdWRwgiQT"]

[payload-validator]
engine-api-endpoint = { endpoint = "http://localhost:8550" }
eth-api-endpoint = { endpoint = "http://localhost:8545" }

[follower-engine-apis]
"follower-besu" = { endpoint = "http://localhost:9550" }
"follower-erigon" = { endpoint = "http://localhost:11551", jwt-secret-path = "../docker/jwt" }
"follower-nethermind" = { endpoint = "http://localhost:10550", jwt-secret-path = "../docker/jwt" }
"follower-geth" = { endpoint = "http://localhost:8561", jwt-secret-path = "../docker/jwt" }

[observability]
port = 9090
jvm-metrics-enabled = true
prometheus-metrics-enabled = true

[api]
port = 8080

[syncing]
<<<<<<< HEAD
peer-chain-height-polling-interval = 5000
=======
peer-chain-height-polling-interval = "5 seconds"
>>>>>>> cd865c76
peer-chain-height-granularity = 10<|MERGE_RESOLUTION|>--- conflicted
+++ resolved
@@ -33,9 +33,5 @@
 port = 8080
 
 [syncing]
-<<<<<<< HEAD
-peer-chain-height-polling-interval = 5000
-=======
 peer-chain-height-polling-interval = "5 seconds"
->>>>>>> cd865c76
 peer-chain-height-granularity = 10