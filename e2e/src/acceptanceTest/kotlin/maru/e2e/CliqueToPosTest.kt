--- conflicted
+++ resolved
@@ -41,11 +41,7 @@
 
 class CliqueToPosTest {
   companion object {
-<<<<<<< HEAD
     private val qbftCluster =
-=======
-    val qbftCluster =
->>>>>>> 0724fb54
       DockerComposeRule.Builder()
         .file(Path.of("./../docker/compose.yaml").toString())
         .projectName(ProjectName.random())
