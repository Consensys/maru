/*
   Copyright 2025 Consensys Software Inc.

   Licensed under the Apache License, Version 2.0 (the "License");
   you may not use this file except in compliance with the License.
   You may obtain a copy of the License at

      http://www.apache.org/licenses/LICENSE-2.0

   Unless required by applicable law or agreed to in writing, software
   distributed under the License is distributed on an "AS IS" BASIS,
   WITHOUT WARRANTIES OR CONDITIONS OF ANY KIND, either express or implied.
   See the License for the specific language governing permissions and
   limitations under the License.
 */
package maru.e2e

import com.fasterxml.jackson.databind.ObjectMapper
import com.palantir.docker.compose.DockerComposeRule
import com.palantir.docker.compose.configuration.ProjectName
import com.palantir.docker.compose.connection.waiting.HealthChecks
import java.io.File
import java.math.BigInteger
import java.nio.file.Path
import java.util.Optional
import kotlin.time.Duration.Companion.minutes
import kotlin.time.Duration.Companion.seconds
import kotlin.time.toJavaDuration
<<<<<<< HEAD
import maru.e2e.Mappers.executionPayloadV1FromBlock
=======
import maru.e2e.Mappers.executionPayloadV3FromBlock
>>>>>>> 58afebb3
import maru.e2e.TestEnvironment.createWeb3jClient
import maru.e2e.TestEnvironment.waitForInclusion
import org.apache.logging.log4j.LogManager
import org.apache.logging.log4j.Logger
import org.apache.tuweni.bytes.Bytes32
import org.assertj.core.api.Assertions.assertThat
import org.awaitility.kotlin.await
import org.junit.jupiter.api.AfterAll
import org.junit.jupiter.api.BeforeAll
import org.junit.jupiter.api.Disabled
import org.junit.jupiter.api.Test
import org.web3j.protocol.core.DefaultBlockParameter
import org.web3j.protocol.core.DefaultBlockParameterName
import org.web3j.protocol.core.methods.response.EthBlock
import tech.pegasys.teku.ethereum.executionclient.auth.JwtConfig
import tech.pegasys.teku.ethereum.executionclient.schema.ExecutionPayloadV1
import tech.pegasys.teku.ethereum.executionclient.schema.ForkChoiceStateV1
<<<<<<< HEAD
import tech.pegasys.teku.ethereum.executionclient.schema.PayloadAttributesV1
import tech.pegasys.teku.ethereum.executionclient.web3j.Web3JExecutionEngineClient
import tech.pegasys.teku.infrastructure.async.SafeFuture
import tech.pegasys.teku.infrastructure.bytes.Bytes20
=======
import tech.pegasys.teku.ethereum.executionclient.web3j.Web3JExecutionEngineClient
import tech.pegasys.teku.infrastructure.async.SafeFuture
>>>>>>> 58afebb3
import tech.pegasys.teku.infrastructure.unsigned.UInt64

class CliqueToPosTest {
  companion object {
    private val qbftCluster =
      DockerComposeRule
        .Builder()
        .file(Path.of("./../docker/compose.yaml").toString())
        .projectName(ProjectName.random())
        .waitingForService("sequencer", HealthChecks.toHaveAllPortsOpen())
        .build()
    private val maru = MaruFactory.buildTestMaru()

    @BeforeAll
    @JvmStatic
    fun beforeAll() {
      qbftCluster.before()
      maru.start()
    }

    @AfterAll
    @JvmStatic
    fun afterAll() {
      qbftCluster.after()
      maru.stop()
    }
  }

  private val log: Logger = LogManager.getLogger(CliqueToPosTest::class.java)
<<<<<<< HEAD
  private val web3jClient = createWeb3jClient("http://localhost:8550", Optional.empty())
  private val sequencerExecutionClient = Web3JExecutionEngineClient(web3jClient)
=======
>>>>>>> 58afebb3
  private val besuFollowerExecutionEngineClient = createExecutionClient("http://localhost:9550")
  private val nethermindFollowerExecutionEngineClient =
    createExecutionClient(
      "http://localhost:10550",
      TestEnvironment.jwtConfig,
    )
  private val erigonFollowerExecutionEngineClient =
    createExecutionClient(
      "http://localhost:11551",
      TestEnvironment.jwtConfig,
    )
  private val geth1ExecutionEngineClient = createExecutionClient("http://localhost:8561", TestEnvironment.jwtConfig)
  private val geth2ExecutionEngineClient = createExecutionClient("http://localhost:8571", TestEnvironment.jwtConfig)
  private val gethSnapServerExecutionEngineClient =
    createExecutionClient("http://localhost:8581", TestEnvironment.jwtConfig)
  private val gethExecutionEngineClients =
    mapOf(
      "follower-geth" to geth1ExecutionEngineClient,
      "follower-geth-2" to geth2ExecutionEngineClient,
      "follower-geth-snap-server" to gethSnapServerExecutionEngineClient,
    )
  private val followerExecutionEngineClients =
    mapOf(
      "follower-besu" to besuFollowerExecutionEngineClient,
      "follower-erigon" to erigonFollowerExecutionEngineClient,
      "follower-nethermind" to nethermindFollowerExecutionEngineClient,
    ) + gethExecutionEngineClients

  @Test
  fun networkCanBeSwitched() {
    sealPreMergeBlocks()
    everyoneArePeered()
    val newBlockTimestamp = UInt64.valueOf(parseCancunTimestamp())

<<<<<<< HEAD
    await().timeout(1.minutes.toJavaDuration()).pollInterval(5.seconds.toJavaDuration()).untilAsserted {
      val unixTimestamp = System.currentTimeMillis() / 1000
      log.info(
        "Waiting for Cancun switch " + "${newBlockTimestamp.longValue() - unixTimestamp} seconds until the switch ",
      )
      assertThat(unixTimestamp).isGreaterThan(newBlockTimestamp.longValue())
    }

    waitForAllBlockHeightsToMatch()

    val preMergeBlock =
      TestEnvironment.sequencerL2Client.ethGetBlockByNumber(DefaultBlockParameterName.LATEST, false).send()
    val lastPreMergeBlockHash = preMergeBlock.block.hash
    val lastPreMergeBlockHashBytes32 = Bytes32.fromHexString(lastPreMergeBlockHash)

=======
    val preMergeBlock =
      TestEnvironment.sequencerL2Client
        .ethGetBlockByNumber(DefaultBlockParameterName.LATEST, false)
        .send()
    val lastPreMergeBlockHash = preMergeBlock.block.hash

    await
      .timeout(1.minutes.toJavaDuration())
      .pollInterval(5.seconds.toJavaDuration())
      .untilAsserted {
        val unixTimestamp = System.currentTimeMillis() / 1000
        log.info(
          "Waiting for Cancun switch {} seconds until the switch ",
          { newBlockTimestamp.longValue() - unixTimestamp },
        )
        assertThat(unixTimestamp).isGreaterThan(newBlockTimestamp.longValue())
      }

>>>>>>> 58afebb3
    fcuFollowersToBlockHash(lastPreMergeBlockHash)
    waitForAllBlockHeightsToMatch()

    log.info("Marked last pre merge block as finalized")

    // Next block's content
    val firstPosBlockTransaction = TestEnvironment.sendArbitraryTransaction()

<<<<<<< HEAD
    val payloadAttributes =
      Optional.of(
        PayloadAttributesV1(
          newBlockTimestamp,
          Bytes32.ZERO,
          Bytes20.fromHexString("0x1b9abeec3215d8ade8a33607f2cf0f4f60e5f0d0"),
        ),
      )
    val fcuResponse =
      sequencerExecutionClient
        .forkChoiceUpdatedV1(
          ForkChoiceStateV1(
            lastPreMergeBlockHashBytes32,
            lastPreMergeBlockHashBytes32,
            lastPreMergeBlockHashBytes32,
          ),
          payloadAttributes,
        ).get()
    val payloadId = fcuResponse.payload.asInternalExecutionPayload().payloadId

    // To give EL time to execute a block
    Thread.sleep(6000)

    val getPayloadResponse = sequencerExecutionClient.getPayloadV1(payloadId.get()).get()
    val newExecutionPayload = getPayloadResponse.payload
    val newPayloadResult = sequencerExecutionClient.newPayloadV1(newExecutionPayload).get()
    val newPayloadHash =
      newPayloadResult.payload
        .asInternalExecutionPayload()
        .latestValidHash
        .get()
    val nextPayloadAttributes =
      Optional.of(
        PayloadAttributesV1(
          newExecutionPayload.timestamp + 1,
          Bytes32.ZERO,
          Bytes20.fromHexString("0x1b9abeec3215d8ade8a33607f2cf0f4f60e5f0d0"),
        ),
      )
    val nextForkChoiceState = ForkChoiceStateV1(newPayloadHash, newPayloadHash, newPayloadHash)
    sequencerExecutionClient
      .forkChoiceUpdatedV1(nextForkChoiceState, nextPayloadAttributes)
      .get()
      .also { log.info("FCU of new block on Sequencer $it") }

=======
>>>>>>> 58afebb3
    log.info("Sequencer has switched to PoS")

    firstPosBlockTransaction.waitForInclusion()

    val postMergeBlock =
      TestEnvironment.sequencerL2Client
        .ethGetBlockByNumber(DefaultBlockParameter.valueOf(BigInteger.valueOf(6)), true)
        .send()

    val blockHash = postMergeBlock.block.hash
    val getNewPayloadFromLastBlockNumber = executionPayloadV3FromBlock(postMergeBlock.block)
    sendNewPayloadToFollowers(getNewPayloadFromLastBlockNumber)
    fcuFollowersToBlockHash(blockHash)
    val postPreMergeBlockHash = postMergeBlock.block.hash

    await.untilAsserted {
      fcuFollowersToBlockHash(postPreMergeBlockHash)
      waitForAllBlockHeightsToMatch()
    }
  }

  // This is more of a debug method rather than an independent test. Thus disabling it
  @Disabled
  fun runFCU() {
    val headBlockNumber = 6L
    val currentBLock = getBlockByNumber(headBlockNumber, true)
    val blockHash = currentBLock.hash

    val getNewPayloadFromLastBlockNumber = executionPayloadV1FromBlock(currentBLock)
    sendNewPayloadToFollowers(getNewPayloadFromLastBlockNumber)
    fcuFollowersToBlockHash(blockHash)
  }

<<<<<<< HEAD
=======
  // This is more of a debug method rather than an independent test. Useful to test if a node can sync from scratch
>>>>>>> 58afebb3
  @Disabled
  fun fullSync() {
    val target = nethermindFollowerExecutionEngineClient

    val lastPreMergeBlockNumber = 5L

    val headBlockNumber = 6L
    for (blockNumber in lastPreMergeBlockNumber + 1..headBlockNumber) {
      val block = getBlockByNumber(blockNumber, true)

      val newPayloadV1 = executionPayloadV1FromBlock(block)
      target.newPayloadV1(newPayloadV1).get()
    }

    val currentBLock =
      TestEnvironment.sequencerL2Client
        .ethGetBlockByNumber(
          DefaultBlockParameter.valueOf(BigInteger.valueOf(headBlockNumber)),
          false,
        ).send()
    val blockHash = currentBLock.block.hash

    val lastBlockHashBytes = Bytes32.fromHexString(blockHash)
    target.forkChoiceUpdatedV1(
      ForkChoiceStateV1(lastBlockHashBytes, lastBlockHashBytes, lastBlockHashBytes),
      Optional.empty(),
    )
  }

  private fun parseCancunTimestamp(): Long {
    val objectMapper = ObjectMapper()
    val genesisTree = objectMapper.readTree(File("../docker/initialization/genesis-besu.json"))
    val switchTime = genesisTree.at("/config/shanghaiTime").asLong()
    return if (switchTime == 0L) System.currentTimeMillis() / 1000 else switchTime
  }

  private fun sealPreMergeBlocks() {
    val sequencerBlock = TestEnvironment.sequencerL2Client.ethBlockNumber().send()
    if (sequencerBlock.blockNumber >= BigInteger.valueOf(5)) {
      return
    }
    repeat(5) { TestEnvironment.sendArbitraryTransaction().waitForInclusion() }
  }

  private fun createExecutionClient(
    eeEndpoint: String,
    jwtConfig: Optional<JwtConfig> = Optional.empty(),
  ): Web3JExecutionEngineClient = Web3JExecutionEngineClient(createWeb3jClient(eeEndpoint, jwtConfig))

  @Disabled
  fun listBlockHeights() {
    val blockHeights =
      TestEnvironment.followerClients.entries.map { entry ->
        entry.key to SafeFuture.of(entry.value.ethBlockNumber().sendAsync())
      }

    blockHeights.forEach { log.info("${it.first} block height is ${it.second.get().blockNumber}") }
  }

  private fun waitForAllBlockHeightsToMatch() {
    val sequencerBlockHeight = TestEnvironment.sequencerL2Client.ethBlockNumber().send()

    await.untilAsserted {
      val blockHeights =
        TestEnvironment.followerClients.entries
          .map { entry ->
            entry.key to
              SafeFuture.of(
                entry.value.ethBlockNumber().sendAsync(),
              )
          }.map { it.first to it.second.get() }

      blockHeights.forEach {
        assertThat(it.second.blockNumber)
          .withFailMessage {
            "Block height doesn't match for ${it.first}. Found ${it.second.blockNumber} " +
              "while expecting ${sequencerBlockHeight.blockNumber}."
          }.isEqualTo(sequencerBlockHeight.blockNumber)
      }
    }
  }

  private fun everyoneArePeered() {
    log.info("Call add peer on all nodes and wait for peering to happen.")
<<<<<<< HEAD
    await().pollInterval(1.seconds.toJavaDuration()).timeout(1.minutes.toJavaDuration()).untilAsserted {
=======
    await.pollInterval(1.seconds.toJavaDuration()).timeout(1.minutes.toJavaDuration()).untilAsserted {
>>>>>>> 58afebb3
      TestEnvironment.followerClients.forEach {
        try {
          it.value
            .adminAddPeer(
              "enode://14408801a444dafc44afbccce2eb755f902aed3b5743fed787b3c790e021fef28b8c827ed896aa4e8fb46e2" +
                "2bd67c39f994a73768b4b382f8597b0d44370e15d@11.11.11.101:30303",
            ).send()
        } catch (e: Exception) {
          if (it.key.contains("nethermind")) {
            log.debug("Nethermind returns response to admin_addPeer that is incompatible with Web3J")
          } else {
            throw e
          }
        }
        val peersResult =
          it.value
            .adminPeers()
            .send()
            .result
        val peers = peersResult.size
        log.info("Peers from node ${it.key}: $peers")
        assertThat(peers).withFailMessage("${it.key} isn't peered! Peers: $peersResult").isGreaterThan(0)
      }
    }
  }

  private fun getBlockByNumber(
    blockNumber: Long,
    retreiveTransactions: Boolean = false,
  ): EthBlock.Block =
    TestEnvironment.sequencerL2Client
      .ethGetBlockByNumber(
        DefaultBlockParameter.valueOf(BigInteger.valueOf(blockNumber)),
        retreiveTransactions,
      ).send()
      .block

  private fun fcuFollowersToBlockHash(blockHash: String) {
    val lastBlockHashBytes = Bytes32.fromHexString(blockHash)
    // Cutting off the merge first
    val mergeForkChoiceState = ForkChoiceStateV1(lastBlockHashBytes, lastBlockHashBytes, lastBlockHashBytes)

    followerExecutionEngineClients.entries
      .map {
        it.key to
<<<<<<< HEAD
          it.value.forkChoiceUpdatedV1(
=======
          it.value.forkChoiceUpdatedV3(
>>>>>>> 58afebb3
            mergeForkChoiceState,
            Optional.empty(),
          )
      }.forEach {
        log.info("FCU for block hash $blockHash, node: ${it.first} response: ${it.second.get()}")
      }
  }

  private fun sendNewPayloadToFollowers(newPayloadV1: ExecutionPayloadV1) {
    followerExecutionEngineClients.entries
      .map {
        it.key to
<<<<<<< HEAD
          it.value.newPayloadV1(
            newPayloadV1,
=======
          it.value.newPayloadV3(
            newPayloadV3,
            emptyList(),
            Bytes32.ZERO,
>>>>>>> 58afebb3
          )
      }.forEach { log.info("New payload for node: ${it.first} response: ${it.second.get()}") }
  }
}<|MERGE_RESOLUTION|>--- conflicted
+++ resolved
@@ -26,11 +26,7 @@
 import kotlin.time.Duration.Companion.minutes
 import kotlin.time.Duration.Companion.seconds
 import kotlin.time.toJavaDuration
-<<<<<<< HEAD
 import maru.e2e.Mappers.executionPayloadV1FromBlock
-=======
-import maru.e2e.Mappers.executionPayloadV3FromBlock
->>>>>>> 58afebb3
 import maru.e2e.TestEnvironment.createWeb3jClient
 import maru.e2e.TestEnvironment.waitForInclusion
 import org.apache.logging.log4j.LogManager
@@ -48,15 +44,8 @@
 import tech.pegasys.teku.ethereum.executionclient.auth.JwtConfig
 import tech.pegasys.teku.ethereum.executionclient.schema.ExecutionPayloadV1
 import tech.pegasys.teku.ethereum.executionclient.schema.ForkChoiceStateV1
-<<<<<<< HEAD
-import tech.pegasys.teku.ethereum.executionclient.schema.PayloadAttributesV1
 import tech.pegasys.teku.ethereum.executionclient.web3j.Web3JExecutionEngineClient
 import tech.pegasys.teku.infrastructure.async.SafeFuture
-import tech.pegasys.teku.infrastructure.bytes.Bytes20
-=======
-import tech.pegasys.teku.ethereum.executionclient.web3j.Web3JExecutionEngineClient
-import tech.pegasys.teku.infrastructure.async.SafeFuture
->>>>>>> 58afebb3
 import tech.pegasys.teku.infrastructure.unsigned.UInt64
 
 class CliqueToPosTest {
@@ -86,11 +75,6 @@
   }
 
   private val log: Logger = LogManager.getLogger(CliqueToPosTest::class.java)
-<<<<<<< HEAD
-  private val web3jClient = createWeb3jClient("http://localhost:8550", Optional.empty())
-  private val sequencerExecutionClient = Web3JExecutionEngineClient(web3jClient)
-=======
->>>>>>> 58afebb3
   private val besuFollowerExecutionEngineClient = createExecutionClient("http://localhost:9550")
   private val nethermindFollowerExecutionEngineClient =
     createExecutionClient(
@@ -123,25 +107,8 @@
   fun networkCanBeSwitched() {
     sealPreMergeBlocks()
     everyoneArePeered()
-    val newBlockTimestamp = UInt64.valueOf(parseCancunTimestamp())
-
-<<<<<<< HEAD
-    await().timeout(1.minutes.toJavaDuration()).pollInterval(5.seconds.toJavaDuration()).untilAsserted {
-      val unixTimestamp = System.currentTimeMillis() / 1000
-      log.info(
-        "Waiting for Cancun switch " + "${newBlockTimestamp.longValue() - unixTimestamp} seconds until the switch ",
-      )
-      assertThat(unixTimestamp).isGreaterThan(newBlockTimestamp.longValue())
-    }
-
-    waitForAllBlockHeightsToMatch()
-
-    val preMergeBlock =
-      TestEnvironment.sequencerL2Client.ethGetBlockByNumber(DefaultBlockParameterName.LATEST, false).send()
-    val lastPreMergeBlockHash = preMergeBlock.block.hash
-    val lastPreMergeBlockHashBytes32 = Bytes32.fromHexString(lastPreMergeBlockHash)
-
-=======
+    val newBlockTimestamp = UInt64.valueOf(parseSwitchTimestamp())
+
     val preMergeBlock =
       TestEnvironment.sequencerL2Client
         .ethGetBlockByNumber(DefaultBlockParameterName.LATEST, false)
@@ -160,82 +127,23 @@
         assertThat(unixTimestamp).isGreaterThan(newBlockTimestamp.longValue())
       }
 
->>>>>>> 58afebb3
     fcuFollowersToBlockHash(lastPreMergeBlockHash)
     waitForAllBlockHeightsToMatch()
 
     log.info("Marked last pre merge block as finalized")
 
     // Next block's content
-    val firstPosBlockTransaction = TestEnvironment.sendArbitraryTransaction()
-
-<<<<<<< HEAD
-    val payloadAttributes =
-      Optional.of(
-        PayloadAttributesV1(
-          newBlockTimestamp,
-          Bytes32.ZERO,
-          Bytes20.fromHexString("0x1b9abeec3215d8ade8a33607f2cf0f4f60e5f0d0"),
-        ),
-      )
-    val fcuResponse =
-      sequencerExecutionClient
-        .forkChoiceUpdatedV1(
-          ForkChoiceStateV1(
-            lastPreMergeBlockHashBytes32,
-            lastPreMergeBlockHashBytes32,
-            lastPreMergeBlockHashBytes32,
-          ),
-          payloadAttributes,
-        ).get()
-    val payloadId = fcuResponse.payload.asInternalExecutionPayload().payloadId
-
-    // To give EL time to execute a block
-    Thread.sleep(6000)
-
-    val getPayloadResponse = sequencerExecutionClient.getPayloadV1(payloadId.get()).get()
-    val newExecutionPayload = getPayloadResponse.payload
-    val newPayloadResult = sequencerExecutionClient.newPayloadV1(newExecutionPayload).get()
-    val newPayloadHash =
-      newPayloadResult.payload
-        .asInternalExecutionPayload()
-        .latestValidHash
-        .get()
-    val nextPayloadAttributes =
-      Optional.of(
-        PayloadAttributesV1(
-          newExecutionPayload.timestamp + 1,
-          Bytes32.ZERO,
-          Bytes20.fromHexString("0x1b9abeec3215d8ade8a33607f2cf0f4f60e5f0d0"),
-        ),
-      )
-    val nextForkChoiceState = ForkChoiceStateV1(newPayloadHash, newPayloadHash, newPayloadHash)
-    sequencerExecutionClient
-      .forkChoiceUpdatedV1(nextForkChoiceState, nextPayloadAttributes)
-      .get()
-      .also { log.info("FCU of new block on Sequencer $it") }
-
-=======
->>>>>>> 58afebb3
+    TestEnvironment.sendArbitraryTransaction().waitForInclusion()
+
     log.info("Sequencer has switched to PoS")
 
-    firstPosBlockTransaction.waitForInclusion()
-
-    val postMergeBlock =
-      TestEnvironment.sequencerL2Client
-        .ethGetBlockByNumber(DefaultBlockParameter.valueOf(BigInteger.valueOf(6)), true)
-        .send()
-
-    val blockHash = postMergeBlock.block.hash
-    val getNewPayloadFromLastBlockNumber = executionPayloadV3FromBlock(postMergeBlock.block)
-    sendNewPayloadToFollowers(getNewPayloadFromLastBlockNumber)
-    fcuFollowersToBlockHash(blockHash)
-    val postPreMergeBlockHash = postMergeBlock.block.hash
-
-    await.untilAsserted {
-      fcuFollowersToBlockHash(postPreMergeBlockHash)
-      waitForAllBlockHeightsToMatch()
-    }
+    TestEnvironment.sendArbitraryTransaction().waitForInclusion()
+
+    assertSequencerBlockHeight(7)
+    setAllFollowersHeadToBlockNumber(6)
+    setAllFollowersHeadToBlockNumber(7)
+
+    waitForAllBlockHeightsToMatch()
   }
 
   // This is more of a debug method rather than an independent test. Thus disabling it
@@ -250,23 +158,12 @@
     fcuFollowersToBlockHash(blockHash)
   }
 
-<<<<<<< HEAD
-=======
   // This is more of a debug method rather than an independent test. Useful to test if a node can sync from scratch
->>>>>>> 58afebb3
   @Disabled
   fun fullSync() {
-    val target = nethermindFollowerExecutionEngineClient
-
-    val lastPreMergeBlockNumber = 5L
-
-    val headBlockNumber = 6L
-    for (blockNumber in lastPreMergeBlockNumber + 1..headBlockNumber) {
-      val block = getBlockByNumber(blockNumber, true)
-
-      val newPayloadV1 = executionPayloadV1FromBlock(block)
-      target.newPayloadV1(newPayloadV1).get()
-    }
+    val target = besuFollowerExecutionEngineClient
+
+    val headBlockNumber = 7L
 
     val currentBLock =
       TestEnvironment.sequencerL2Client
@@ -283,7 +180,15 @@
     )
   }
 
-  private fun parseCancunTimestamp(): Long {
+  private fun setAllFollowersHeadToBlockNumber(blockNumber: Long): String {
+    val postMergeBlock = getBlockByNumber(blockNumber, true)
+    val getNewPayloadFromPostMergeBlockNumber = executionPayloadV1FromBlock(postMergeBlock)
+    sendNewPayloadToFollowers(getNewPayloadFromPostMergeBlockNumber)
+    fcuFollowersToBlockHash(postMergeBlock.hash)
+    return postMergeBlock.hash
+  }
+
+  private fun parseSwitchTimestamp(): Long {
     val objectMapper = ObjectMapper()
     val genesisTree = objectMapper.readTree(File("../docker/initialization/genesis-besu.json"))
     val switchTime = genesisTree.at("/config/shanghaiTime").asLong()
@@ -311,6 +216,15 @@
       }
 
     blockHeights.forEach { log.info("${it.first} block height is ${it.second.get().blockNumber}") }
+  }
+
+  private fun assertSequencerBlockHeight(expectedBlockNumber: Long) {
+    val sequencerBlockHeight =
+      TestEnvironment.sequencerL2Client
+        .ethBlockNumber()
+        .send()
+        .blockNumber
+    assertThat(sequencerBlockHeight).isEqualTo(expectedBlockNumber)
   }
 
   private fun waitForAllBlockHeightsToMatch() {
@@ -338,11 +252,7 @@
 
   private fun everyoneArePeered() {
     log.info("Call add peer on all nodes and wait for peering to happen.")
-<<<<<<< HEAD
-    await().pollInterval(1.seconds.toJavaDuration()).timeout(1.minutes.toJavaDuration()).untilAsserted {
-=======
     await.pollInterval(1.seconds.toJavaDuration()).timeout(1.minutes.toJavaDuration()).untilAsserted {
->>>>>>> 58afebb3
       TestEnvironment.followerClients.forEach {
         try {
           it.value
@@ -388,11 +298,7 @@
     followerExecutionEngineClients.entries
       .map {
         it.key to
-<<<<<<< HEAD
           it.value.forkChoiceUpdatedV1(
-=======
-          it.value.forkChoiceUpdatedV3(
->>>>>>> 58afebb3
             mergeForkChoiceState,
             Optional.empty(),
           )
@@ -405,15 +311,8 @@
     followerExecutionEngineClients.entries
       .map {
         it.key to
-<<<<<<< HEAD
           it.value.newPayloadV1(
             newPayloadV1,
-=======
-          it.value.newPayloadV3(
-            newPayloadV3,
-            emptyList(),
-            Bytes32.ZERO,
->>>>>>> 58afebb3
           )
       }.forEach { log.info("New payload for node: ${it.first} response: ${it.second.get()}") }
   }
