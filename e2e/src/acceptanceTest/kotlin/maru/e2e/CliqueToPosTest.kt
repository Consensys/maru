/*
   Copyright 2025 Consensys Software Inc.

   Licensed under the Apache License, Version 2.0 (the "License");
   you may not use this file except in compliance with the License.
   You may obtain a copy of the License at

      http://www.apache.org/licenses/LICENSE-2.0

   Unless required by applicable law or agreed to in writing, software
   distributed under the License is distributed on an "AS IS" BASIS,
   WITHOUT WARRANTIES OR CONDITIONS OF ANY KIND, either express or implied.
   See the License for the specific language governing permissions and
   limitations under the License.
 */
package maru.e2e

import com.fasterxml.jackson.databind.ObjectMapper
import com.palantir.docker.compose.DockerComposeRule
import com.palantir.docker.compose.configuration.ProjectName
import com.palantir.docker.compose.connection.waiting.HealthChecks
import fromHexToByteArray
import java.io.File
import java.math.BigInteger
import java.nio.file.Files
import java.nio.file.Path
import java.nio.file.StandardCopyOption
import kotlin.time.Duration.Companion.minutes
import kotlin.time.Duration.Companion.seconds
import kotlin.time.toJavaDuration
import maru.app.BlockImportHandler
import maru.app.Helpers.createBlockImporter
import maru.app.MaruApp
<<<<<<< HEAD
import maru.e2e.TestEnvironment.waitForInclusion
import maru.mappers.Mappers.toDomain
import maru.mappers.Mappers.toExecutionPayloadV3
=======
import maru.config.ApiEndpointConfig
import maru.e2e.Mappers.toDomain
import maru.e2e.TestEnvironment.waitForInclusion
import maru.executionlayer.manager.BlockMetadata
>>>>>>> 0cf033d5
import org.apache.logging.log4j.LogManager
import org.apache.logging.log4j.Logger
import org.assertj.core.api.Assertions.assertThat
import org.awaitility.kotlin.await
import org.junit.jupiter.api.AfterAll
import org.junit.jupiter.api.BeforeAll
import org.junit.jupiter.api.Order
import org.junit.jupiter.api.Test
import org.junit.jupiter.params.ParameterizedTest
import org.junit.jupiter.params.provider.Arguments
import org.junit.jupiter.params.provider.MethodSource
import org.web3j.protocol.Web3j
import org.web3j.protocol.core.DefaultBlockParameter
import org.web3j.protocol.core.methods.response.EthBlock
import tech.pegasys.teku.infrastructure.async.SafeFuture

class CliqueToPosTest {
  companion object {
    private val qbftCluster =
      DockerComposeRule
        .Builder()
        .file(Path.of("./../docker/compose.yaml").toString())
        .projectName(ProjectName.random())
        .waitingForService("sequencer", HealthChecks.toHaveAllPortsOpen())
        .build()
    private lateinit var maru: MaruApp
    private var pragueSwitchTimestamp: Long = 0
    private val genesisDir = File("../docker/initialization")
    private val dataDir = File("/tmp/maru-db").also { it.deleteOnExit() }

    private fun parsePragueSwitchTimestamp(): Long {
      val objectMapper = ObjectMapper()
      val genesisTree = objectMapper.readTree(File(genesisDir, "genesis-besu.json"))
      val switchTime = genesisTree.at("/config/pragueTime").asLong()
      return if (switchTime == 0L) System.currentTimeMillis() / 1000 else switchTime
    }

    private fun deleteGenesisFiles() {
      val besuGenesis = File(genesisDir, "genesis-besu.json")
      val gethGenesis = File(genesisDir, "genesis-geth.json")
      val nethermindGenesis = File(genesisDir, "genesis-nethermind.json")
      besuGenesis.delete()
      gethGenesis.delete()
      nethermindGenesis.delete()
    }

    @BeforeAll
    @JvmStatic
    fun beforeAll() {
      deleteGenesisFiles()
      dataDir.deleteRecursively()
      qbftCluster.before()

      pragueSwitchTimestamp = parsePragueSwitchTimestamp()
      dataDir.mkdirs()
      maru = MaruFactory.buildTestMaru(pragueSwitchTimestamp)
    }

    @AfterAll
    @JvmStatic
    fun afterAll() {
      File("docker_logs").mkdirs()
      TestEnvironment.allClients.forEach {
        val containerShortName = it.key
        val logsInputStream =
          qbftCluster.dockerExecutable().execute("logs", containerShortNameToFullId(containerShortName)).inputStream
        Files.copy(
          logsInputStream,
          Path.of("docker_logs/$containerShortName.log"),
          StandardCopyOption.REPLACE_EXISTING,
        )
      }

      qbftCluster.after()
    }

    private fun containerShortNameToFullId(containerShortName: String) =
      "${qbftCluster.projectName().asString()}-$containerShortName-1"

    private val log: Logger = LogManager.getLogger(CliqueToPosTest::class.java)

    @JvmStatic
    fun followerNodes(): List<Arguments> =
      TestEnvironment.followerExecutionClientsPostMerge.map {
        Arguments.of(it.key, it.value)
      }
  }

  @Order(1)
  @Test
  fun networkCanBeSwitched() {
    maru.start()
    sendCliqueTransactions()
    everyoneArePeered()
    waitTillTimestamp(pragueSwitchTimestamp)

    log.info("Sequencer has switched to PoS")
    repeat(4) {
      TestEnvironment.sendArbitraryTransaction().waitForInclusion()
    }

<<<<<<< HEAD
    val postMergeBlock = getBlockByNumber(7)!!
    assertThat(postMergeBlock.timestamp.toLong()).isGreaterThan(parsePragueSwitchTimestamp())

    (6L..9L).forEach {
      setAllFollowersHeadToBlockNumberPrague(it)
    }
    assertNodeBlockHeight(9, TestEnvironment.sequencerL2Client)
=======
    val latestBlock = getBlockByNumber(6)!!
    assertThat(latestBlock.timestamp.toLong()).isGreaterThanOrEqualTo(parsePragueSwitchTimestamp())
    assertNodeLatestBlockHeight(TestEnvironment.sequencerL2Client)
>>>>>>> 0cf033d5

    waitForAllBlockHeightsToMatch()
    maru.stop()
  }

  @Order(2)
  @ParameterizedTest
  @MethodSource("followerNodes")
  fun syncFromScratch(
    nodeName: String,
    engineApiConfig: ApiEndpointConfig,
  ) {
    val nodeEthereumClient = TestEnvironment.followerClientsPostMerge[nodeName]!!
    restartNodeFromScratch(nodeName, nodeEthereumClient)
    log.info("Container $nodeName restarted")

    val awaitCondition =
      if (nodeName.contains("nethermind")) {
        await
          .pollInterval(10.seconds.toJavaDuration())
          .timeout(60.seconds.toJavaDuration())
      } else {
        await
          .pollInterval(1.seconds.toJavaDuration())
          .timeout(30.seconds.toJavaDuration())
      }

    if (nodeName.contains("besu")) {
      // Required to change validation rules from Clique to PostMerge
      // TODO: investigate this issue more. It stopped happening with Dummy Consensus at some point
      syncTarget(nodeEngineApiClient, 5)
      awaitCondition
        .ignoreExceptions()
        .alias(nodeName)
        .untilAsserted {
          assertNodeBlockHeight(5, nodeEthereumClient)
        }
    }

    awaitCondition
      .ignoreExceptions()
      .alias(nodeName)
      .untilAsserted {
        if (nodeName.contains("erigon") || nodeName.contains("nethermind")) {
          // For some reason Erigon needs a restart after PoS transition
          restartNodeKeepingState(nodeName, nodeEthereumClient)
        }
        val latestBlock = getBlockByNumber(9, retreiveTransactions = true)!!

        buildBlockImportHandler(engineApiConfig, latestBlock).handleNewBlock(latestBlock.toDomain())
        if (nodeName.contains("follower-geth")) {
          val latestBlockFromGeth =
            getBlockByNumber(
              blockNumber = 9,
              retreiveTransactions = true,
              ethClient = nodeEthereumClient,
            )!!
          // For some reason it doesn't set latest block correctly, but the block is available
          assertThat(latestBlockFromGeth).isNotNull
        } else {
          assertNodeLatestBlockHeight(nodeEthereumClient)
        }
      }
  }

  private fun buildBlockImportHandler(
    engineApiConfig: ApiEndpointConfig,
    latestBlock: EthBlock.Block,
  ): BlockImportHandler {
    val metadataProvider = {
      SafeFuture.completedFuture(
        BlockMetadata(
          latestBlock.number
            .toLong()
            .toULong(),
          latestBlock.hash.fromHexToByteArray(),
          latestBlock.timestamp.toLong(),
        ),
      )
    }
    return createBlockImporter(engineApiConfig, metadataProvider)
  }

  private fun waitTillTimestamp(timestamp: Long) {
    await.timeout(1.minutes.toJavaDuration()).pollInterval(5.seconds.toJavaDuration()).untilAsserted {
      val unixTimestamp = System.currentTimeMillis() / 1000
      log.info(
<<<<<<< HEAD
        "Waiting {} seconds for the {} switch at timestamp $timestamp",
=======
        "Waiting {} seconds for the Prague switch",
>>>>>>> 0cf033d5
        timestamp - unixTimestamp,
      )
      assertThat(unixTimestamp).isGreaterThan(timestamp)
    }
  }

  private fun restartNodeFromScratch(
    nodeName: String,
    nodeEthereumClient: Web3j,
  ) {
    qbftCluster.docker().rm(containerShortNameToFullId(nodeName))
    qbftCluster.dockerCompose().up()
    awaitExpectedBlockNumberAfterStartup(nodeName, nodeEthereumClient)
  }

  private fun restartNodeKeepingState(
    nodeName: String,
    nodeEthereumClient: Web3j,
  ) {
    log.debug("Restarting $nodeName keeping state")
    val container = qbftCluster.containers().container(nodeName)
    container.stop()
    container.start()
    awaitExpectedBlockNumberAfterStartup(nodeName, nodeEthereumClient)
  }

  private fun awaitExpectedBlockNumberAfterStartup(
    nodeName: String,
    ethereumClient: Web3j,
  ) {
    val expectedBlockNumber =
      when {
        nodeName.contains("erigon") -> 5L
        nodeName.contains("nethermind") -> 5L
        else -> 0L
      }
    await
      .pollInterval(1.seconds.toJavaDuration())
      .timeout(30.seconds.toJavaDuration())
      .ignoreExceptions()
      .alias(nodeName)
      .untilAsserted {
        log.debug("Waiting till the node $nodeName is up and synced")
        assertThat(
          ethereumClient
            .ethBlockNumber()
            .send()
            .blockNumber
            .toLong(),
        ).isGreaterThanOrEqualTo(expectedBlockNumber)
          .withFailMessage("Node is unexpectedly synced after restart! Was its state flushed?")
      }
  }

<<<<<<< HEAD
  private fun sendNewPayloadByBlockNumber(
    blockNumber: Long,
    target: Web3JExecutionEngineClient,
  ): ExecutionPayloadV3 {
    val targetBlock = getBlockByNumber(blockNumber = blockNumber, retreiveTransactions = true)!!
    val blockPayload = targetBlock.toDomain().toExecutionPayloadV3()
    val newPayloadResult = target.newPayloadV4(blockPayload, listOf(), Bytes32.ZERO, emptyList()).get()
    log.debug("New payload result: {}", newPayloadResult)
    return blockPayload
  }

  private fun syncTarget(
    target: Web3JExecutionEngineClient,
    headBlockNumber: Long,
  ) {
    val headPayload = sendNewPayloadByBlockNumber(headBlockNumber, target)

    val fcuResult =
      target
        .forkChoiceUpdatedV1(
          ForkChoiceStateV1(headPayload.blockHash, headPayload.blockHash, headPayload.blockHash),
          Optional.empty(),
        ).get()

    log.debug("Fork choice updated result: {}", fcuResult)
  }

  private fun setAllFollowersHeadToBlockNumberPrague(blockNumber: Long): String {
    val postMergeBlock = getBlockByNumber(blockNumber = blockNumber, retreiveTransactions = true)!!
    val getNewPayloadFromPostMergeBlockNumber = postMergeBlock.toDomain().toExecutionPayloadV3()
    sendNewPayloadToFollowersPrague(getNewPayloadFromPostMergeBlockNumber)
    fcuFollowersToBlockHashPrague(postMergeBlock.hash)
    return postMergeBlock.hash
  }

=======
>>>>>>> 0cf033d5
  private fun sendCliqueTransactions() {
    val sequencerBlock = TestEnvironment.sequencerL2Client.ethBlockNumber().send()
    if (sequencerBlock.blockNumber >= BigInteger.valueOf(5)) {
      return
    }
    repeat(5) { TestEnvironment.sendArbitraryTransaction().waitForInclusion() }
  }

  private fun assertNodeLatestBlockHeight(web3j: Web3j) {
    val targetNodeBlockHeight = web3j.ethBlockNumber().send().blockNumber
    assertThat(targetNodeBlockHeight).isEqualTo(9L)
  }

  private fun waitForAllBlockHeightsToMatch() {
    val sequencerBlockHeight =
      TestEnvironment.sequencerL2Client
        .ethBlockNumber()
        .send()
        .blockNumber
        .toLong()

    await.untilAsserted {
      val blockHeights =
        TestEnvironment.clientsSyncablePreMergeAndPostMerge.entries
          .map { entry ->
            entry.key to
              SafeFuture.of(
                entry.value.ethBlockNumber().sendAsync(),
              )
          }.map { it.first to it.second.get() }

      blockHeights.forEach {
        assertThat(it.second.blockNumber)
          .withFailMessage {
            "Block height doesn't match for ${it.first}. Found ${it.second.blockNumber} " +
              "while expecting $sequencerBlockHeight."
          }.isEqualTo(sequencerBlockHeight)
      }
    }
  }

  private fun everyoneArePeered() {
    log.info("Call add peer on all nodes and wait for peering to happen.")
    await.timeout(1.minutes.toJavaDuration()).untilAsserted {
      TestEnvironment.preMergeFollowerClients.forEach {
        try {
          it.value
            .adminAddPeer(
              "enode://14408801a444dafc44afbccce2eb755f902aed3b5743fed787b3c790e021fef28b8c827ed896aa4e8fb46e2" +
                "2bd67c39f994a73768b4b382f8597b0d44370e15d@11.11.11.101:30303",
            ).send()
        } catch (e: Exception) {
          if (it.key.contains("nethermind")) {
            log.debug("Nethermind returns response to admin_addPeer that is incompatible with Web3J")
          } else {
            throw e
          }
        }
        val peersResult =
          it.value
            .adminPeers()
            .send()
            .result
        val peers = peersResult.size
        log.info("Peers from node ${it.key}: $peers")
        assertThat(peers).withFailMessage("${it.key} isn't peered! Peers: $peersResult").isGreaterThan(0)
      }
    }
  }

  private fun getBlockByNumber(
    blockNumber: Long,
    retreiveTransactions: Boolean = false,
    ethClient: Web3j = TestEnvironment.sequencerL2Client,
  ): EthBlock.Block? =
    ethClient
      .ethGetBlockByNumber(
        DefaultBlockParameter.valueOf(BigInteger.valueOf(blockNumber)),
        retreiveTransactions,
      ).send()
      .block
}<|MERGE_RESOLUTION|>--- conflicted
+++ resolved
@@ -19,7 +19,6 @@
 import com.palantir.docker.compose.DockerComposeRule
 import com.palantir.docker.compose.configuration.ProjectName
 import com.palantir.docker.compose.connection.waiting.HealthChecks
-import fromHexToByteArray
 import java.io.File
 import java.math.BigInteger
 import java.nio.file.Files
@@ -28,19 +27,22 @@
 import kotlin.time.Duration.Companion.minutes
 import kotlin.time.Duration.Companion.seconds
 import kotlin.time.toJavaDuration
-import maru.app.BlockImportHandler
-import maru.app.Helpers.createBlockImporter
+import maru.app.Helpers.createFollowerBlockImporter
 import maru.app.MaruApp
-<<<<<<< HEAD
+import maru.config.ApiEndpointConfig
+import maru.consensus.BlockMetadata
+import maru.consensus.MetadataProvider
+import maru.consensus.NewBlockHandler
+import maru.core.BeaconBlock
+import maru.core.BeaconBlockBody
+import maru.core.BeaconBlockHeader
+import maru.core.HashUtil
+import maru.core.Validator
 import maru.e2e.TestEnvironment.waitForInclusion
+import maru.extensions.fromHexToByteArray
 import maru.mappers.Mappers.toDomain
-import maru.mappers.Mappers.toExecutionPayloadV3
-=======
-import maru.config.ApiEndpointConfig
-import maru.e2e.Mappers.toDomain
-import maru.e2e.TestEnvironment.waitForInclusion
-import maru.executionlayer.manager.BlockMetadata
->>>>>>> 0cf033d5
+import maru.serialization.rlp.KeccakHasher
+import maru.serialization.rlp.RLPSerializers
 import org.apache.logging.log4j.LogManager
 import org.apache.logging.log4j.Logger
 import org.assertj.core.api.Assertions.assertThat
@@ -59,6 +61,8 @@
 
 class CliqueToPosTest {
   companion object {
+    private val hasher = HashUtil.headerHash(RLPSerializers.BeaconBlockHeaderSerializer, KeccakHasher)
+
     private val qbftCluster =
       DockerComposeRule
         .Builder()
@@ -142,19 +146,9 @@
       TestEnvironment.sendArbitraryTransaction().waitForInclusion()
     }
 
-<<<<<<< HEAD
-    val postMergeBlock = getBlockByNumber(7)!!
+    val postMergeBlock = getBlockByNumber(6)!!
     assertThat(postMergeBlock.timestamp.toLong()).isGreaterThan(parsePragueSwitchTimestamp())
-
-    (6L..9L).forEach {
-      setAllFollowersHeadToBlockNumberPrague(it)
-    }
-    assertNodeBlockHeight(9, TestEnvironment.sequencerL2Client)
-=======
-    val latestBlock = getBlockByNumber(6)!!
-    assertThat(latestBlock.timestamp.toLong()).isGreaterThanOrEqualTo(parsePragueSwitchTimestamp())
-    assertNodeLatestBlockHeight(TestEnvironment.sequencerL2Client)
->>>>>>> 0cf033d5
+    assertNodeBlockHeight(TestEnvironment.sequencerL2Client)
 
     waitForAllBlockHeightsToMatch()
     maru.stop()
@@ -184,13 +178,13 @@
 
     if (nodeName.contains("besu")) {
       // Required to change validation rules from Clique to PostMerge
-      // TODO: investigate this issue more. It stopped happening with Dummy Consensus at some point
-      syncTarget(nodeEngineApiClient, 5)
+      // TODO: investigate this issue more. It was working happen with Dummy Consensus
+      syncTarget(engineApiConfig, 5)
       awaitCondition
         .ignoreExceptions()
         .alias(nodeName)
         .untilAsserted {
-          assertNodeBlockHeight(5, nodeEthereumClient)
+          assertNodeBlockHeight(nodeEthereumClient, 5L)
         }
     }
 
@@ -202,9 +196,8 @@
           // For some reason Erigon needs a restart after PoS transition
           restartNodeKeepingState(nodeName, nodeEthereumClient)
         }
-        val latestBlock = getBlockByNumber(9, retreiveTransactions = true)!!
-
-        buildBlockImportHandler(engineApiConfig, latestBlock).handleNewBlock(latestBlock.toDomain())
+        // TODO: Sync should be done entirely by Maru in the future
+        syncTarget(engineApiConfig, 9)
         if (nodeName.contains("follower-geth")) {
           val latestBlockFromGeth =
             getBlockByNumber(
@@ -215,7 +208,7 @@
           // For some reason it doesn't set latest block correctly, but the block is available
           assertThat(latestBlockFromGeth).isNotNull
         } else {
-          assertNodeLatestBlockHeight(nodeEthereumClient)
+          assertNodeBlockHeight(nodeEthereumClient)
         }
       }
   }
@@ -223,30 +216,25 @@
   private fun buildBlockImportHandler(
     engineApiConfig: ApiEndpointConfig,
     latestBlock: EthBlock.Block,
-  ): BlockImportHandler {
-    val metadataProvider = {
-      SafeFuture.completedFuture(
+  ): NewBlockHandler {
+    val metadataProvider =
+      MetadataProvider {
         BlockMetadata(
           latestBlock.number
             .toLong()
             .toULong(),
           latestBlock.hash.fromHexToByteArray(),
           latestBlock.timestamp.toLong(),
-        ),
-      )
-    }
-    return createBlockImporter(engineApiConfig, metadataProvider)
+        )
+      }
+    return createFollowerBlockImporter(engineApiConfig, metadataProvider)
   }
 
   private fun waitTillTimestamp(timestamp: Long) {
     await.timeout(1.minutes.toJavaDuration()).pollInterval(5.seconds.toJavaDuration()).untilAsserted {
       val unixTimestamp = System.currentTimeMillis() / 1000
       log.info(
-<<<<<<< HEAD
-        "Waiting {} seconds for the {} switch at timestamp $timestamp",
-=======
-        "Waiting {} seconds for the Prague switch",
->>>>>>> 0cf033d5
+        "Waiting {} seconds for the Prague switch at timestamp $timestamp",
         timestamp - unixTimestamp,
       )
       assertThat(unixTimestamp).isGreaterThan(timestamp)
@@ -301,44 +289,30 @@
       }
   }
 
-<<<<<<< HEAD
-  private fun sendNewPayloadByBlockNumber(
-    blockNumber: Long,
-    target: Web3JExecutionEngineClient,
-  ): ExecutionPayloadV3 {
-    val targetBlock = getBlockByNumber(blockNumber = blockNumber, retreiveTransactions = true)!!
-    val blockPayload = targetBlock.toDomain().toExecutionPayloadV3()
-    val newPayloadResult = target.newPayloadV4(blockPayload, listOf(), Bytes32.ZERO, emptyList()).get()
-    log.debug("New payload result: {}", newPayloadResult)
-    return blockPayload
-  }
-
   private fun syncTarget(
-    target: Web3JExecutionEngineClient,
+    engineApiConfig: ApiEndpointConfig,
     headBlockNumber: Long,
   ) {
-    val headPayload = sendNewPayloadByBlockNumber(headBlockNumber, target)
-
-    val fcuResult =
-      target
-        .forkChoiceUpdatedV1(
-          ForkChoiceStateV1(headPayload.blockHash, headPayload.blockHash, headPayload.blockHash),
-          Optional.empty(),
-        ).get()
-
-    log.debug("Fork choice updated result: {}", fcuResult)
-  }
-
-  private fun setAllFollowersHeadToBlockNumberPrague(blockNumber: Long): String {
-    val postMergeBlock = getBlockByNumber(blockNumber = blockNumber, retreiveTransactions = true)!!
-    val getNewPayloadFromPostMergeBlockNumber = postMergeBlock.toDomain().toExecutionPayloadV3()
-    sendNewPayloadToFollowersPrague(getNewPayloadFromPostMergeBlockNumber)
-    fcuFollowersToBlockHashPrague(postMergeBlock.hash)
-    return postMergeBlock.hash
-  }
-
-=======
->>>>>>> 0cf033d5
+    val latestBlock = getBlockByNumber(headBlockNumber, retreiveTransactions = true)!!
+
+    val latestExecutionPayload = latestBlock.toDomain()
+    val stubBeaconBlock =
+      BeaconBlock(
+        BeaconBlockHeader(
+          number = 0u,
+          round = 0u,
+          timestamp = latestExecutionPayload.timestamp,
+          proposer = Validator(latestExecutionPayload.feeRecipient),
+          parentRoot = BeaconBlockHeader.EMPTY_HASH,
+          stateRoot = BeaconBlockHeader.EMPTY_HASH,
+          bodyRoot = BeaconBlockHeader.EMPTY_HASH,
+          headerHashFunction = hasher,
+        ),
+        BeaconBlockBody(emptyList(), latestExecutionPayload),
+      )
+    buildBlockImportHandler(engineApiConfig, latestBlock).handleNewBlock(stubBeaconBlock)
+  }
+
   private fun sendCliqueTransactions() {
     val sequencerBlock = TestEnvironment.sequencerL2Client.ethBlockNumber().send()
     if (sequencerBlock.blockNumber >= BigInteger.valueOf(5)) {
@@ -347,9 +321,12 @@
     repeat(5) { TestEnvironment.sendArbitraryTransaction().waitForInclusion() }
   }
 
-  private fun assertNodeLatestBlockHeight(web3j: Web3j) {
+  private fun assertNodeBlockHeight(
+    web3j: Web3j,
+    expectedBlockNumber: Long = 9L,
+  ) {
     val targetNodeBlockHeight = web3j.ethBlockNumber().send().blockNumber
-    assertThat(targetNodeBlockHeight).isEqualTo(9L)
+    assertThat(targetNodeBlockHeight).isEqualTo(expectedBlockNumber)
   }
 
   private fun waitForAllBlockHeightsToMatch() {
