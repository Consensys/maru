/*
 * Copyright Consensys Software Inc.
 *
 * This file is dual-licensed under either the MIT license or Apache License 2.0.
 * See the LICENSE-MIT and LICENSE-APACHE files in the repository root for details.
 *
 * SPDX-License-Identifier: MIT OR Apache-2.0
 */
package testutils.maru

import io.libp2p.core.PeerId
import io.libp2p.core.crypto.KeyType
import io.libp2p.core.crypto.generateKeyPair
import io.libp2p.core.crypto.marshalPrivateKey
import io.libp2p.core.crypto.unmarshalPrivateKey
import java.net.URI
import java.nio.file.Files
import java.nio.file.Path
import kotlin.time.Duration
import kotlin.time.Duration.Companion.milliseconds
import kotlin.time.Duration.Companion.seconds
import linea.contract.l1.LineaRollupSmartContractClientReadOnly
import linea.kotlin.decodeHex
import linea.kotlin.encodeHex
import maru.api.ApiServer
import maru.app.MaruApp
import maru.app.MaruAppFactory
import maru.config.ApiConfig
import maru.config.ApiEndpointConfig
import maru.config.FollowersConfig
import maru.config.LineaConfig
import maru.config.MaruConfig
import maru.config.ObservabilityConfig
import maru.config.P2PConfig
import maru.config.Persistence
import maru.config.QbftConfig
import maru.config.SyncingConfig
import maru.config.SyncingConfig.SyncTargetSelection
import maru.config.ValidatorElNode
import maru.config.consensus.ElFork
import maru.config.consensus.qbft.DifficultyAwareQbftConfig
import maru.config.consensus.qbft.QbftConsensusConfig
import maru.consensus.ForkIdHashProvider
import maru.consensus.ForkIdHasher
import maru.consensus.ForkSpec
import maru.consensus.ForksSchedule
import maru.consensus.state.FinalizationProvider
import maru.core.SealedBeaconBlock
import maru.core.Validator
import maru.crypto.Crypto
import maru.database.BeaconChain
import maru.database.P2PState
import maru.extensions.fromHexToByteArray
import maru.p2p.NoOpP2PNetwork
import maru.p2p.P2PNetwork
import maru.p2p.P2PNetworkImpl
import maru.p2p.messages.StatusMessageFactory
import maru.serialization.SerDe
import net.consensys.linea.metrics.MetricsFacade
import org.hyperledger.besu.plugin.services.MetricsSystem as BesuMetricsSystem

/**
 * The same MaruFactory should be used per network. Otherwise, validators won't match between Maru instances
 */
class MaruFactory(
  validatorPrivateKey: ByteArray = generatePrivateKey(),
<<<<<<< HEAD
  val pragueTimestamp: ULong? = null,
  val ttd: ULong? = null,
=======
  shanghaiTimestamp: ULong? = null,
  cancunTimestamp: ULong? = null,
  pragueTimestamp: ULong? = null,
  ttd: ULong? = null,
>>>>>>> 338fe736
) {
  init {
    // If one of pragueTimestamp, cancunTimestamp, shanghaiTimestamp is defined and some other is not, throw
    require(
      (pragueTimestamp == null && cancunTimestamp == null && shanghaiTimestamp == null) ||
        (pragueTimestamp != null && cancunTimestamp != null && shanghaiTimestamp != null),
    ) {
      "pragueTimestamp, cancunTimestamp and shanghaiTimestamp should be defined or all be absent!"
    }
  }

  companion object {
    val defaultReconnectDelay = 500.milliseconds
    val defaultSyncingConfig =
      SyncingConfig(
        peerChainHeightPollingInterval = 1.seconds,
        syncTargetSelection = SyncTargetSelection.Highest,
        elSyncStatusRefreshInterval = 500.milliseconds,
        desyncTolerance = 0UL,
        download = SyncingConfig.Download(),
      )

    fun enumeratingSyncingConfigs(): List<SyncingConfig> {
      val syncTargetSelectionForMostFrequent =
        SyncTargetSelection.MostFrequent(
          peerChainHeightGranularity = 10U,
        )
      return listOf(
        defaultSyncingConfig,
        defaultSyncingConfig.copy(
          syncTargetSelection = syncTargetSelectionForMostFrequent,
          download = SyncingConfig.Download(useUnconditionalRandomDownloadPeer = true),
        ),
      )
    }

    fun generatePrivateKey(): ByteArray = marshalPrivateKey(generateKeyPair(KeyType.SECP256K1).component1())
  }

  private val validatorPrivateKeyWithPrefix = unmarshalPrivateKey(validatorPrivateKey)
  private val validatorPrivateKeyWithPrefixString = marshalPrivateKey(validatorPrivateKeyWithPrefix).encodeHex()
  private val validatorNodeId = PeerId.fromPubKey(validatorPrivateKeyWithPrefix.publicKey())
  val qbftValidator =
    Crypto.privateKeyToValidator(Crypto.privateKeyBytesWithoutPrefix(validatorPrivateKeyWithPrefix.bytes()))
  val validatorAddress = qbftValidator.address.encodeHex()
  val initialValidators = setOf(Validator(validatorAddress.fromHexToByteArray()))

  private val validatorQbftOptions =
    QbftConfig(
      feeRecipient = qbftValidator.address.reversedArray(),
      minBlockBuildTime = 200.milliseconds,
    )

<<<<<<< HEAD
  private fun buildForkSchedule(
    pragueTimestamp: ULong?,
    ttd: ULong?,
    validatorSet: Set<Validator>,
  ): ForksSchedule =
    if (pragueTimestamp != null) {
=======
  private val beaconGenesisConfig: ForksSchedule =
    if (pragueTimestamp != null && cancunTimestamp != null && shanghaiTimestamp != null) {
>>>>>>> 338fe736
      ForksSchedule(
        1337u,
        setOf(
          ForkSpec(
            timestampSeconds = 0UL,
            blockTimeSeconds = 1u,
            configuration =
              DifficultyAwareQbftConfig(
                QbftConsensusConfig(
                  validatorSet = setOf(Validator(validatorAddress.fromHexToByteArray())),
                  elFork = ElFork.Paris,
                ),
                terminalTotalDifficulty = ttd!!,
              ),
          ),
          ForkSpec(
            timestampSeconds = shanghaiTimestamp,
            blockTimeSeconds = 1u,
            configuration =
              QbftConsensusConfig(
                validatorSet = setOf(Validator(validatorAddress.fromHexToByteArray())),
                elFork = ElFork.Shanghai,
              ),
          ),
          ForkSpec(
            timestampSeconds = cancunTimestamp,
            blockTimeSeconds = 1u,
            configuration =
              QbftConsensusConfig(
                validatorSet = setOf(Validator(validatorAddress.fromHexToByteArray())),
                elFork = ElFork.Cancun,
              ),
          ),
          ForkSpec(
            timestampSeconds = pragueTimestamp,
            blockTimeSeconds = 1u,
            configuration =
              QbftConsensusConfig(
                validatorSet = validatorSet,
                elFork = ElFork.Prague,
              ),
          ),
        ),
      )
    } else {
      ForksSchedule(
        1337u,
        setOf(
          ForkSpec(
            timestampSeconds = 0UL,
            blockTimeSeconds = 1u,
            configuration =
              QbftConsensusConfig(
                validatorSet = validatorSet,
                elFork = ElFork.Prague,
              ),
          ),
        ),
      )
    }

  private fun buildMaruConfig(
    ethereumJsonRpcUrl: String,
    engineApiRpc: String,
    dataDir: Path,
    p2pConfig: P2PConfig? = null,
    followers: FollowersConfig = FollowersConfig(emptyMap()),
    qbftOptions: QbftConfig? = null,
    observabilityOptions: ObservabilityConfig =
      ObservabilityConfig(port = 0u, prometheusMetricsEnabled = true, jvmMetricsEnabled = true),
    overridingLineaContractClient: LineaRollupSmartContractClientReadOnly? = null,
    apiConfig: ApiConfig = ApiConfig(port = 0u),
    syncingConfig: SyncingConfig = defaultSyncingConfig,
    allowEmptyBlocks: Boolean = false,
  ): MaruConfig {
    val lineaConfig =
      overridingLineaContractClient?.let {
        LineaConfig(
          contractAddress = overridingLineaContractClient.getAddress().decodeHex(),
          l1EthApi = ApiEndpointConfig(URI.create(ethereumJsonRpcUrl).toURL()),
          l1PollingInterval = 100.milliseconds,
        )
      }

    return MaruConfig(
      allowEmptyBlocks = allowEmptyBlocks,
      persistence = Persistence(dataPath = dataDir),
      qbft = qbftOptions,
      validatorElNode =
        ValidatorElNode(
          ethApiEndpoint = ApiEndpointConfig(URI.create(ethereumJsonRpcUrl).toURL()),
          engineApiEndpoint = ApiEndpointConfig(URI.create(engineApiRpc).toURL()),
        ),
      p2p = p2pConfig,
      followers = followers,
      observability = observabilityOptions,
      linea = lineaConfig,
      api = apiConfig,
      syncing = syncingConfig,
    )
  }

  fun buildTestMaruFollowerWithConsensusSwitch(
    dataDir: Path,
    engineApiConfig: ApiEndpointConfig,
    ethereumApiConfig: ApiEndpointConfig,
    validatorPortForStaticPeering: UInt? = null,
    overridingP2PNetwork: P2PNetwork? = null,
    desyncTolerance: ULong = 10UL,
  ): MaruApp {
    val p2pConfig = buildP2pConfig(validatorPortForStaticPeering = validatorPortForStaticPeering)

    val syncingConfig =
      SyncingConfig(
        peerChainHeightPollingInterval = 1.seconds,
        syncTargetSelection = SyncTargetSelection.Highest,
        elSyncStatusRefreshInterval = 500.milliseconds,
        desyncTolerance = desyncTolerance,
        download = SyncingConfig.Download(),
      )
    val config =
      buildMaruConfig(
        engineApiEndpointConfig = engineApiConfig,
        ethereumApiEndpointConfig = ethereumApiConfig,
        dataDir = dataDir,
        p2pConfig = p2pConfig,
        syncingConfig = syncingConfig,
      )
    return buildApp(
      config = config,
      overridingP2PNetwork = overridingP2PNetwork,
    )
  }

  private fun buildMaruConfig(
    engineApiEndpointConfig: ApiEndpointConfig,
    ethereumApiEndpointConfig: ApiEndpointConfig,
    dataDir: Path,
    p2pConfig: P2PConfig? = null,
    followers: FollowersConfig = FollowersConfig(emptyMap()),
    qbftOptions: QbftConfig? = null,
    observabilityOptions: ObservabilityConfig =
      ObservabilityConfig(port = 0u, prometheusMetricsEnabled = true, jvmMetricsEnabled = true),
    overridingLineaContractClient: LineaRollupSmartContractClientReadOnly? = null,
    apiConfig: ApiConfig = ApiConfig(port = 0u),
    syncingConfig: SyncingConfig = defaultSyncingConfig,
    allowEmptyBlocks: Boolean = false,
  ): MaruConfig {
    val lineaConfig =
      overridingLineaContractClient?.let {
        LineaConfig(
          contractAddress = overridingLineaContractClient.getAddress().decodeHex(),
          l1EthApi = ethereumApiEndpointConfig,
          l1PollingInterval = 100.milliseconds,
        )
      }

    return MaruConfig(
      allowEmptyBlocks = allowEmptyBlocks,
      persistence = Persistence(dataPath = dataDir),
      qbft = qbftOptions,
      validatorElNode =
        ValidatorElNode(
          ethApiEndpoint = ethereumApiEndpointConfig,
          engineApiEndpoint = engineApiEndpointConfig,
        ),
      p2p = p2pConfig,
      followers = followers,
      observability = observabilityOptions,
      linea = lineaConfig,
      api = apiConfig,
      syncing = syncingConfig,
    )
  }

  private fun writeValidatorPrivateKey(config: MaruConfig) {
    Files.writeString(config.persistence.privateKeyPath, validatorPrivateKeyWithPrefixString)
  }

  private fun buildApp(
    config: MaruConfig,
    initialValidators: Set<Validator> = this.initialValidators,
    overridingP2PNetwork: P2PNetwork? = null,
    overridingFinalizationProvider: FinalizationProvider? = null,
    overridingLineaContractClient: LineaRollupSmartContractClientReadOnly? = null,
    p2pNetworkFactory: (
      ByteArray,
      P2PConfig,
      UInt,
      SerDe<SealedBeaconBlock>,
      MetricsFacade,
      BesuMetricsSystem,
      StatusMessageFactory,
      BeaconChain,
      ForkIdHashProvider,
      ForkIdHasher,
      () -> Boolean,
      P2PState,
    ) -> P2PNetworkImpl = ::P2PNetworkImpl,
  ): MaruApp =
    MaruAppFactory().create(
      config = config,
      beaconGenesisConfig = buildForkSchedule(pragueTimestamp, ttd, initialValidators),
      overridingP2PNetwork = overridingP2PNetwork,
      overridingFinalizationProvider = overridingFinalizationProvider,
      overridingLineaContractClient = overridingLineaContractClient,
      overridingApiServer =
        object : ApiServer {
          override fun start() {}

          override fun stop() {}

          override fun port(): Int = 0
        },
      p2pNetworkFactory = p2pNetworkFactory,
    )

  private fun buildP2pConfig(
    p2pPort: UInt = 0u,
    validatorPortForStaticPeering: UInt? = null,
<<<<<<< HEAD
    validatorNodeIdForStaticPeering: String? = validatorNodeId.toString(),
=======
    discoveryPort: UInt? = null,
    bootnode: String? = null,
    banPeriod: Duration = 2000.milliseconds,
    cooldownPeriod: Duration = 1000.milliseconds,
>>>>>>> 338fe736
  ): P2PConfig {
    val ip = "127.0.0.1"
    val staticPeers =
      if (validatorPortForStaticPeering != null) {
        val validatorPeer = "/ip4/$ip/tcp/$validatorPortForStaticPeering/p2p/$validatorNodeIdForStaticPeering"
        listOf(validatorPeer)
      } else {
        emptyList()
      }
    val discovery =
      if (discoveryPort != null) {
        P2PConfig.Discovery(refreshInterval = 1.seconds, port = discoveryPort, bootnodes = listOfNotNull(bootnode))
      } else {
        null
      }
    return P2PConfig(
      ip,
      port = p2pPort,
      staticPeers = staticPeers,
      reconnectDelay = defaultReconnectDelay,
      statusUpdate = P2PConfig.StatusUpdate(refreshInterval = 1.seconds), // For faster syncing in the tests
      reputation = P2PConfig.Reputation(banPeriod = banPeriod, cooldownPeriod = cooldownPeriod),
      discovery = discovery,
    )
  }

  fun buildTestMaruValidatorWithoutP2pPeering(
    ethereumJsonRpcUrl: String,
    engineApiRpc: String,
    dataDir: Path,
    overridingP2PNetwork: P2PNetwork? = null,
    allowEmptyBlocks: Boolean = false,
    syncingConfig: SyncingConfig = defaultSyncingConfig,
  ): MaruApp {
    val config =
      buildMaruConfig(
        ethereumJsonRpcUrl = ethereumJsonRpcUrl,
        engineApiRpc = engineApiRpc,
        dataDir = dataDir,
        qbftOptions = validatorQbftOptions,
        allowEmptyBlocks = allowEmptyBlocks,
        syncingConfig = syncingConfig,
      )
    writeValidatorPrivateKey(config)
    return buildApp(config, overridingP2PNetwork = overridingP2PNetwork)
  }

  fun buildTestMaruValidatorWithP2pPeering(
    ethereumJsonRpcUrl: String,
    engineApiRpc: String,
    dataDir: Path,
    validatorPortForStaticPeering: UInt? = null,
    validatorNodeIdForStaticPeering: String? = null,
    overridingP2PNetwork: P2PNetwork? = null,
    overridingFinalizationProvider: FinalizationProvider? = null,
    overridingLineaContractClient: LineaRollupSmartContractClientReadOnly? = null,
    p2pPort: UInt = 0u,
    allowEmptyBlocks: Boolean = false,
    syncingConfig: SyncingConfig = defaultSyncingConfig,
<<<<<<< HEAD
    initialValidators: Set<Validator> = this.initialValidators,
=======
    p2pNetworkFactory: (
      ByteArray,
      P2PConfig,
      UInt,
      SerDe<SealedBeaconBlock>,
      MetricsFacade,
      BesuMetricsSystem,
      StatusMessageFactory,
      BeaconChain,
      ForkIdHashProvider,
      ForkIdHasher,
      () -> Boolean,
      P2PState,
    ) -> P2PNetworkImpl = ::P2PNetworkImpl,
  ): MaruApp {
    val p2pConfig = buildP2pConfig(p2pPort = p2pPort)
    val config =
      buildMaruConfig(
        ethereumJsonRpcUrl = ethereumJsonRpcUrl,
        engineApiRpc = engineApiRpc,
        dataDir = dataDir,
        p2pConfig = p2pConfig,
        followers = FollowersConfig(emptyMap()),
        qbftOptions = validatorQbftOptions,
        overridingLineaContractClient = overridingLineaContractClient,
        allowEmptyBlocks = allowEmptyBlocks,
        syncingConfig = syncingConfig,
      )
    writeValidatorPrivateKey(config)

    return buildApp(
      config = config,
      overridingP2PNetwork = overridingP2PNetwork,
      overridingFinalizationProvider = overridingFinalizationProvider,
      overridingLineaContractClient = overridingLineaContractClient,
      p2pNetworkFactory = p2pNetworkFactory,
    )
  }

  fun buildTestMaruValidatorWithDiscovery(
    ethereumJsonRpcUrl: String,
    engineApiRpc: String,
    dataDir: Path,
    overridingP2PNetwork: P2PNetwork? = null,
    overridingFinalizationProvider: FinalizationProvider? = null,
    overridingLineaContractClient: LineaRollupSmartContractClientReadOnly? = null,
    p2pPort: UInt = 0u,
    discoveryPort: UInt = 0u,
    bootnode: String? = null,
    banPeriod: Duration = 10.seconds,
    cooldownPeriod: Duration = 10.seconds,
    blockRangeRequestTimeout: Duration = 5.seconds,
    allowEmptyBlocks: Boolean = false,
    syncingConfig: SyncingConfig =
      SyncingConfig(
        peerChainHeightPollingInterval = 1.seconds,
        syncTargetSelection = SyncTargetSelection.Highest,
        elSyncStatusRefreshInterval = 500.milliseconds,
        desyncTolerance = 0UL,
        download = SyncingConfig.Download(blockRangeRequestTimeout = blockRangeRequestTimeout),
      ),
    p2pNetworkFactory: (
      ByteArray,
      P2PConfig,
      UInt,
      SerDe<SealedBeaconBlock>,
      MetricsFacade,
      BesuMetricsSystem,
      StatusMessageFactory,
      BeaconChain,
      ForkIdHashProvider,
      ForkIdHasher,
      () -> Boolean,
      P2PState,
    ) -> P2PNetworkImpl = ::P2PNetworkImpl,
>>>>>>> 338fe736
  ): MaruApp {
    val p2pConfig =
      buildP2pConfig(
        p2pPort = p2pPort,
<<<<<<< HEAD
        validatorPortForStaticPeering = validatorPortForStaticPeering,
        validatorNodeIdForStaticPeering = validatorNodeIdForStaticPeering,
=======
        discoveryPort = discoveryPort,
        bootnode = bootnode,
        banPeriod = banPeriod,
        cooldownPeriod = cooldownPeriod,
>>>>>>> 338fe736
      )
    val config =
      buildMaruConfig(
        ethereumJsonRpcUrl = ethereumJsonRpcUrl,
        engineApiRpc = engineApiRpc,
        dataDir = dataDir,
        p2pConfig = p2pConfig,
        followers = FollowersConfig(emptyMap()),
        qbftOptions = validatorQbftOptions,
        overridingLineaContractClient = overridingLineaContractClient,
        allowEmptyBlocks = allowEmptyBlocks,
        syncingConfig = syncingConfig,
      )
    writeValidatorPrivateKey(config)

    return buildApp(
      config = config,
      overridingP2PNetwork = overridingP2PNetwork,
      overridingFinalizationProvider = overridingFinalizationProvider,
      overridingLineaContractClient = overridingLineaContractClient,
<<<<<<< HEAD
      initialValidators = initialValidators,
=======
      p2pNetworkFactory = p2pNetworkFactory,
    )
  }

  fun buildTestMaruFollowerWithDiscovery(
    ethereumJsonRpcUrl: String,
    engineApiRpc: String,
    dataDir: Path,
    overridingP2PNetwork: P2PNetwork? = null,
    overridingFinalizationProvider: FinalizationProvider? = null,
    overridingLineaContractClient: LineaRollupSmartContractClientReadOnly? = null,
    p2pPort: UInt = 0u,
    discoveryPort: UInt = 0u,
    bootnode: String? = null,
    banPeriod: Duration = 10.seconds,
    cooldownPeriod: Duration = 10.seconds,
    allowEmptyBlocks: Boolean = false,
    blockRangeRequestTimeout: Duration = 5.seconds,
    syncingConfig: SyncingConfig =
      SyncingConfig(
        peerChainHeightPollingInterval = 1.seconds,
        syncTargetSelection = SyncTargetSelection.Highest,
        elSyncStatusRefreshInterval = 500.milliseconds,
        desyncTolerance = 0UL,
        download = SyncingConfig.Download(blockRangeRequestTimeout = blockRangeRequestTimeout),
      ),
    p2pNetworkFactory: (
      ByteArray,
      P2PConfig,
      UInt,
      SerDe<SealedBeaconBlock>,
      MetricsFacade,
      BesuMetricsSystem,
      StatusMessageFactory,
      BeaconChain,
      ForkIdHashProvider,
      ForkIdHasher,
      () -> Boolean,
      P2PState,
    ) -> P2PNetworkImpl = ::P2PNetworkImpl,
  ): MaruApp {
    val p2pConfig =
      buildP2pConfig(
        p2pPort = p2pPort,
        discoveryPort = discoveryPort,
        bootnode = bootnode,
        banPeriod = banPeriod,
        cooldownPeriod = cooldownPeriod,
      )
    val config =
      buildMaruConfig(
        ethereumJsonRpcUrl = ethereumJsonRpcUrl,
        engineApiRpc = engineApiRpc,
        dataDir = dataDir,
        p2pConfig = p2pConfig,
        overridingLineaContractClient = overridingLineaContractClient,
        allowEmptyBlocks = allowEmptyBlocks,
        syncingConfig = syncingConfig,
      )

    return buildApp(
      config = config,
      overridingP2PNetwork = overridingP2PNetwork,
      overridingFinalizationProvider = overridingFinalizationProvider,
      overridingLineaContractClient = overridingLineaContractClient,
      p2pNetworkFactory = p2pNetworkFactory,
>>>>>>> 338fe736
    )
  }

  fun buildTestMaruFollowerWithP2pPeering(
    ethereumJsonRpcUrl: String,
    engineApiRpc: String,
    dataDir: Path,
    validatorPortForStaticPeering: UInt?,
    overridingFinalizationProvider: FinalizationProvider? = null,
    overridingLineaContractClient: LineaRollupSmartContractClientReadOnly? = null,
    allowEmptyBlocks: Boolean = false,
    syncingConfig: SyncingConfig = defaultSyncingConfig,
  ): MaruApp {
    val p2pConfig = buildP2pConfig(validatorPortForStaticPeering = validatorPortForStaticPeering)
    val config =
      buildMaruConfig(
        allowEmptyBlocks = allowEmptyBlocks,
        ethereumJsonRpcUrl = ethereumJsonRpcUrl,
        engineApiRpc = engineApiRpc,
        dataDir = dataDir,
        p2pConfig = p2pConfig,
        overridingLineaContractClient = overridingLineaContractClient,
        syncingConfig = syncingConfig,
      )
    return buildApp(
      config,
      overridingFinalizationProvider = overridingFinalizationProvider,
      overridingLineaContractClient = overridingLineaContractClient,
    )
  }

  fun buildTestMaruFollowerWithoutP2pPeering(
    ethereumJsonRpcUrl: String,
    engineApiRpc: String,
    dataDir: Path,
    p2pNetwork: P2PNetwork = NoOpP2PNetwork,
    syncingConfig: SyncingConfig = defaultSyncingConfig,
  ): MaruApp {
    val config =
      buildMaruConfig(
        ethereumJsonRpcUrl = ethereumJsonRpcUrl,
        engineApiRpc = engineApiRpc,
        dataDir = dataDir,
        syncingConfig = syncingConfig,
      )
    return buildApp(config, overridingP2PNetwork = p2pNetwork)
  }

  fun buildSwitchableTestMaruValidatorWithP2pPeering(
    ethereumJsonRpcUrl: String,
    engineApiRpc: String,
    dataDir: Path,
    overridingP2PNetwork: P2PNetwork? = null,
    overridingFinalizationProvider: FinalizationProvider? = null,
    overridingLineaContractClient: LineaRollupSmartContractClientReadOnly? = null,
    p2pPort: UInt = 0u,
    allowEmptyBlocks: Boolean = false,
    followers: FollowersConfig = FollowersConfig(emptyMap()),
    syncingConfig: SyncingConfig = defaultSyncingConfig,
  ): MaruApp {
<<<<<<< HEAD
    val p2pConfig = buildP2pConfig(p2pPort = p2pPort, validatorPortForStaticPeering = null)
=======
    val beaconGenesisConfig = beaconGenesisConfig
    val p2pConfig = buildP2pConfig(p2pPort = p2pPort)
>>>>>>> 338fe736
    val config =
      buildMaruConfig(
        ethereumJsonRpcUrl = ethereumJsonRpcUrl,
        engineApiRpc = engineApiRpc,
        dataDir = dataDir,
        p2pConfig = p2pConfig,
        followers = followers,
        qbftOptions = validatorQbftOptions,
        overridingLineaContractClient = overridingLineaContractClient,
        allowEmptyBlocks = allowEmptyBlocks,
        syncingConfig = syncingConfig,
      )
    writeValidatorPrivateKey(config)

    return buildApp(
      config = config,
      overridingP2PNetwork = overridingP2PNetwork,
      overridingFinalizationProvider = overridingFinalizationProvider,
      overridingLineaContractClient = overridingLineaContractClient,
    )
  }

  fun buildTestMaruFollowerWithConsensusSwitch(
    ethereumJsonRpcUrl: String,
    engineApiRpc: String,
    dataDir: Path,
    validatorPortForStaticPeering: UInt? = null,
    overridingP2PNetwork: P2PNetwork? = null,
    desyncTolerance: ULong = 10UL,
  ): MaruApp =
    buildTestMaruFollowerWithConsensusSwitch(
      ethereumApiConfig = ApiEndpointConfig(endpoint = URI.create(ethereumJsonRpcUrl).toURL()),
      engineApiConfig = ApiEndpointConfig(endpoint = URI.create(engineApiRpc).toURL()),
      dataDir = dataDir,
      validatorPortForStaticPeering = validatorPortForStaticPeering,
      overridingP2PNetwork = overridingP2PNetwork,
      desyncTolerance = desyncTolerance,
    )
}<|MERGE_RESOLUTION|>--- conflicted
+++ resolved
@@ -64,15 +64,10 @@
  */
 class MaruFactory(
   validatorPrivateKey: ByteArray = generatePrivateKey(),
-<<<<<<< HEAD
-  val pragueTimestamp: ULong? = null,
-  val ttd: ULong? = null,
-=======
   shanghaiTimestamp: ULong? = null,
   cancunTimestamp: ULong? = null,
   pragueTimestamp: ULong? = null,
   ttd: ULong? = null,
->>>>>>> 338fe736
 ) {
   init {
     // If one of pragueTimestamp, cancunTimestamp, shanghaiTimestamp is defined and some other is not, throw
@@ -126,17 +121,12 @@
       minBlockBuildTime = 200.milliseconds,
     )
 
-<<<<<<< HEAD
   private fun buildForkSchedule(
     pragueTimestamp: ULong?,
     ttd: ULong?,
     validatorSet: Set<Validator>,
   ): ForksSchedule =
-    if (pragueTimestamp != null) {
-=======
-  private val beaconGenesisConfig: ForksSchedule =
     if (pragueTimestamp != null && cancunTimestamp != null && shanghaiTimestamp != null) {
->>>>>>> 338fe736
       ForksSchedule(
         1337u,
         setOf(
@@ -248,6 +238,7 @@
     desyncTolerance: ULong = 10UL,
   ): MaruApp {
     val p2pConfig = buildP2pConfig(validatorPortForStaticPeering = validatorPortForStaticPeering)
+    val beaconGenesisConfig = beaconGenesisConfig
 
     val syncingConfig =
       SyncingConfig(
@@ -267,6 +258,7 @@
       )
     return buildApp(
       config = config,
+      beaconGenesisConfig = beaconGenesisConfig,
       overridingP2PNetwork = overridingP2PNetwork,
     )
   }
@@ -357,14 +349,11 @@
   private fun buildP2pConfig(
     p2pPort: UInt = 0u,
     validatorPortForStaticPeering: UInt? = null,
-<<<<<<< HEAD
     validatorNodeIdForStaticPeering: String? = validatorNodeId.toString(),
-=======
     discoveryPort: UInt? = null,
     bootnode: String? = null,
     banPeriod: Duration = 2000.milliseconds,
     cooldownPeriod: Duration = 1000.milliseconds,
->>>>>>> 338fe736
   ): P2PConfig {
     val ip = "127.0.0.1"
     val staticPeers =
@@ -424,9 +413,6 @@
     p2pPort: UInt = 0u,
     allowEmptyBlocks: Boolean = false,
     syncingConfig: SyncingConfig = defaultSyncingConfig,
-<<<<<<< HEAD
-    initialValidators: Set<Validator> = this.initialValidators,
-=======
     p2pNetworkFactory: (
       ByteArray,
       P2PConfig,
@@ -441,8 +427,14 @@
       () -> Boolean,
       P2PState,
     ) -> P2PNetworkImpl = ::P2PNetworkImpl,
-  ): MaruApp {
-    val p2pConfig = buildP2pConfig(p2pPort = p2pPort)
+    initialValidators: Set<Validator> = this.initialValidators,
+  ): MaruApp {
+    val p2pConfig =
+      buildP2pConfig(
+        p2pPort = p2pPort,
+        validatorPortForStaticPeering = validatorPortForStaticPeering,
+        validatorNodeIdForStaticPeering = validatorNodeIdForStaticPeering,
+      )
     val config =
       buildMaruConfig(
         ethereumJsonRpcUrl = ethereumJsonRpcUrl,
@@ -463,6 +455,7 @@
       overridingFinalizationProvider = overridingFinalizationProvider,
       overridingLineaContractClient = overridingLineaContractClient,
       p2pNetworkFactory = p2pNetworkFactory,
+      initialValidators = initialValidators,
     )
   }
 
@@ -502,20 +495,14 @@
       () -> Boolean,
       P2PState,
     ) -> P2PNetworkImpl = ::P2PNetworkImpl,
->>>>>>> 338fe736
   ): MaruApp {
     val p2pConfig =
       buildP2pConfig(
         p2pPort = p2pPort,
-<<<<<<< HEAD
-        validatorPortForStaticPeering = validatorPortForStaticPeering,
-        validatorNodeIdForStaticPeering = validatorNodeIdForStaticPeering,
-=======
         discoveryPort = discoveryPort,
         bootnode = bootnode,
         banPeriod = banPeriod,
         cooldownPeriod = cooldownPeriod,
->>>>>>> 338fe736
       )
     val config =
       buildMaruConfig(
@@ -536,9 +523,6 @@
       overridingP2PNetwork = overridingP2PNetwork,
       overridingFinalizationProvider = overridingFinalizationProvider,
       overridingLineaContractClient = overridingLineaContractClient,
-<<<<<<< HEAD
-      initialValidators = initialValidators,
-=======
       p2pNetworkFactory = p2pNetworkFactory,
     )
   }
@@ -605,7 +589,6 @@
       overridingFinalizationProvider = overridingFinalizationProvider,
       overridingLineaContractClient = overridingLineaContractClient,
       p2pNetworkFactory = p2pNetworkFactory,
->>>>>>> 338fe736
     )
   }
 
@@ -666,12 +649,8 @@
     followers: FollowersConfig = FollowersConfig(emptyMap()),
     syncingConfig: SyncingConfig = defaultSyncingConfig,
   ): MaruApp {
-<<<<<<< HEAD
+    val beaconGenesisConfig = beaconGenesisConfig
     val p2pConfig = buildP2pConfig(p2pPort = p2pPort, validatorPortForStaticPeering = null)
-=======
-    val beaconGenesisConfig = beaconGenesisConfig
-    val p2pConfig = buildP2pConfig(p2pPort = p2pPort)
->>>>>>> 338fe736
     val config =
       buildMaruConfig(
         ethereumJsonRpcUrl = ethereumJsonRpcUrl,
