--- conflicted
+++ resolved
@@ -68,40 +68,15 @@
       )
 
     fun enumeratingSyncingConfigs(): List<SyncingConfig> {
-      val syncTargetSelectionForHighest =
-        SyncTargetSelection.Highest
       val syncTargetSelectionForMostFrequent =
         SyncTargetSelection.MostFrequent(
-          peerChainHeightGranularity = 10U,
+          peerChainHeightGranularity = 1U,
         )
-
       return listOf(
-        defaultSyncingConfig.copy(
-<<<<<<< HEAD
-          syncTargetSelection = syncTargetSelectionForHighest,
-=======
-          syncTargetSelection =
-            SyncTargetSelectionConfig(
-              type = SyncTargetSelectionConfig.SyncTargetSelectorType.MOST_FREQUENT,
-              mostFrequentSelector =
-                SyncTargetSelectionConfig.MostFrequentSelectorConfig(
-                  peerChainHeightGranularity = 1U,
-                ),
-            ),
->>>>>>> 9ddf8e3b
-          useUnconditionalRandomDownloadPeer = true,
-        ),
-        defaultSyncingConfig.copy(
-          syncTargetSelection = syncTargetSelectionForHighest,
-          useUnconditionalRandomDownloadPeer = false,
-        ),
+        defaultSyncingConfig,
         defaultSyncingConfig.copy(
           syncTargetSelection = syncTargetSelectionForMostFrequent,
           useUnconditionalRandomDownloadPeer = true,
-        ),
-        defaultSyncingConfig.copy(
-          syncTargetSelection = syncTargetSelectionForMostFrequent,
-          useUnconditionalRandomDownloadPeer = false,
         ),
       )
     }
