--- conflicted
+++ resolved
@@ -449,12 +449,9 @@
       P2PState,
       () -> SyncStatusProvider,
     ) -> P2PNetworkImpl = ::P2PNetworkImpl,
-<<<<<<< HEAD
     apiPort: UInt = 0u,
     startApiServer: Boolean = false,
-=======
     initialValidators: Set<Validator> = this.initialValidators,
->>>>>>> 2f9071c4
   ): MaruApp {
     val p2pConfig =
       buildP2pConfig(
@@ -483,11 +480,8 @@
       overridingFinalizationProvider = overridingFinalizationProvider,
       overridingLineaContractClient = overridingLineaContractClient,
       p2pNetworkFactory = p2pNetworkFactory,
-<<<<<<< HEAD
       startApiServer = startApiServer,
-=======
       initialValidators = initialValidators,
->>>>>>> 2f9071c4
     )
   }
 
