/*
 * Copyright Consensys Software Inc.
 *
 * This file is dual-licensed under either the MIT license or Apache License 2.0.
 * See the LICENSE-MIT and LICENSE-APACHE files in the repository root for details.
 *
 * SPDX-License-Identifier: MIT OR Apache-2.0
 */
package testutils.maru

import io.libp2p.core.PeerId
import io.libp2p.core.crypto.KeyType
import io.libp2p.core.crypto.generateKeyPair
import io.libp2p.core.crypto.marshalPrivateKey
import io.libp2p.core.crypto.unmarshalPrivateKey
import java.net.URI
import java.nio.file.Files
import java.nio.file.Path
import java.util.concurrent.CompletableFuture
import kotlin.time.Duration
import kotlin.time.Duration.Companion.milliseconds
import kotlin.time.Duration.Companion.seconds
import linea.contract.l1.LineaRollupSmartContractClientReadOnly
import linea.kotlin.decodeHex
import linea.kotlin.encodeHex
import linea.timer.TimerFactory
import maru.api.ApiServer
import maru.app.MaruApp
import maru.app.MaruAppFactory
import maru.config.ApiConfig
import maru.config.ApiEndpointConfig
import maru.config.FollowersConfig
import maru.config.ForkTransition
import maru.config.LineaConfig
import maru.config.MaruConfig
import maru.config.ObservabilityConfig
import maru.config.P2PConfig
import maru.config.Persistence
import maru.config.QbftConfig
import maru.config.SyncingConfig
import maru.config.SyncingConfig.SyncTargetSelection
import maru.config.ValidatorElNode
import maru.consensus.ChainFork
import maru.consensus.ClFork
import maru.consensus.DifficultyAwareQbftConfig
import maru.consensus.ElFork
import maru.consensus.ForkSpec
import maru.consensus.ForksSchedule
import maru.consensus.QbftConsensusConfig
import maru.consensus.state.FinalizationProvider
import maru.core.SealedBeaconBlock
import maru.core.Validator
import maru.crypto.SecpCrypto
import maru.database.BeaconChain
import maru.database.P2PState
import maru.extensions.fromHexToByteArray
import maru.p2p.NoOpP2PNetwork
import maru.p2p.P2PNetwork
import maru.p2p.P2PNetworkImpl
import maru.p2p.fork.ForkPeeringManager
import maru.p2p.messages.StatusManager
import maru.serialization.SerDe
<<<<<<< HEAD
import maru.services.NoOpLongRunningService
import maru.syncing.SyncStatusProvider
=======
>>>>>>> 3305fe0c
import net.consensys.linea.metrics.MetricsFacade
import org.hyperledger.besu.plugin.services.MetricsSystem as BesuMetricsSystem

/**
 * The same MaruFactory should be used per network. Otherwise, validators won't match between Maru instances
 */
class MaruFactory(
  validatorPrivateKey: ByteArray = generatePrivateKey(),
  private val shanghaiTimestamp: ULong? = null,
  private val cancunTimestamp: ULong? = null,
  private val pragueTimestamp: ULong? = null,
  private val ttd: ULong? = null,
) {
  init {
    // If one of pragueTimestamp, cancunTimestamp, shanghaiTimestamp is defined and some other is not, throw
    require(
      (pragueTimestamp == null && cancunTimestamp == null && shanghaiTimestamp == null) ||
        (pragueTimestamp != null && cancunTimestamp != null && shanghaiTimestamp != null),
    ) {
      "pragueTimestamp, cancunTimestamp and shanghaiTimestamp should be defined or all be absent!"
    }
  }

  companion object {
    val defaultReconnectDelay = 500.milliseconds
    val defaultSyncingConfig =
      SyncingConfig(
        peerChainHeightPollingInterval = 1.seconds,
        syncTargetSelection = SyncTargetSelection.Highest,
        elSyncStatusRefreshInterval = 500.milliseconds,
        desyncTolerance = 0UL,
        download = SyncingConfig.Download(),
      )

    fun enumeratingSyncingConfigs(): List<SyncingConfig> {
      val syncTargetSelectionForMostFrequent =
        SyncTargetSelection.MostFrequent(
          peerChainHeightGranularity = 10U,
        )
      return listOf(
        defaultSyncingConfig,
        defaultSyncingConfig.copy(
          syncTargetSelection = syncTargetSelectionForMostFrequent,
          download = SyncingConfig.Download(useUnconditionalRandomDownloadPeer = true),
        ),
      )
    }

    fun generatePrivateKey(): ByteArray = marshalPrivateKey(generateKeyPair(KeyType.SECP256K1).component1())
  }

  private val validatorPrivateKeyWithPrefix = unmarshalPrivateKey(validatorPrivateKey)
  private val validatorPrivateKeyWithPrefixString = marshalPrivateKey(validatorPrivateKeyWithPrefix).encodeHex()
  private val validatorNodeId = PeerId.fromPubKey(validatorPrivateKeyWithPrefix.publicKey())
  val qbftValidator =
    SecpCrypto.privateKeyToValidator(SecpCrypto.privateKeyBytesWithoutPrefix(validatorPrivateKeyWithPrefix.bytes()))
  val validatorAddress = qbftValidator.address.encodeHex()
  val initialValidators = setOf(Validator(validatorAddress.fromHexToByteArray()))

  private val validatorQbftOptions =
    QbftConfig(
      feeRecipient = qbftValidator.address.reversedArray(),
      minBlockBuildTime = 200.milliseconds,
    )

  private fun buildForkSchedule(
    pragueTimestamp: ULong?,
    cancunTimestamp: ULong?,
    shanghaiTimestamp: ULong?,
    ttd: ULong?,
    validatorSet: Set<Validator>,
  ): ForksSchedule =
    if (pragueTimestamp != null && cancunTimestamp != null && shanghaiTimestamp != null) {
      ForksSchedule(
        1337u,
        setOf(
          ForkSpec(
            timestampSeconds = 0UL,
            blockTimeSeconds = 1u,
            configuration =
              DifficultyAwareQbftConfig(
                QbftConsensusConfig(
                  validatorSet = setOf(Validator(validatorAddress.fromHexToByteArray())),
                  fork = ChainFork(ClFork.QBFT_PHASE0, ElFork.Paris),
                ),
                terminalTotalDifficulty = ttd!!,
              ),
          ),
          ForkSpec(
            timestampSeconds = shanghaiTimestamp,
            blockTimeSeconds = 1u,
            configuration =
              QbftConsensusConfig(
                validatorSet = setOf(Validator(validatorAddress.fromHexToByteArray())),
                fork = ChainFork(ClFork.QBFT_PHASE0, ElFork.Shanghai),
              ),
          ),
          ForkSpec(
            timestampSeconds = cancunTimestamp,
            blockTimeSeconds = 1u,
            configuration =
              QbftConsensusConfig(
                validatorSet = setOf(Validator(validatorAddress.fromHexToByteArray())),
                fork = ChainFork(ClFork.QBFT_PHASE0, ElFork.Cancun),
              ),
          ),
          ForkSpec(
            timestampSeconds = pragueTimestamp,
            blockTimeSeconds = 1u,
            configuration =
              QbftConsensusConfig(
                validatorSet = validatorSet,
                fork = ChainFork(ClFork.QBFT_PHASE0, ElFork.Prague),
              ),
          ),
        ),
      )
    } else {
      ForksSchedule(
        1337u,
        setOf(
          ForkSpec(
            timestampSeconds = 0UL,
            blockTimeSeconds = 1u,
            configuration =
              QbftConsensusConfig(
                validatorSet = validatorSet,
                fork = ChainFork(ClFork.QBFT_PHASE0, ElFork.Prague),
              ),
          ),
        ),
      )
    }

  private fun buildMaruConfig(
    ethereumJsonRpcUrl: String?,
    engineApiRpc: String?,
    dataDir: Path,
    p2pConfig: P2PConfig? = null,
    followers: FollowersConfig = FollowersConfig(emptyMap()),
    qbftOptions: QbftConfig? = null,
    observabilityOptions: ObservabilityConfig =
      ObservabilityConfig(port = 0u, prometheusMetricsEnabled = true, jvmMetricsEnabled = true),
    overridingLineaContractClient: LineaRollupSmartContractClientReadOnly? = null,
    apiConfig: ApiConfig = ApiConfig(port = 0u),
    syncingConfig: SyncingConfig = defaultSyncingConfig,
    allowEmptyBlocks: Boolean = false,
    enablePayloadValidation: Boolean = true,
  ): MaruConfig {
    val lineaConfig =
      overridingLineaContractClient?.let {
        val l2EthApiEndpoint = ApiEndpointConfig(URI.create(ethereumJsonRpcUrl!!).toURL())
        LineaConfig(
          contractAddress = overridingLineaContractClient.getAddress().decodeHex(),
          l1EthApiEndpoint = l2EthApiEndpoint, // Just a stub. Isn't actually used with the override
          l1PollingInterval = 100.milliseconds,
          l2EthApiEndpoint = l2EthApiEndpoint,
        )
      }

    val forkTransition =
      ForkTransition(
        l2EthApiEndpoint = ethereumJsonRpcUrl?.let { ApiEndpointConfig(URI.create(it).toURL()) },
      )

    val validatorElNode =
      engineApiRpc?.let {
        ValidatorElNode(
          engineApiEndpoint = ApiEndpointConfig(URI.create(it).toURL()),
          payloadValidationEnabled = enablePayloadValidation,
        )
      }

    return MaruConfig(
      allowEmptyBlocks = allowEmptyBlocks,
      persistence = Persistence(dataPath = dataDir),
      qbft = qbftOptions,
      p2p = p2pConfig,
      validatorElNode = validatorElNode,
      followers = followers,
      observability = observabilityOptions,
      linea = lineaConfig,
      api = apiConfig,
      syncing = syncingConfig,
      forkTransition = forkTransition,
    )
  }

  fun buildTestMaruFollowerWithConsensusSwitch(
    dataDir: Path,
    engineApiConfig: ApiEndpointConfig,
    ethereumApiConfig: ApiEndpointConfig,
    validatorPortForStaticPeering: UInt? = null,
    overridingP2PNetwork: P2PNetwork? = null,
    desyncTolerance: ULong = 10UL,
  ): MaruApp {
    val p2pConfig = buildP2pConfig(validatorPortForStaticPeering = validatorPortForStaticPeering)
    val syncingConfig =
      SyncingConfig(
        peerChainHeightPollingInterval = 1.seconds,
        syncTargetSelection = SyncTargetSelection.Highest,
        elSyncStatusRefreshInterval = 500.milliseconds,
        desyncTolerance = desyncTolerance,
        download = SyncingConfig.Download(),
      )
    val config =
      buildMaruConfig(
        engineApiEndpointConfig = engineApiConfig,
        ethereumApiEndpointConfig = ethereumApiConfig,
        dataDir = dataDir,
        p2pConfig = p2pConfig,
        syncingConfig = syncingConfig,
      )
    return buildApp(
      config = config,
      overridingP2PNetwork = overridingP2PNetwork,
    )
  }

  private fun buildMaruConfig(
    engineApiEndpointConfig: ApiEndpointConfig,
    ethereumApiEndpointConfig: ApiEndpointConfig,
    dataDir: Path,
    p2pConfig: P2PConfig? = null,
    followers: FollowersConfig = FollowersConfig(emptyMap()),
    qbftOptions: QbftConfig? = null,
    observabilityOptions: ObservabilityConfig =
      ObservabilityConfig(port = 0u, prometheusMetricsEnabled = true, jvmMetricsEnabled = true),
    overridingLineaContractClient: LineaRollupSmartContractClientReadOnly? = null,
    apiConfig: ApiConfig = ApiConfig(port = 0u),
    syncingConfig: SyncingConfig = defaultSyncingConfig,
    allowEmptyBlocks: Boolean = false,
    enablePayloadValidation: Boolean = true,
  ): MaruConfig {
    val lineaConfig =
      overridingLineaContractClient?.let {
        LineaConfig(
          contractAddress = overridingLineaContractClient.getAddress().decodeHex(),
          l1EthApiEndpoint = ethereumApiEndpointConfig, // Just a stub. Isn't actually used with the override
          l1PollingInterval = 100.milliseconds,
          l2EthApiEndpoint = ethereumApiEndpointConfig,
        )
      }

    return MaruConfig(
      allowEmptyBlocks = allowEmptyBlocks,
      persistence = Persistence(dataPath = dataDir),
      qbft = qbftOptions,
      p2p = p2pConfig,
      validatorElNode =
        ValidatorElNode(
          engineApiEndpoint = engineApiEndpointConfig,
          payloadValidationEnabled = enablePayloadValidation,
        ),
      followers = followers,
      observability = observabilityOptions,
      linea = lineaConfig,
      api = apiConfig,
      syncing = syncingConfig,
      forkTransition = ForkTransition(l2EthApiEndpoint = ethereumApiEndpointConfig),
    )
  }

  private fun writeValidatorPrivateKey(config: MaruConfig) {
    if (!Files.exists(config.persistence.dataPath)) {
      Files.createDirectories(config.persistence.dataPath)
    }
    Files.writeString(config.persistence.privateKeyPath, validatorPrivateKeyWithPrefixString)
  }

  private fun buildApp(
    config: MaruConfig,
    initialValidators: Set<Validator> = this.initialValidators,
    overridingP2PNetwork: P2PNetwork? = null,
    overridingFinalizationProvider: FinalizationProvider? = null,
    overridingLineaContractClient: LineaRollupSmartContractClientReadOnly? = null,
    p2pNetworkFactory: (
      ByteArray,
      P2PConfig,
      UInt,
      SerDe<SealedBeaconBlock>,
      MetricsFacade,
      BesuMetricsSystem,
      StatusManager,
      BeaconChain,
      ForkPeeringManager,
      () -> Boolean,
      P2PState,
<<<<<<< HEAD
      () -> SyncStatusProvider,
      TimerFactory,
=======
>>>>>>> 3305fe0c
    ) -> P2PNetworkImpl = ::P2PNetworkImpl,
    startApiServer: Boolean = false,
  ): MaruApp =
    MaruAppFactory().create(
      config = config,
      beaconGenesisConfig =
        buildForkSchedule(
          pragueTimestamp,
          cancunTimestamp,
          shanghaiTimestamp,
          ttd,
          initialValidators,
        ),
      overridingP2PNetwork = overridingP2PNetwork,
      overridingFinalizationProvider = overridingFinalizationProvider,
      overridingLineaContractClient = overridingLineaContractClient,
      overridingApiServer =
        if (startApiServer) {
          null
        } else {
          object : ApiServer {
            override fun start(): CompletableFuture<Unit> = NoOpLongRunningService.start()

            override fun stop(): CompletableFuture<Unit> = NoOpLongRunningService.stop()

            override fun port(): Int = 0
          }
        },
      p2pNetworkFactory = p2pNetworkFactory,
    )

  private fun buildP2pConfig(
    p2pPort: UInt = 0u,
    validatorPortForStaticPeering: UInt? = null,
    validatorNodeIdForStaticPeering: String? = validatorNodeId.toString(),
    discoveryPort: UInt? = null,
    bootnode: String? = null,
    banPeriod: Duration = 2000.milliseconds,
    cooldownPeriod: Duration = 1000.milliseconds,
  ): P2PConfig {
    val ip = "127.0.0.1"
    val staticPeers =
      if (validatorPortForStaticPeering != null) {
        val validatorPeer = "/ip4/$ip/tcp/$validatorPortForStaticPeering/p2p/$validatorNodeIdForStaticPeering"
        listOf(validatorPeer)
      } else {
        emptyList()
      }
    val discovery =
      if (discoveryPort != null) {
        P2PConfig.Discovery(refreshInterval = 1.seconds, port = discoveryPort, bootnodes = listOfNotNull(bootnode))
      } else {
        null
      }
    return P2PConfig(
      ip,
      port = p2pPort,
      staticPeers = staticPeers,
      reconnectDelay = defaultReconnectDelay,
      statusUpdate = P2PConfig.StatusUpdate(refreshInterval = 1.seconds), // For faster syncing in the tests
      reputation = P2PConfig.Reputation(banPeriod = banPeriod, cooldownPeriod = cooldownPeriod),
      discovery = discovery,
    )
  }

  fun buildTestMaruValidatorWithoutP2pPeering(
    ethereumJsonRpcUrl: String,
    engineApiRpc: String,
    dataDir: Path,
    overridingP2PNetwork: P2PNetwork? = null,
    allowEmptyBlocks: Boolean = false,
    syncingConfig: SyncingConfig = defaultSyncingConfig,
  ): MaruApp {
    val config =
      buildMaruConfig(
        ethereumJsonRpcUrl = ethereumJsonRpcUrl,
        engineApiRpc = engineApiRpc,
        dataDir = dataDir,
        qbftOptions = validatorQbftOptions,
        allowEmptyBlocks = allowEmptyBlocks,
        syncingConfig = syncingConfig,
      )
    writeValidatorPrivateKey(config)
    return buildApp(config, overridingP2PNetwork = overridingP2PNetwork)
  }

  fun buildTestMaruValidatorWithP2pPeering(
    ethereumJsonRpcUrl: String,
    engineApiRpc: String,
    dataDir: Path,
    validatorPortForStaticPeering: UInt? = null,
    validatorNodeIdForStaticPeering: String? = null,
    overridingP2PNetwork: P2PNetwork? = null,
    overridingFinalizationProvider: FinalizationProvider? = null,
    overridingLineaContractClient: LineaRollupSmartContractClientReadOnly? = null,
    p2pPort: UInt = 0u,
    allowEmptyBlocks: Boolean = false,
    syncingConfig: SyncingConfig = defaultSyncingConfig,
    p2pNetworkFactory: (
      ByteArray,
      P2PConfig,
      UInt,
      SerDe<SealedBeaconBlock>,
      MetricsFacade,
      BesuMetricsSystem,
      StatusManager,
      BeaconChain,
      ForkPeeringManager,
      () -> Boolean,
      P2PState,
<<<<<<< HEAD
      () -> SyncStatusProvider,
      TimerFactory,
=======
>>>>>>> 3305fe0c
    ) -> P2PNetworkImpl = ::P2PNetworkImpl,
    apiPort: UInt = 0u,
    startApiServer: Boolean = false,
    initialValidators: Set<Validator> = this.initialValidators,
  ): MaruApp {
    val p2pConfig =
      buildP2pConfig(
        p2pPort = p2pPort,
        validatorPortForStaticPeering = validatorPortForStaticPeering,
        validatorNodeIdForStaticPeering = validatorNodeIdForStaticPeering,
      )
    val config =
      buildMaruConfig(
        ethereumJsonRpcUrl = ethereumJsonRpcUrl,
        engineApiRpc = engineApiRpc,
        dataDir = dataDir,
        p2pConfig = p2pConfig,
        followers = FollowersConfig(emptyMap()),
        qbftOptions = validatorQbftOptions,
        overridingLineaContractClient = overridingLineaContractClient,
        allowEmptyBlocks = allowEmptyBlocks,
        syncingConfig = syncingConfig,
        apiConfig = ApiConfig(port = apiPort),
      )
    writeValidatorPrivateKey(config)

    return buildApp(
      config = config,
      overridingP2PNetwork = overridingP2PNetwork,
      overridingFinalizationProvider = overridingFinalizationProvider,
      overridingLineaContractClient = overridingLineaContractClient,
      p2pNetworkFactory = p2pNetworkFactory,
      startApiServer = startApiServer,
      initialValidators = initialValidators,
    )
  }

  fun buildTestMaruValidatorWithDiscovery(
    ethereumJsonRpcUrl: String,
    engineApiRpc: String,
    dataDir: Path,
    overridingP2PNetwork: P2PNetwork? = null,
    overridingFinalizationProvider: FinalizationProvider? = null,
    overridingLineaContractClient: LineaRollupSmartContractClientReadOnly? = null,
    p2pPort: UInt = 0u,
    discoveryPort: UInt = 0u,
    bootnode: String? = null,
    banPeriod: Duration = 10.seconds,
    cooldownPeriod: Duration = 10.seconds,
    blockRangeRequestTimeout: Duration = 5.seconds,
    allowEmptyBlocks: Boolean = false,
    syncingConfig: SyncingConfig =
      SyncingConfig(
        peerChainHeightPollingInterval = 1.seconds,
        syncTargetSelection = SyncTargetSelection.Highest,
        elSyncStatusRefreshInterval = 500.milliseconds,
        desyncTolerance = 0UL,
        download = SyncingConfig.Download(blockRangeRequestTimeout = blockRangeRequestTimeout),
      ),
    p2pNetworkFactory: (
      ByteArray,
      P2PConfig,
      UInt,
      SerDe<SealedBeaconBlock>,
      MetricsFacade,
      BesuMetricsSystem,
      StatusManager,
      BeaconChain,
      ForkPeeringManager,
      () -> Boolean,
      P2PState,
<<<<<<< HEAD
      () -> SyncStatusProvider,
      TimerFactory,
=======
>>>>>>> 3305fe0c
    ) -> P2PNetworkImpl = ::P2PNetworkImpl,
  ): MaruApp {
    val p2pConfig =
      buildP2pConfig(
        p2pPort = p2pPort,
        discoveryPort = discoveryPort,
        bootnode = bootnode,
        banPeriod = banPeriod,
        cooldownPeriod = cooldownPeriod,
      )
    val config =
      buildMaruConfig(
        ethereumJsonRpcUrl = ethereumJsonRpcUrl,
        engineApiRpc = engineApiRpc,
        dataDir = dataDir,
        p2pConfig = p2pConfig,
        followers = FollowersConfig(emptyMap()),
        qbftOptions = validatorQbftOptions,
        overridingLineaContractClient = overridingLineaContractClient,
        allowEmptyBlocks = allowEmptyBlocks,
        syncingConfig = syncingConfig,
      )
    writeValidatorPrivateKey(config)

    return buildApp(
      config = config,
      overridingP2PNetwork = overridingP2PNetwork,
      overridingFinalizationProvider = overridingFinalizationProvider,
      overridingLineaContractClient = overridingLineaContractClient,
      p2pNetworkFactory = p2pNetworkFactory,
    )
  }

  fun buildTestMaruFollowerWithDiscovery(
    ethereumJsonRpcUrl: String,
    engineApiRpc: String,
    dataDir: Path,
    overridingP2PNetwork: P2PNetwork? = null,
    overridingFinalizationProvider: FinalizationProvider? = null,
    overridingLineaContractClient: LineaRollupSmartContractClientReadOnly? = null,
    p2pPort: UInt = 0u,
    discoveryPort: UInt = 0u,
    bootnode: String? = null,
    banPeriod: Duration = 10.seconds,
    cooldownPeriod: Duration = 10.seconds,
    allowEmptyBlocks: Boolean = false,
    blockRangeRequestTimeout: Duration = 5.seconds,
    syncingConfig: SyncingConfig =
      SyncingConfig(
        peerChainHeightPollingInterval = 1.seconds,
        syncTargetSelection = SyncTargetSelection.Highest,
        elSyncStatusRefreshInterval = 500.milliseconds,
        desyncTolerance = 0UL,
        download = SyncingConfig.Download(blockRangeRequestTimeout = blockRangeRequestTimeout),
      ),
    p2pNetworkFactory: (
      ByteArray,
      P2PConfig,
      UInt,
      SerDe<SealedBeaconBlock>,
      MetricsFacade,
      BesuMetricsSystem,
      StatusManager,
      BeaconChain,
      ForkPeeringManager,
      () -> Boolean,
      P2PState,
<<<<<<< HEAD
      () -> SyncStatusProvider,
      TimerFactory,
=======
>>>>>>> 3305fe0c
    ) -> P2PNetworkImpl = ::P2PNetworkImpl,
  ): MaruApp {
    val p2pConfig =
      buildP2pConfig(
        p2pPort = p2pPort,
        discoveryPort = discoveryPort,
        bootnode = bootnode,
        banPeriod = banPeriod,
        cooldownPeriod = cooldownPeriod,
      )
    val config =
      buildMaruConfig(
        ethereumJsonRpcUrl = ethereumJsonRpcUrl,
        engineApiRpc = engineApiRpc,
        dataDir = dataDir,
        p2pConfig = p2pConfig,
        overridingLineaContractClient = overridingLineaContractClient,
        allowEmptyBlocks = allowEmptyBlocks,
        syncingConfig = syncingConfig,
      )

    return buildApp(
      config = config,
      overridingP2PNetwork = overridingP2PNetwork,
      overridingFinalizationProvider = overridingFinalizationProvider,
      overridingLineaContractClient = overridingLineaContractClient,
      p2pNetworkFactory = p2pNetworkFactory,
    )
  }

  fun buildTestMaruFollowerWithP2pPeering(
    ethereumJsonRpcUrl: String?,
    engineApiRpc: String?,
    dataDir: Path,
    validatorPortForStaticPeering: UInt?,
    followers: FollowersConfig = FollowersConfig(emptyMap()),
    overridingFinalizationProvider: FinalizationProvider? = null,
    overridingLineaContractClient: LineaRollupSmartContractClientReadOnly? = null,
    allowEmptyBlocks: Boolean = false,
    syncingConfig: SyncingConfig = defaultSyncingConfig,
    enablePayloadValidation: Boolean = true,
    apiPort: UInt = 0u,
    startApiServer: Boolean = false,
  ): MaruApp {
    val p2pConfig = buildP2pConfig(validatorPortForStaticPeering = validatorPortForStaticPeering)
    val config =
      buildMaruConfig(
        allowEmptyBlocks = allowEmptyBlocks,
        ethereumJsonRpcUrl = ethereumJsonRpcUrl,
        engineApiRpc = engineApiRpc,
        dataDir = dataDir,
        p2pConfig = p2pConfig,
        followers = followers,
        overridingLineaContractClient = overridingLineaContractClient,
        syncingConfig = syncingConfig,
        enablePayloadValidation = enablePayloadValidation,
        apiConfig = ApiConfig(port = apiPort),
      )
    return buildApp(
      config,
      overridingFinalizationProvider = overridingFinalizationProvider,
      overridingLineaContractClient = overridingLineaContractClient,
      startApiServer = startApiServer,
    )
  }

  fun buildTestMaruFollowerWithoutP2pPeering(
    ethereumJsonRpcUrl: String,
    engineApiRpc: String,
    dataDir: Path,
    p2pNetwork: P2PNetwork = NoOpP2PNetwork,
    syncingConfig: SyncingConfig = defaultSyncingConfig,
  ): MaruApp {
    val config =
      buildMaruConfig(
        ethereumJsonRpcUrl = ethereumJsonRpcUrl,
        engineApiRpc = engineApiRpc,
        dataDir = dataDir,
        syncingConfig = syncingConfig,
      )
    return buildApp(config, overridingP2PNetwork = p2pNetwork)
  }

  fun buildSwitchableTestMaruValidatorWithP2pPeering(
    ethereumJsonRpcUrl: String,
    engineApiRpc: String,
    dataDir: Path,
    overridingP2PNetwork: P2PNetwork? = null,
    overridingFinalizationProvider: FinalizationProvider? = null,
    overridingLineaContractClient: LineaRollupSmartContractClientReadOnly? = null,
    p2pPort: UInt = 0u,
    allowEmptyBlocks: Boolean = false,
    followers: FollowersConfig = FollowersConfig(emptyMap()),
    syncingConfig: SyncingConfig = defaultSyncingConfig,
  ): MaruApp {
    val p2pConfig = buildP2pConfig(p2pPort = p2pPort, validatorPortForStaticPeering = null)
    val config =
      buildMaruConfig(
        ethereumJsonRpcUrl = ethereumJsonRpcUrl,
        engineApiRpc = engineApiRpc,
        dataDir = dataDir,
        p2pConfig = p2pConfig,
        followers = followers,
        qbftOptions = validatorQbftOptions,
        overridingLineaContractClient = overridingLineaContractClient,
        allowEmptyBlocks = allowEmptyBlocks,
        syncingConfig = syncingConfig,
      )
    writeValidatorPrivateKey(config)

    return buildApp(
      config = config,
      overridingP2PNetwork = overridingP2PNetwork,
      overridingFinalizationProvider = overridingFinalizationProvider,
      overridingLineaContractClient = overridingLineaContractClient,
    )
  }

  fun buildTestMaruFollowerWithConsensusSwitch(
    ethereumJsonRpcUrl: String,
    engineApiRpc: String,
    dataDir: Path,
    validatorPortForStaticPeering: UInt? = null,
    overridingP2PNetwork: P2PNetwork? = null,
    desyncTolerance: ULong = 10UL,
  ): MaruApp =
    buildTestMaruFollowerWithConsensusSwitch(
      ethereumApiConfig = ApiEndpointConfig(endpoint = URI.create(ethereumJsonRpcUrl).toURL()),
      engineApiConfig = ApiEndpointConfig(endpoint = URI.create(engineApiRpc).toURL()),
      dataDir = dataDir,
      validatorPortForStaticPeering = validatorPortForStaticPeering,
      overridingP2PNetwork = overridingP2PNetwork,
      desyncTolerance = desyncTolerance,
    )
}<|MERGE_RESOLUTION|>--- conflicted
+++ resolved
@@ -60,11 +60,7 @@
 import maru.p2p.fork.ForkPeeringManager
 import maru.p2p.messages.StatusManager
 import maru.serialization.SerDe
-<<<<<<< HEAD
 import maru.services.NoOpLongRunningService
-import maru.syncing.SyncStatusProvider
-=======
->>>>>>> 3305fe0c
 import net.consensys.linea.metrics.MetricsFacade
 import org.hyperledger.besu.plugin.services.MetricsSystem as BesuMetricsSystem
 
@@ -353,11 +349,7 @@
       ForkPeeringManager,
       () -> Boolean,
       P2PState,
-<<<<<<< HEAD
-      () -> SyncStatusProvider,
       TimerFactory,
-=======
->>>>>>> 3305fe0c
     ) -> P2PNetworkImpl = ::P2PNetworkImpl,
     startApiServer: Boolean = false,
   ): MaruApp =
@@ -468,11 +460,7 @@
       ForkPeeringManager,
       () -> Boolean,
       P2PState,
-<<<<<<< HEAD
-      () -> SyncStatusProvider,
       TimerFactory,
-=======
->>>>>>> 3305fe0c
     ) -> P2PNetworkImpl = ::P2PNetworkImpl,
     apiPort: UInt = 0u,
     startApiServer: Boolean = false,
@@ -544,11 +532,7 @@
       ForkPeeringManager,
       () -> Boolean,
       P2PState,
-<<<<<<< HEAD
-      () -> SyncStatusProvider,
       TimerFactory,
-=======
->>>>>>> 3305fe0c
     ) -> P2PNetworkImpl = ::P2PNetworkImpl,
   ): MaruApp {
     val p2pConfig =
@@ -616,11 +600,7 @@
       ForkPeeringManager,
       () -> Boolean,
       P2PState,
-<<<<<<< HEAD
-      () -> SyncStatusProvider,
       TimerFactory,
-=======
->>>>>>> 3305fe0c
     ) -> P2PNetworkImpl = ::P2PNetworkImpl,
   ): MaruApp {
     val p2pConfig =
