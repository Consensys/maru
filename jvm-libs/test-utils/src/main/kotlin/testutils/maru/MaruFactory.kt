/*
 * Copyright Consensys Software Inc.
 *
 * This file is dual-licensed under either the MIT license or Apache License 2.0.
 * See the LICENSE-MIT and LICENSE-APACHE files in the repository root for details.
 *
 * SPDX-License-Identifier: MIT OR Apache-2.0
 */
package testutils.maru

import io.libp2p.core.PeerId
import io.libp2p.core.crypto.KeyType
import io.libp2p.core.crypto.generateKeyPair
import io.libp2p.core.crypto.marshalPrivateKey
import io.libp2p.core.crypto.unmarshalPrivateKey
import java.net.URI
import java.nio.file.Files
import java.nio.file.Path
import kotlin.time.Duration
import kotlin.time.Duration.Companion.milliseconds
import kotlin.time.Duration.Companion.seconds
import linea.contract.l1.LineaRollupSmartContractClientReadOnly
import linea.kotlin.decodeHex
import linea.kotlin.encodeHex
import maru.api.ApiServer
import maru.app.MaruApp
import maru.app.MaruAppFactory
import maru.config.ApiConfig
import maru.config.ApiEndpointConfig
import maru.config.FollowersConfig
import maru.config.LineaConfig
import maru.config.MaruConfig
import maru.config.ObservabilityConfig
import maru.config.P2PConfig
import maru.config.Persistence
import maru.config.QbftConfig
import maru.config.SyncingConfig
import maru.config.SyncingConfig.SyncTargetSelection
import maru.config.ValidatorElNode
import maru.config.consensus.ElFork
import maru.config.consensus.delegated.ElDelegatedConfig
import maru.config.consensus.qbft.QbftConsensusConfig
import maru.consensus.ForkIdHashProvider
import maru.consensus.ForkSpec
import maru.consensus.ForksSchedule
import maru.consensus.state.FinalizationProvider
import maru.core.SealedBeaconBlock
import maru.core.Validator
import maru.crypto.Crypto
import maru.database.BeaconChain
import maru.extensions.fromHexToByteArray
import maru.p2p.NoOpP2PNetwork
import maru.p2p.P2PNetwork
import maru.p2p.P2PNetworkImpl
import maru.p2p.messages.StatusMessageFactory
import maru.serialization.SerDe
import net.consensys.linea.metrics.MetricsFacade
import org.hyperledger.besu.plugin.services.MetricsSystem as BesuMetricsSystem

/**
 * The same MaruFactory should be used per network. Otherwise, validators won't match between Maru instances
 */
class MaruFactory(
  validatorPrivateKey: ByteArray = generatePrivateKey(),
  shanghaiTimestamp: Long? = null,
  pragueTimestamp: Long? = null,
) {
  companion object {
    val defaultReconnectDelay = 500.milliseconds
    val defaultSyncingConfig =
      SyncingConfig(
        peerChainHeightPollingInterval = 1.seconds,
        syncTargetSelection = SyncTargetSelection.Highest,
        elSyncStatusRefreshInterval = 500.milliseconds,
        desyncTolerance = 0UL,
        download = SyncingConfig.Download(),
      )

    fun enumeratingSyncingConfigs(): List<SyncingConfig> {
      val syncTargetSelectionForMostFrequent =
        SyncTargetSelection.MostFrequent(
          peerChainHeightGranularity = 10U,
        )
      return listOf(
        defaultSyncingConfig,
        defaultSyncingConfig.copy(
          syncTargetSelection = syncTargetSelectionForMostFrequent,
          download = SyncingConfig.Download(useUnconditionalRandomDownloadPeer = true),
        ),
      )
    }

    fun generatePrivateKey(): ByteArray = marshalPrivateKey(generateKeyPair(KeyType.SECP256K1).component1())
  }

  private val validatorPrivateKeyWithPrefix = unmarshalPrivateKey(validatorPrivateKey)
  private val validatorPrivateKeyWithPrefixString = marshalPrivateKey(validatorPrivateKeyWithPrefix).encodeHex()
  private val validatorNodeId = PeerId.fromPubKey(validatorPrivateKeyWithPrefix.publicKey())
  val qbftValidator =
    Crypto.privateKeyToValidator(Crypto.privateKeyBytesWithoutPrefix(validatorPrivateKeyWithPrefix.bytes()))
  val validatorAddress = qbftValidator.address.encodeHex()

  private val validatorQbftOptions =
    QbftConfig(
      feeRecipient = qbftValidator.address.reversedArray(),
      minBlockBuildTime = 200.milliseconds,
    )

  private val beaconGenesisConfig: ForksSchedule =
    if (shanghaiTimestamp != null) {
      ForksSchedule(
        1337u,
        setOf(
          ForkSpec(
            timestampSeconds = 0,
            blockTimeSeconds = 1,
            configuration =
            ElDelegatedConfig,
          ),
          ForkSpec(
            timestampSeconds = shanghaiTimestamp,
            blockTimeSeconds = 1,
            configuration =
              QbftConsensusConfig(
                validatorSet = setOf(Validator(validatorAddress.fromHexToByteArray())),
                elFork = ElFork.Shanghai,
              ),
          ),
          ForkSpec(
            timestampSeconds = pragueTimestamp!!,
            blockTimeSeconds = 1,
            configuration =
              QbftConsensusConfig(
                validatorSet = setOf(Validator(validatorAddress.fromHexToByteArray())),
                elFork = ElFork.Prague,
              ),
          ),
        ),
      )
    } else if (pragueTimestamp == 0L) {
      ForksSchedule(
        1337u,
        setOf(
          ForkSpec(
            timestampSeconds = 0,
            blockTimeSeconds = 1,
            configuration =
              QbftConsensusConfig(
                validatorSet = setOf(Validator(validatorAddress.fromHexToByteArray())),
                elFork = ElFork.Prague,
              ),
          ),
        ),
      )
    } else {
      ForksSchedule(
        1337u,
        setOf(
          ForkSpec(
            timestampSeconds = 0,
            blockTimeSeconds = 1,
            configuration =
              QbftConsensusConfig(
                validatorSet = setOf(Validator(validatorAddress.fromHexToByteArray())),
                elFork = ElFork.Shanghai,
              ),
          ),
          ForkSpec(
            timestampSeconds = 1,
            blockTimeSeconds = 1,
            configuration =
              QbftConsensusConfig(
                validatorSet = setOf(Validator(validatorAddress.fromHexToByteArray())),
                elFork = ElFork.Prague,
              ),
          ),
        ),
      )
    }

  private fun buildMaruConfig(
    ethereumJsonRpcUrl: String,
    engineApiRpc: String,
    dataDir: Path,
    p2pConfig: P2PConfig? = null,
    followers: FollowersConfig = FollowersConfig(emptyMap()),
    qbftOptions: QbftConfig? = null,
    observabilityOptions: ObservabilityConfig =
      ObservabilityConfig(port = 0u, prometheusMetricsEnabled = true, jvmMetricsEnabled = true),
    overridingLineaContractClient: LineaRollupSmartContractClientReadOnly? = null,
    apiConfig: ApiConfig = ApiConfig(port = 0u),
    syncingConfig: SyncingConfig = defaultSyncingConfig,
    allowEmptyBlocks: Boolean = false,
  ): MaruConfig {
    val lineaConfig =
      overridingLineaContractClient?.let {
        LineaConfig(
          contractAddress = overridingLineaContractClient.getAddress().decodeHex(),
          l1EthApi = ApiEndpointConfig(URI.create(ethereumJsonRpcUrl).toURL()),
          l1PollingInterval = 100.milliseconds,
        )
      }

    return MaruConfig(
      allowEmptyBlocks = allowEmptyBlocks,
      persistence = Persistence(dataPath = dataDir),
      qbft = qbftOptions,
      validatorElNode =
        ValidatorElNode(
          ethApiEndpoint = ApiEndpointConfig(URI.create(ethereumJsonRpcUrl).toURL()),
          engineApiEndpoint = ApiEndpointConfig(URI.create(engineApiRpc).toURL()),
        ),
      p2p = p2pConfig,
      followers = followers,
      observability = observabilityOptions,
      linea = lineaConfig,
      api = apiConfig,
      syncing = syncingConfig,
    )
  }

  fun buildTestMaruFollowerWithConsensusSwitch(
    dataDir: Path,
    engineApiConfig: ApiEndpointConfig,
    ethereumApiConfig: ApiEndpointConfig,
    validatorPortForStaticPeering: UInt? = null,
    overridingP2PNetwork: P2PNetwork? = null,
    desyncTolerance: ULong = 10UL,
  ): MaruApp {
    val p2pConfig = buildP2pConfig(validatorPortForStaticPeering = validatorPortForStaticPeering)
    val beaconGenesisConfig = beaconGenesisConfig

    val syncingConfig =
      SyncingConfig(
        peerChainHeightPollingInterval = 1.seconds,
        syncTargetSelection = SyncTargetSelection.Highest,
        elSyncStatusRefreshInterval = 500.milliseconds,
        desyncTolerance = desyncTolerance,
        download = SyncingConfig.Download(),
      )
    val config =
      buildMaruConfig(
        engineApiEndpointConfig = engineApiConfig,
        ethereumApiEndpointConfig = ethereumApiConfig,
        dataDir = dataDir,
        p2pConfig = p2pConfig,
        syncingConfig = syncingConfig,
      )
    return buildApp(
      config = config,
      beaconGenesisConfig = beaconGenesisConfig,
      overridingP2PNetwork = overridingP2PNetwork,
    )
  }

  private fun buildMaruConfig(
    engineApiEndpointConfig: ApiEndpointConfig,
    ethereumApiEndpointConfig: ApiEndpointConfig,
    dataDir: Path,
    p2pConfig: P2PConfig? = null,
    followers: FollowersConfig = FollowersConfig(emptyMap()),
    qbftOptions: QbftConfig? = null,
    observabilityOptions: ObservabilityConfig =
      ObservabilityConfig(port = 0u, prometheusMetricsEnabled = true, jvmMetricsEnabled = true),
    overridingLineaContractClient: LineaRollupSmartContractClientReadOnly? = null,
    apiConfig: ApiConfig = ApiConfig(port = 0u),
    syncingConfig: SyncingConfig = defaultSyncingConfig,
    allowEmptyBlocks: Boolean = false,
  ): MaruConfig {
    val lineaConfig =
      overridingLineaContractClient?.let {
        LineaConfig(
          contractAddress = overridingLineaContractClient.getAddress().decodeHex(),
          l1EthApi = ethereumApiEndpointConfig,
          l1PollingInterval = 100.milliseconds,
        )
      }

    return MaruConfig(
      allowEmptyBlocks = allowEmptyBlocks,
      persistence = Persistence(dataPath = dataDir),
      qbft = qbftOptions,
      validatorElNode =
        ValidatorElNode(
          ethApiEndpoint = ethereumApiEndpointConfig,
          engineApiEndpoint = engineApiEndpointConfig,
        ),
      p2p = p2pConfig,
      followers = followers,
      observability = observabilityOptions,
      linea = lineaConfig,
      api = apiConfig,
      syncing = syncingConfig,
    )
  }

  private fun writeValidatorPrivateKey(config: MaruConfig) {
    Files.writeString(config.persistence.privateKeyPath, validatorPrivateKeyWithPrefixString)
  }

  private fun buildApp(
    config: MaruConfig,
    beaconGenesisConfig: ForksSchedule = this.beaconGenesisConfig,
    overridingP2PNetwork: P2PNetwork? = null,
    overridingFinalizationProvider: FinalizationProvider? = null,
    overridingLineaContractClient: LineaRollupSmartContractClientReadOnly? = null,
    p2pNetworkFactory: (
      ByteArray,
      P2P,
      UInt,
      SerDe<SealedBeaconBlock>,
      MetricsFacade,
      BesuMetricsSystem,
      StatusMessageFactory,
      BeaconChain,
      ForkIdHashProvider,
      () -> Boolean,
    ) -> P2PNetworkImpl = ::P2PNetworkImpl,
  ): MaruApp =
    MaruAppFactory().create(
      config = config,
      beaconGenesisConfig = beaconGenesisConfig,
      overridingP2PNetwork = overridingP2PNetwork,
      overridingFinalizationProvider = overridingFinalizationProvider,
      overridingLineaContractClient = overridingLineaContractClient,
      overridingApiServer =
        object : ApiServer {
          override fun start() {}

          override fun stop() {}

          override fun port(): Int = 0
        },
      p2pNetworkFactory = p2pNetworkFactory,
    )

  private fun buildP2pConfig(
    p2pPort: UInt = 0u,
    validatorPortForStaticPeering: UInt? = null,
<<<<<<< HEAD
    discoveryPort: UInt? = null,
    bootnode: String? = null,
    banPeriod: Duration = 10000.milliseconds,
    cooldownPeriod: Duration = 10000.milliseconds,
  ): P2P {
=======
  ): P2PConfig {
>>>>>>> 57d837fb
    val ip = "127.0.0.1"
    val staticPeers =
      if (validatorPortForStaticPeering != null) {
        val validatorPeer = "/ip4/$ip/tcp/$validatorPortForStaticPeering/p2p/$validatorNodeId"
        listOf(validatorPeer)
      } else {
        emptyList()
      }
<<<<<<< HEAD
    val discovery =
      if (discoveryPort != null) {
        P2P.Discovery(refreshInterval = 1.seconds, port = discoveryPort, bootnodes = listOfNotNull(bootnode))
      } else {
        null
      }
    return P2P(
=======
    return P2PConfig(
>>>>>>> 57d837fb
      ip,
      port = p2pPort,
      staticPeers = staticPeers,
      reconnectDelay = defaultReconnectDelay,
<<<<<<< HEAD
      statusUpdate = P2P.StatusUpdateConfig(refreshInterval = 1.seconds), // For faster syncing in the tests
      reputationConfig = P2P.ReputationConfig(banPeriod = banPeriod, cooldownPeriod = cooldownPeriod),
      discovery = discovery,
=======
      statusUpdate = P2PConfig.StatusUpdateConfig(refreshInterval = 1.seconds), // For faster syncing in the tests
>>>>>>> 57d837fb
    )
  }

  fun buildTestMaruValidatorWithoutP2pPeering(
    ethereumJsonRpcUrl: String,
    engineApiRpc: String,
    dataDir: Path,
    overridingP2PNetwork: P2PNetwork? = null,
    allowEmptyBlocks: Boolean = false,
    syncingConfig: SyncingConfig = defaultSyncingConfig,
  ): MaruApp {
    val config =
      buildMaruConfig(
        ethereumJsonRpcUrl = ethereumJsonRpcUrl,
        engineApiRpc = engineApiRpc,
        dataDir = dataDir,
        qbftOptions = validatorQbftOptions,
        allowEmptyBlocks = allowEmptyBlocks,
        syncingConfig = syncingConfig,
      )
    writeValidatorPrivateKey(config)
    return buildApp(config, overridingP2PNetwork = overridingP2PNetwork)
  }

  fun buildTestMaruValidatorWithP2pPeering(
    ethereumJsonRpcUrl: String,
    engineApiRpc: String,
    dataDir: Path,
    overridingP2PNetwork: P2PNetwork? = null,
    overridingFinalizationProvider: FinalizationProvider? = null,
    overridingLineaContractClient: LineaRollupSmartContractClientReadOnly? = null,
    p2pPort: UInt = 0u,
    allowEmptyBlocks: Boolean = false,
<<<<<<< HEAD
    p2pNetworkFactory: (
      ByteArray,
      P2P,
      UInt,
      SerDe<SealedBeaconBlock>,
      MetricsFacade,
      BesuMetricsSystem,
      StatusMessageFactory,
      BeaconChain,
      ForkIdHashProvider,
      () -> Boolean,
    ) -> P2PNetworkImpl = ::P2PNetworkImpl,
=======
    syncingConfig: SyncingConfig = defaultSyncingConfig,
>>>>>>> 57d837fb
  ): MaruApp {
    val p2pConfig = buildP2pConfig(p2pPort = p2pPort)
    val config =
      buildMaruConfig(
        ethereumJsonRpcUrl = ethereumJsonRpcUrl,
        engineApiRpc = engineApiRpc,
        dataDir = dataDir,
        p2pConfig = p2pConfig,
        followers = FollowersConfig(emptyMap()),
        qbftOptions = validatorQbftOptions,
        overridingLineaContractClient = overridingLineaContractClient,
        allowEmptyBlocks = allowEmptyBlocks,
        syncingConfig = syncingConfig,
      )
    writeValidatorPrivateKey(config)

    return buildApp(
      config = config,
      overridingP2PNetwork = overridingP2PNetwork,
      overridingFinalizationProvider = overridingFinalizationProvider,
      overridingLineaContractClient = overridingLineaContractClient,
      p2pNetworkFactory = p2pNetworkFactory,
    )
  }

  fun buildTestMaruValidatorWithDiscovery(
    ethereumJsonRpcUrl: String,
    engineApiRpc: String,
    dataDir: Path,
    overridingP2PNetwork: P2PNetwork? = null,
    overridingFinalizationProvider: FinalizationProvider? = null,
    overridingLineaContractClient: LineaRollupSmartContractClientReadOnly? = null,
    p2pPort: UInt = 0u,
    discoveryPort: UInt = 0u,
    bootnode: String? = null,
    banPeriod: Duration = 10.seconds,
    cooldownPeriod: Duration = 10.seconds,
    allowEmptyBlocks: Boolean = false,
    p2pNetworkFactory: (
      ByteArray,
      P2P,
      UInt,
      SerDe<SealedBeaconBlock>,
      MetricsFacade,
      BesuMetricsSystem,
      StatusMessageFactory,
      BeaconChain,
      ForkIdHashProvider,
      () -> Boolean,
    ) -> P2PNetworkImpl = ::P2PNetworkImpl,
  ): MaruApp {
    val p2pConfig =
      buildP2pConfig(
        p2pPort = p2pPort,
        discoveryPort = discoveryPort,
        bootnode = bootnode,
        banPeriod = banPeriod,
        cooldownPeriod = cooldownPeriod,
      )
    val config =
      buildMaruConfig(
        ethereumJsonRpcUrl = ethereumJsonRpcUrl,
        engineApiRpc = engineApiRpc,
        dataDir = dataDir,
        p2pConfig = p2pConfig,
        followers = FollowersConfig(emptyMap()),
        qbftOptions = validatorQbftOptions,
        overridingLineaContractClient = overridingLineaContractClient,
        allowEmptyBlocks = allowEmptyBlocks,
      )
    writeValidatorPrivateKey(config)

    return buildApp(
      config = config,
      overridingP2PNetwork = overridingP2PNetwork,
      overridingFinalizationProvider = overridingFinalizationProvider,
      overridingLineaContractClient = overridingLineaContractClient,
      p2pNetworkFactory = p2pNetworkFactory,
    )
  }

  fun buildTestMaruFollowerWithDiscovery(
    ethereumJsonRpcUrl: String,
    engineApiRpc: String,
    dataDir: Path,
    overridingP2PNetwork: P2PNetwork? = null,
    overridingFinalizationProvider: FinalizationProvider? = null,
    overridingLineaContractClient: LineaRollupSmartContractClientReadOnly? = null,
    p2pPort: UInt = 0u,
    discoveryPort: UInt = 0u,
    bootnode: String? = null,
    banPeriod: Duration = 10.seconds,
    cooldownPeriod: Duration = 10.seconds,
    allowEmptyBlocks: Boolean = false,
    p2pNetworkFactory: (
      ByteArray,
      P2P,
      UInt,
      SerDe<SealedBeaconBlock>,
      MetricsFacade,
      BesuMetricsSystem,
      StatusMessageFactory,
      BeaconChain,
      ForkIdHashProvider,
      () -> Boolean,
    ) -> P2PNetworkImpl = ::P2PNetworkImpl,
  ): MaruApp {
    val p2pConfig =
      buildP2pConfig(
        p2pPort = p2pPort,
        discoveryPort = discoveryPort,
        bootnode = bootnode,
        banPeriod = banPeriod,
        cooldownPeriod = cooldownPeriod,
      )
    val config =
      buildMaruConfig(
        ethereumJsonRpcUrl = ethereumJsonRpcUrl,
        engineApiRpc = engineApiRpc,
        dataDir = dataDir,
        p2pConfig = p2pConfig,
        followers = buildFollowersConfig(engineApiRpc),
        overridingLineaContractClient = overridingLineaContractClient,
        allowEmptyBlocks = allowEmptyBlocks,
      )

    return buildApp(
      config = config,
      overridingP2PNetwork = overridingP2PNetwork,
      overridingFinalizationProvider = overridingFinalizationProvider,
      overridingLineaContractClient = overridingLineaContractClient,
      p2pNetworkFactory = p2pNetworkFactory,
    )
  }

  fun buildTestMaruFollowerWithP2pPeering(
    ethereumJsonRpcUrl: String,
    engineApiRpc: String,
    dataDir: Path,
    validatorPortForStaticPeering: UInt?,
    overridingFinalizationProvider: FinalizationProvider? = null,
    overridingLineaContractClient: LineaRollupSmartContractClientReadOnly? = null,
    allowEmptyBlocks: Boolean = false,
    syncingConfig: SyncingConfig = defaultSyncingConfig,
  ): MaruApp {
    val p2pConfig = buildP2pConfig(validatorPortForStaticPeering = validatorPortForStaticPeering)
    val config =
      buildMaruConfig(
        allowEmptyBlocks = allowEmptyBlocks,
        ethereumJsonRpcUrl = ethereumJsonRpcUrl,
        engineApiRpc = engineApiRpc,
        dataDir = dataDir,
        p2pConfig = p2pConfig,
        overridingLineaContractClient = overridingLineaContractClient,
        syncingConfig = syncingConfig,
      )
    return buildApp(
      config,
      overridingFinalizationProvider = overridingFinalizationProvider,
      overridingLineaContractClient = overridingLineaContractClient,
    )
  }

  fun buildTestMaruFollowerWithoutP2pPeering(
    ethereumJsonRpcUrl: String,
    engineApiRpc: String,
    dataDir: Path,
    p2pNetwork: P2PNetwork = NoOpP2PNetwork,
    syncingConfig: SyncingConfig = defaultSyncingConfig,
  ): MaruApp {
    val config =
      buildMaruConfig(
        ethereumJsonRpcUrl = ethereumJsonRpcUrl,
        engineApiRpc = engineApiRpc,
        dataDir = dataDir,
        syncingConfig = syncingConfig,
      )
    return buildApp(config, overridingP2PNetwork = p2pNetwork)
  }

  fun buildSwitchableTestMaruValidatorWithP2pPeering(
    ethereumJsonRpcUrl: String,
    engineApiRpc: String,
    dataDir: Path,
    overridingP2PNetwork: P2PNetwork? = null,
    overridingFinalizationProvider: FinalizationProvider? = null,
    overridingLineaContractClient: LineaRollupSmartContractClientReadOnly? = null,
    p2pPort: UInt = 0u,
    allowEmptyBlocks: Boolean = false,
    followers: FollowersConfig = FollowersConfig(emptyMap()),
    syncingConfig: SyncingConfig = defaultSyncingConfig,
  ): MaruApp {
    val beaconGenesisConfig = beaconGenesisConfig
    val p2pConfig = buildP2pConfig(p2pPort = p2pPort)
    val config =
      buildMaruConfig(
        ethereumJsonRpcUrl = ethereumJsonRpcUrl,
        engineApiRpc = engineApiRpc,
        dataDir = dataDir,
        p2pConfig = p2pConfig,
        followers = followers,
        qbftOptions = validatorQbftOptions,
        overridingLineaContractClient = overridingLineaContractClient,
        allowEmptyBlocks = allowEmptyBlocks,
        syncingConfig = syncingConfig,
      )
    writeValidatorPrivateKey(config)

    return buildApp(
      config = config,
      beaconGenesisConfig = beaconGenesisConfig,
      overridingP2PNetwork = overridingP2PNetwork,
      overridingFinalizationProvider = overridingFinalizationProvider,
      overridingLineaContractClient = overridingLineaContractClient,
    )
  }

  fun buildTestMaruFollowerWithConsensusSwitch(
    ethereumJsonRpcUrl: String,
    engineApiRpc: String,
    dataDir: Path,
    validatorPortForStaticPeering: UInt? = null,
    overridingP2PNetwork: P2PNetwork? = null,
    desyncTolerance: ULong = 10UL,
  ): MaruApp =
    buildTestMaruFollowerWithConsensusSwitch(
      ethereumApiConfig = ApiEndpointConfig(endpoint = URI.create(ethereumJsonRpcUrl).toURL()),
      engineApiConfig = ApiEndpointConfig(endpoint = URI.create(engineApiRpc).toURL()),
      dataDir = dataDir,
      validatorPortForStaticPeering = validatorPortForStaticPeering,
      overridingP2PNetwork = overridingP2PNetwork,
      desyncTolerance = desyncTolerance,
    )
}<|MERGE_RESOLUTION|>--- conflicted
+++ resolved
@@ -306,7 +306,7 @@
     overridingLineaContractClient: LineaRollupSmartContractClientReadOnly? = null,
     p2pNetworkFactory: (
       ByteArray,
-      P2P,
+      P2PConfig,
       UInt,
       SerDe<SealedBeaconBlock>,
       MetricsFacade,
@@ -337,15 +337,11 @@
   private fun buildP2pConfig(
     p2pPort: UInt = 0u,
     validatorPortForStaticPeering: UInt? = null,
-<<<<<<< HEAD
     discoveryPort: UInt? = null,
     bootnode: String? = null,
-    banPeriod: Duration = 10000.milliseconds,
-    cooldownPeriod: Duration = 10000.milliseconds,
-  ): P2P {
-=======
+    banPeriod: Duration = 2000.milliseconds,
+    cooldownPeriod: Duration = 1000.milliseconds,
   ): P2PConfig {
->>>>>>> 57d837fb
     val ip = "127.0.0.1"
     val staticPeers =
       if (validatorPortForStaticPeering != null) {
@@ -354,28 +350,20 @@
       } else {
         emptyList()
       }
-<<<<<<< HEAD
     val discovery =
       if (discoveryPort != null) {
-        P2P.Discovery(refreshInterval = 1.seconds, port = discoveryPort, bootnodes = listOfNotNull(bootnode))
+        P2PConfig.Discovery(refreshInterval = 1.seconds, port = discoveryPort, bootnodes = listOfNotNull(bootnode))
       } else {
         null
       }
-    return P2P(
-=======
     return P2PConfig(
->>>>>>> 57d837fb
       ip,
       port = p2pPort,
       staticPeers = staticPeers,
       reconnectDelay = defaultReconnectDelay,
-<<<<<<< HEAD
-      statusUpdate = P2P.StatusUpdateConfig(refreshInterval = 1.seconds), // For faster syncing in the tests
-      reputationConfig = P2P.ReputationConfig(banPeriod = banPeriod, cooldownPeriod = cooldownPeriod),
+      statusUpdate = P2PConfig.StatusUpdateConfig(refreshInterval = 1.seconds), // For faster syncing in the tests
+      reputationConfig = P2PConfig.ReputationConfig(banPeriod = banPeriod, cooldownPeriod = cooldownPeriod),
       discovery = discovery,
-=======
-      statusUpdate = P2PConfig.StatusUpdateConfig(refreshInterval = 1.seconds), // For faster syncing in the tests
->>>>>>> 57d837fb
     )
   }
 
@@ -409,10 +397,10 @@
     overridingLineaContractClient: LineaRollupSmartContractClientReadOnly? = null,
     p2pPort: UInt = 0u,
     allowEmptyBlocks: Boolean = false,
-<<<<<<< HEAD
+    syncingConfig: SyncingConfig = defaultSyncingConfig,
     p2pNetworkFactory: (
       ByteArray,
-      P2P,
+      P2PConfig,
       UInt,
       SerDe<SealedBeaconBlock>,
       MetricsFacade,
@@ -422,9 +410,6 @@
       ForkIdHashProvider,
       () -> Boolean,
     ) -> P2PNetworkImpl = ::P2PNetworkImpl,
-=======
-    syncingConfig: SyncingConfig = defaultSyncingConfig,
->>>>>>> 57d837fb
   ): MaruApp {
     val p2pConfig = buildP2pConfig(p2pPort = p2pPort)
     val config =
@@ -463,9 +448,10 @@
     banPeriod: Duration = 10.seconds,
     cooldownPeriod: Duration = 10.seconds,
     allowEmptyBlocks: Boolean = false,
+    syncingConfig: SyncingConfig = defaultSyncingConfig,
     p2pNetworkFactory: (
       ByteArray,
-      P2P,
+      P2PConfig,
       UInt,
       SerDe<SealedBeaconBlock>,
       MetricsFacade,
@@ -494,6 +480,7 @@
         qbftOptions = validatorQbftOptions,
         overridingLineaContractClient = overridingLineaContractClient,
         allowEmptyBlocks = allowEmptyBlocks,
+        syncingConfig = syncingConfig,
       )
     writeValidatorPrivateKey(config)
 
@@ -521,7 +508,7 @@
     allowEmptyBlocks: Boolean = false,
     p2pNetworkFactory: (
       ByteArray,
-      P2P,
+      P2PConfig,
       UInt,
       SerDe<SealedBeaconBlock>,
       MetricsFacade,
@@ -546,7 +533,6 @@
         engineApiRpc = engineApiRpc,
         dataDir = dataDir,
         p2pConfig = p2pConfig,
-        followers = buildFollowersConfig(engineApiRpc),
         overridingLineaContractClient = overridingLineaContractClient,
         allowEmptyBlocks = allowEmptyBlocks,
       )
