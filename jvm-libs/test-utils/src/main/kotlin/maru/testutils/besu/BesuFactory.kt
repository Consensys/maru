--- conflicted
+++ resolved
@@ -16,14 +16,7 @@
 package maru.testutils.besu
 
 import java.util.Optional
-<<<<<<< HEAD
-import maru.consensus.ElFork
-import org.hyperledger.besu.ethereum.core.AddressHelpers
-import org.hyperledger.besu.ethereum.core.ImmutableMiningConfiguration
-import org.hyperledger.besu.ethereum.core.ImmutableMiningConfiguration.MutableInitValues
-=======
 import org.hyperledger.besu.crypto.KeyPairUtil
->>>>>>> fd65b52c
 import org.hyperledger.besu.ethereum.storage.keyvalue.KeyValueSegmentIdentifier
 import org.hyperledger.besu.plugin.services.storage.KeyValueStorageFactory
 import org.hyperledger.besu.plugin.services.storage.rocksdb.RocksDBKeyValueStorageFactory
@@ -38,42 +31,6 @@
   private const val PRAGUE_GENESIS = "/el_prague.json"
   const val MIN_BLOCK_TIME = 1L
 
-<<<<<<< HEAD
-  private fun pickGenesis(elFork: ElFork): String =
-    when (elFork) {
-      ElFork.Prague -> PRAGUE_GENESIS
-    }
-
-  fun buildTestBesu(elFork: ElFork = ElFork.Prague): BesuNode {
-    val genesisFilePath = pickGenesis(elFork)
-    val genesisFile = GenesisConfigurationFactory.readGenesisFile(genesisFilePath)
-    val persistentStorageFactory: KeyValueStorageFactory =
-      RocksDBKeyValueStorageFactory(
-        RocksDBCLIOptions.create()::toDomainObject,
-        KeyValueSegmentIdentifier.entries,
-        RocksDBMetricsFactory.PUBLIC_ROCKS_DB_METRICS,
-      )
-    val miningConfiguration =
-      ImmutableMiningConfiguration
-        .builder()
-        .mutableInitValues(
-          MutableInitValues
-            .builder()
-            .coinbase(AddressHelpers.ofValue(1))
-            .isMiningEnabled(true)
-            .build(),
-        ).unstable(
-          ImmutableMiningConfiguration.Unstable
-            .builder()
-            .posBlockCreationRepetitionMinDuration(100)
-            .build(),
-        ).build()
-    val nodeConfiguration =
-      BesuNodeConfigurationBuilder()
-        .name("miner")
-        .jsonRpcEnabled()
-        .webSocketEnabled()
-=======
   fun buildTestBesu(genesisFile: String = GenesisConfigurationFactory.readGenesisFile(PRAGUE_GENESIS)): BesuNode =
     BesuNodeFactory().createMinerNode("miner") { builder: BesuNodeConfigurationBuilder ->
       val persistentStorageFactory: KeyValueStorageFactory =
@@ -84,7 +41,6 @@
         )
       val defaultSigner = KeyPairUtil.loadKeyPairFromResource("default-signer-key")
       builder
->>>>>>> fd65b52c
         .storageImplementation(persistentStorageFactory)
         .genesisConfigProvider {
           Optional.of(
@@ -93,12 +49,6 @@
         }.devMode(false)
         .bootnodeEligible(false)
         .engineRpcEnabled(true)
-<<<<<<< HEAD
-        .jsonRpcDebug()
-        .miningConfiguration(miningConfiguration)
-        .build()
-    return BesuNodeFactory().create(nodeConfiguration)
-=======
         .keyPair(defaultSigner)
     }
 
@@ -121,6 +71,5 @@
         .replace("\"pragueTime\": 0", "\"pragueTime\": $switchTimestamp")
         .replace("\"terminalTotalDifficulty\": 0", "\"terminalTotalDifficulty\": $ttd")
     return buildTestBesu(genesisFile)
->>>>>>> fd65b52c
   }
 }