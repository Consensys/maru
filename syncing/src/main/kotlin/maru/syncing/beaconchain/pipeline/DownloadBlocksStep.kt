/*
 * Copyright Consensys Software Inc.
 *
 * This file is dual-licensed under either the MIT license or Apache License 2.0.
 * See the LICENSE-MIT and LICENSE-APACHE files in the repository root for details.
 *
 * SPDX-License-Identifier: MIT OR Apache-2.0
 */
package maru.syncing.beaconchain.pipeline

import java.util.concurrent.CompletableFuture
import java.util.concurrent.TimeUnit
import java.util.concurrent.TimeoutException
import java.util.concurrent.atomic.AtomicBoolean
import java.util.function.Function
import kotlin.time.Duration
import maru.p2p.MaruPeer
import maru.p2p.PeerLookup
import org.apache.logging.log4j.LogManager
import org.apache.logging.log4j.Logger
import org.hyperledger.besu.util.log.LogUtil
import tech.pegasys.teku.networking.eth2.rpc.core.RpcException
import tech.pegasys.teku.networking.p2p.peer.DisconnectReason
import tech.pegasys.teku.networking.p2p.reputation.ReputationAdjustment

class DownloadBlocksStep(
  private val peerLookup: PeerLookup,
  private val maxRetries: UInt,
  private val blockRangeRequestTimeout: Duration,
) : Function<SyncTargetRange, CompletableFuture<List<SealedBlockWithPeer>>> {
  private val log: Logger = LogManager.getLogger(this.javaClass)
  private val shouldLog = AtomicBoolean(true)

  override fun apply(targetRange: SyncTargetRange): CompletableFuture<List<SealedBlockWithPeer>> =
    CompletableFuture.supplyAsync {
      var startBlockNumber = targetRange.startBlock
      val count = targetRange.endBlock - targetRange.startBlock + 1uL
      var remaining = count
      val downloadedBlocks = mutableListOf<SealedBlockWithPeer>()
      var retries = 0u
      var peer: MaruPeer?

      LogUtil.throttledLog(
        log::info,
        "Downloading blocks: start clBlockNumber=$startBlockNumber count=$count",
        shouldLog,
        30,
      )

      do {
        peer =
          peerLookup
            .getPeers()
            .filter {
<<<<<<< HEAD
              it.getStatus() != null && it.getStatus()!!.latestBlockNumber >=
                startBlockNumber + remaining
=======
              it.getStatus() != null &&
                it.getStatus()!!.latestBlockNumber >=
                currentSyncTarget
>>>>>>> 118b3eb4
            }.random()
        try {
          peer
            .sendBeaconBlocksByRange(startBlockNumber, remaining)
            .orTimeout(blockRangeRequestTimeout.inWholeMilliseconds, TimeUnit.MILLISECONDS)
            .thenApply { response ->
              if (response.blocks.isEmpty()) {
                peer.adjustReputation(ReputationAdjustment.SMALL_PENALTY)
                log.debug("No blocks received from peer: {}", peer.id)
                retries++
              } else {
                val numBlocks = response.blocks.size.toULong()
                if (numBlocks > remaining) {
                  peer.disconnectCleanly(DisconnectReason.REMOTE_FAULT)
                  log.debug(
                    "Received more blocks than requested from peer: {}. Expected: {}, Received: {}",
                    peer.id,
                    remaining,
                    numBlocks,
                  )
                  retries++
                } else {
                  response.blocks.forEach { downloadedBlocks.add(SealedBlockWithPeer(it, peer)) }
                  startBlockNumber += numBlocks
                  remaining -= numBlocks
                  retries = 0u // Reset retries on successful download
                  peer.adjustReputation(ReputationAdjustment.SMALL_REWARD)
                }
              }
            }.join()
        } catch (e: Exception) {
          when (e.cause) {
            is TimeoutException -> {
              log.debug("Timed out while downloading blocks from peer: {}", peer.id)
              peer.adjustReputation(ReputationAdjustment.LARGE_PENALTY)
            }

            is RpcException -> {
              log.warn("RpcException while downloading blocks from peer: {}", peer.id, e.cause)
              peer.adjustReputation(ReputationAdjustment.SMALL_PENALTY)
            }

            else -> log.debug("Failed to download blocks from peer: {}", peer.id, e)
          }
          retries++
        }
        if (retries >= maxRetries) {
          log.debug("Maximum retries reached.")
          throw Exception("Maximum retries reached.")
        }
      } while (downloadedBlocks.size.toULong() < count)
      downloadedBlocks
    }
}<|MERGE_RESOLUTION|>--- conflicted
+++ resolved
@@ -52,14 +52,9 @@
           peerLookup
             .getPeers()
             .filter {
-<<<<<<< HEAD
-              it.getStatus() != null && it.getStatus()!!.latestBlockNumber >=
-                startBlockNumber + remaining
-=======
               it.getStatus() != null &&
                 it.getStatus()!!.latestBlockNumber >=
-                currentSyncTarget
->>>>>>> 118b3eb4
+                startBlockNumber + remaining
             }.random()
         try {
           peer
