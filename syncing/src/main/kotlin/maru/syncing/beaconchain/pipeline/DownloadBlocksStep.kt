/*
 * Copyright Consensys Software Inc.
 *
 * This file is dual-licensed under either the MIT license or Apache License 2.0.
 * See the LICENSE-MIT and LICENSE-APACHE files in the repository root for details.
 *
 * SPDX-License-Identifier: MIT OR Apache-2.0
 */
package maru.syncing.beaconchain.pipeline

import java.lang.Thread.sleep
import java.util.concurrent.CompletableFuture
import java.util.concurrent.TimeUnit
import java.util.concurrent.TimeoutException
import java.util.concurrent.atomic.AtomicBoolean
import java.util.function.Function
import kotlin.time.Duration
<<<<<<< HEAD
=======
import maru.core.SealedBeaconBlock
import maru.p2p.MaruPeer
>>>>>>> 57d837fb
import maru.p2p.PeerLookup
import org.apache.logging.log4j.LogManager
import org.apache.logging.log4j.Logger
import org.hyperledger.besu.util.log.LogUtil
import tech.pegasys.teku.networking.eth2.rpc.core.RpcException
import tech.pegasys.teku.networking.p2p.peer.DisconnectReason
import tech.pegasys.teku.networking.p2p.reputation.ReputationAdjustment

interface DownloadPeerProvider {
  fun getDownloadingPeer(downloadRangeEndBlockNumber: ULong): MaruPeer?
}

class DownloadPeerProviderImpl(
  private val peerLookup: PeerLookup,
  private val useUnconditionalRandomSelection: Boolean,
) : DownloadPeerProvider {
  override fun getDownloadingPeer(downloadRangeEndBlockNumber: ULong): MaruPeer? {
    val eligiblePeers =
      peerLookup.getPeers().let { peers ->
        if (useUnconditionalRandomSelection) {
          peers
        } else {
          peers.filter { peer ->
            peer.getStatus()?.latestBlockNumber?.let { it >= downloadRangeEndBlockNumber } == true
          }
        }
      }
    return eligiblePeers.randomOrNull()
  }
}

class DownloadBlocksStep(
  private val downloadPeerProvider: DownloadPeerProvider,
  private val config: Config,
) : Function<SyncTargetRange, CompletableFuture<List<SealedBlockWithPeer>>> {
  class MaxRetriesReachedException(
    message: String,
  ) : Exception(message)

  data class Config(
    val maxRetries: UInt,
    val blockRangeRequestTimeout: Duration,
    val backoffDelay: Duration,
  )

  private val log: Logger = LogManager.getLogger(this.javaClass)
  private val shouldLog = AtomicBoolean(true)

  override fun apply(targetRange: SyncTargetRange): CompletableFuture<List<SealedBlockWithPeer>> =
<<<<<<< HEAD
    CompletableFuture.supplyAsync {
      var startBlockNumber = targetRange.startBlock
      val count = targetRange.endBlock - targetRange.startBlock + 1uL
      var remaining = count
      val downloadedBlocks = mutableListOf<SealedBlockWithPeer>()
      var retries = 0u

      LogUtil.throttledLog(
        log::info,
        "Downloading blocks: start clBlockNumber=$startBlockNumber count=$count",
        shouldLog,
        30,
      )

      do {
        val selectedPeer =
          peerLookup
            .getPeers()
            .filter {
              it.getStatus() != null &&
                it.getStatus()!!.latestBlockNumber >=
                targetRange.endBlock
            }.random()
        try {
          selectedPeer
            .sendBeaconBlocksByRange(startBlockNumber, remaining)
            .orTimeout(blockRangeRequestTimeout.inWholeMilliseconds, TimeUnit.MILLISECONDS)
            .thenApply { response ->
              if (response.blocks.isEmpty()) {
                selectedPeer.adjustReputation(ReputationAdjustment.SMALL_PENALTY)
                log.debug("No blocks received from peer: {}", selectedPeer.id)
                retries++
              } else {
                val numBlocks = response.blocks.size.toULong()
                if (numBlocks > remaining) {
                  selectedPeer.disconnectCleanly(DisconnectReason.REMOTE_FAULT)
                  log.debug(
                    "Received more blocks than requested from peer: {}. Expected: {}, Received: {}",
                    selectedPeer.id,
                    remaining,
                    numBlocks,
                  )
                  retries++
                } else {
                  response.blocks.forEach { downloadedBlocks.add(SealedBlockWithPeer(it, selectedPeer)) }
                  startBlockNumber += numBlocks
                  remaining -= numBlocks
                  retries = 0u // Reset retries on successful download
                }
              }
            }.join()
        } catch (e: Exception) {
          when (e.cause) {
            is TimeoutException -> {
              log.debug("Timed out while downloading blocks from peer: {}", selectedPeer.id)
              selectedPeer.adjustReputation(ReputationAdjustment.LARGE_PENALTY)
            }

            is RpcException -> {
              log.warn("RpcException while downloading blocks from peer: {}", selectedPeer.id, e.cause)
              selectedPeer.adjustReputation(ReputationAdjustment.SMALL_PENALTY)
            }

            else -> log.debug("Failed to download blocks from peer: {}", selectedPeer.id, e)
=======
    CompletableFuture.supplyAsync { downloadBlocks(targetRange) }

  private data class DownloadState(
    val startBlockNumber: ULong,
    val remaining: ULong,
    val retries: UInt,
    val downloadedBlocks: MutableList<SealedBlockWithPeer>,
  )

  private fun downloadBlocks(targetRange: SyncTargetRange): List<SealedBlockWithPeer> {
    val totalCount = targetRange.endBlock - targetRange.startBlock + 1uL
    var state =
      DownloadState(
        startBlockNumber = targetRange.startBlock,
        remaining = totalCount,
        retries = 0u,
        downloadedBlocks = mutableListOf(),
      )

    LogUtil.throttledLog(
      log::info,
      "Downloading blocks: start clBlockNumber=${state.startBlockNumber} count=$totalCount",
      shouldLog,
      30,
    )

    while (state.downloadedBlocks.size.toULong() < totalCount) {
      state =
        when (val peer = downloadPeerProvider.getDownloadingPeer(targetRange.endBlock)) {
          null -> {
            sleep(config.backoffDelay.inWholeMilliseconds)
            state.copy(retries = state.retries + 1u)
>>>>>>> 57d837fb
          }

          else -> downloadFromPeer(peer, state)
        }
      checkMaxRetries(state.retries)
    }

    return state.downloadedBlocks
  }

  private fun checkMaxRetries(retries: UInt) {
    if (retries >= config.maxRetries) {
      log.debug("Maximum retries reached.")
      throw MaxRetriesReachedException("Maximum retries reached.")
    }
  }

  private fun downloadFromPeer(
    peer: MaruPeer,
    state: DownloadState,
  ): DownloadState =
    try {
      val response =
        peer
          .sendBeaconBlocksByRange(state.startBlockNumber, state.remaining)
          .get(config.blockRangeRequestTimeout.inWholeMilliseconds, TimeUnit.MILLISECONDS)
      when {
        response.blocks.isEmpty() -> handleEmptyResponse(peer, state)
        response.blocks.size.toULong() > state.remaining -> {
          peer.disconnectCleanly(DisconnectReason.REMOTE_FAULT)
          log.debug(
            "Received more blocks than requested from peer: {}. Expected: {}, Received: {}",
            peer.id,
            state.remaining,
            response.blocks.size,
          )
          state.copy(retries = state.retries + 1u)
        }

        else -> handleSuccessfulDownload(peer, state, response.blocks)
      }
    } catch (e: Exception) {
      handleDownloadException(e, peer, state)
    }

  private fun handleEmptyResponse(
    peer: MaruPeer,
    state: DownloadState,
  ): DownloadState {
    peer.adjustReputation(ReputationAdjustment.SMALL_PENALTY)
    log.debug("No blocks received from peer: {}", peer.id)
    return state.copy(retries = state.retries + 1u)
  }

  private fun handleSuccessfulDownload(
    peer: MaruPeer,
    state: DownloadState,
    blocks: List<SealedBeaconBlock>,
  ): DownloadState {
    val numBlocks = blocks.size.toULong()

    blocks.forEach { block ->
      state.downloadedBlocks.add(SealedBlockWithPeer(block, peer))
    }

    peer.adjustReputation(ReputationAdjustment.SMALL_REWARD)

    return state.copy(
      startBlockNumber = state.startBlockNumber + numBlocks,
      remaining = state.remaining - numBlocks,
      retries = 0u, // Reset retries on successful download
    )
  }

  private fun handleDownloadException(
    e: Exception,
    peer: MaruPeer,
    state: DownloadState,
  ): DownloadState {
    when {
      e is TimeoutException || e.cause is TimeoutException -> {
        log.debug("Timed out while downloading blocks from peer: {}", peer.id)
        peer.adjustReputation(ReputationAdjustment.LARGE_PENALTY)
      }

      e.cause is RpcException -> {
        log.warn("RpcException while downloading blocks from peer: {}", peer.id, e.cause)
        peer.adjustReputation(ReputationAdjustment.SMALL_PENALTY)
      }

      else -> {
        log.debug("Failed to download blocks from peer: {}", peer.id, e)
        sleep(config.backoffDelay.inWholeMilliseconds)
      }
    }
    return state.copy(retries = state.retries + 1u)
  }
}<|MERGE_RESOLUTION|>--- conflicted
+++ resolved
@@ -15,11 +15,8 @@
 import java.util.concurrent.atomic.AtomicBoolean
 import java.util.function.Function
 import kotlin.time.Duration
-<<<<<<< HEAD
-=======
 import maru.core.SealedBeaconBlock
 import maru.p2p.MaruPeer
->>>>>>> 57d837fb
 import maru.p2p.PeerLookup
 import org.apache.logging.log4j.LogManager
 import org.apache.logging.log4j.Logger
@@ -69,72 +66,6 @@
   private val shouldLog = AtomicBoolean(true)
 
   override fun apply(targetRange: SyncTargetRange): CompletableFuture<List<SealedBlockWithPeer>> =
-<<<<<<< HEAD
-    CompletableFuture.supplyAsync {
-      var startBlockNumber = targetRange.startBlock
-      val count = targetRange.endBlock - targetRange.startBlock + 1uL
-      var remaining = count
-      val downloadedBlocks = mutableListOf<SealedBlockWithPeer>()
-      var retries = 0u
-
-      LogUtil.throttledLog(
-        log::info,
-        "Downloading blocks: start clBlockNumber=$startBlockNumber count=$count",
-        shouldLog,
-        30,
-      )
-
-      do {
-        val selectedPeer =
-          peerLookup
-            .getPeers()
-            .filter {
-              it.getStatus() != null &&
-                it.getStatus()!!.latestBlockNumber >=
-                targetRange.endBlock
-            }.random()
-        try {
-          selectedPeer
-            .sendBeaconBlocksByRange(startBlockNumber, remaining)
-            .orTimeout(blockRangeRequestTimeout.inWholeMilliseconds, TimeUnit.MILLISECONDS)
-            .thenApply { response ->
-              if (response.blocks.isEmpty()) {
-                selectedPeer.adjustReputation(ReputationAdjustment.SMALL_PENALTY)
-                log.debug("No blocks received from peer: {}", selectedPeer.id)
-                retries++
-              } else {
-                val numBlocks = response.blocks.size.toULong()
-                if (numBlocks > remaining) {
-                  selectedPeer.disconnectCleanly(DisconnectReason.REMOTE_FAULT)
-                  log.debug(
-                    "Received more blocks than requested from peer: {}. Expected: {}, Received: {}",
-                    selectedPeer.id,
-                    remaining,
-                    numBlocks,
-                  )
-                  retries++
-                } else {
-                  response.blocks.forEach { downloadedBlocks.add(SealedBlockWithPeer(it, selectedPeer)) }
-                  startBlockNumber += numBlocks
-                  remaining -= numBlocks
-                  retries = 0u // Reset retries on successful download
-                }
-              }
-            }.join()
-        } catch (e: Exception) {
-          when (e.cause) {
-            is TimeoutException -> {
-              log.debug("Timed out while downloading blocks from peer: {}", selectedPeer.id)
-              selectedPeer.adjustReputation(ReputationAdjustment.LARGE_PENALTY)
-            }
-
-            is RpcException -> {
-              log.warn("RpcException while downloading blocks from peer: {}", selectedPeer.id, e.cause)
-              selectedPeer.adjustReputation(ReputationAdjustment.SMALL_PENALTY)
-            }
-
-            else -> log.debug("Failed to download blocks from peer: {}", selectedPeer.id, e)
-=======
     CompletableFuture.supplyAsync { downloadBlocks(targetRange) }
 
   private data class DownloadState(
@@ -167,7 +98,6 @@
           null -> {
             sleep(config.backoffDelay.inWholeMilliseconds)
             state.copy(retries = state.retries + 1u)
->>>>>>> 57d837fb
           }
 
           else -> downloadFromPeer(peer, state)
