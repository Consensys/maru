/*
 * Copyright Consensys Software Inc.
 *
 * This file is dual-licensed under either the MIT license or Apache License 2.0.
 * See the LICENSE-MIT and LICENSE-APACHE files in the repository root for details.
 *
 * SPDX-License-Identifier: MIT OR Apache-2.0
 */
package maru.syncing

import java.util.concurrent.atomic.AtomicReference
import maru.database.BeaconChain
import maru.executionlayer.manager.ExecutionLayerManager
import maru.p2p.PeersHeadBlockProvider
import maru.services.LongRunningService

<<<<<<< HEAD
internal data class SyncState(
  val clStatus: CLSyncStatus,
  val elStatus: ELSyncStatus,
)

class SyncControllerImpl(
  private val beaconChain: BeaconChain,
  private val clSyncService: CLSyncService,
  clState: CLSyncStatus = CLSyncStatus.SYNCING,
  elState: ELSyncStatus = ELSyncStatus.SYNCING,
) : SyncStatusProvider,
  SyncTargetUpdateHandler {
  private val stateLock = Unit

  @Volatile
  private var syncState: SyncState = SyncState(clState, elState)

  // Handlers are set once during initialization, so no need for @Volatile or synchronization
  private var elSyncHandler: (ELSyncStatus) -> Unit = {}
  private var clSyncHandler: (CLSyncStatus) -> Unit = {}
  private var beaconSyncCompleteHandler: () -> Unit = {}
  private var fullSyncCompleteHandler: () -> Unit = {}

  private val currentSyncTarget = AtomicReference<ULong?>(null)

  init {
    // Set up CL sync completion handler
    clSyncService.onSyncComplete { syncTarget ->
      updateClSyncStatus(CLSyncStatus.SYNCED)
    }
  }

  fun updateElSyncStatus(newStatus: ELSyncStatus) {
    var shouldNotifyFullSync = false
    var thereWasStateChange = false

    synchronized(stateLock) {
      if (syncState.clStatus == CLSyncStatus.SYNCING) return
      val previousElState = syncState.elStatus
      syncState = syncState.copy(elStatus = newStatus)

      // Check if full sync is complete after EL status change
      if (previousElState == ELSyncStatus.SYNCING && syncState.elStatus == ELSyncStatus.SYNCED) {
        shouldNotifyFullSync = isNodeFullInSync()
      }
      thereWasStateChange = previousElState != syncState.elStatus
    }

    // Notify handlers outside of synchronized block - handlers are immutable after init
    if (thereWasStateChange) {
      elSyncHandler(newStatus) // Still notify with the original status for transparency
    }
    if (shouldNotifyFullSync) {
      fullSyncCompleteHandler()
    }
  }

  fun updateClSyncStatus(newStatus: CLSyncStatus) {
    var shouldNotifyBeaconSync = false
    var shouldNotifyFullSync = false
    var shouldNotifyElStatusChange = false
    var thereWasStateChange = false
    var elStatusToNotify: ELSyncStatus = ELSyncStatus.SYNCING

    synchronized(stateLock) {
      val previousElState = syncState.clStatus
      // When CL starts syncing, EL should also be marked as syncing
      val newElStatus =
        if (newStatus == CLSyncStatus.SYNCING && syncState.elStatus == ELSyncStatus.SYNCED) {
          shouldNotifyElStatusChange = true
          elStatusToNotify = ELSyncStatus.SYNCING
          ELSyncStatus.SYNCING
        } else {
          syncState.elStatus
        }

      syncState = SyncState(newStatus, newElStatus)

      if (previousElState == CLSyncStatus.SYNCING && syncState.clStatus == CLSyncStatus.SYNCED) {
        shouldNotifyBeaconSync = true
        shouldNotifyFullSync = isNodeFullInSync()
      }
      thereWasStateChange = previousElState != syncState.clStatus
    }

    // Notify handlers outside of synchronized block
    if (thereWasStateChange) {
      clSyncHandler(newStatus)
    }
    if (shouldNotifyElStatusChange) {
      // Notify EL handler directly instead of calling updateElSyncStatus to avoid race condition
      elSyncHandler(elStatusToNotify)
    }
    if (shouldNotifyBeaconSync) {
      beaconSyncCompleteHandler()
    }
    if (shouldNotifyFullSync) {
      fullSyncCompleteHandler()
    }
  }

  override fun getCLSyncStatus(): CLSyncStatus = syncState.clStatus

  override fun getElSyncStatus(): ELSyncStatus = syncState.elStatus
=======
class SyncControllerImpl(
  private var clState: CLSyncStatus = CLSyncStatus.SYNCED, // Change both to SYNCING by default
  private var elState: ELSyncStatus = ELSyncStatus.SYNCED,
) : SyncStatusProvider,
  SyncTargetUpdateHandler {
  var elSyncHandler: (ELSyncStatus) -> Unit = {}
  var clSyncHandler: (CLSyncStatus) -> Unit = {}

  fun elSyncStatusWasUpdated(newStatus: ELSyncStatus) {
    elState = newStatus
    elSyncHandler(elState)
  }

  override fun getCLSyncStatus(): CLSyncStatus = clState

  override fun getElSyncStatus(): ELSyncStatus = elState
>>>>>>> 38f50a8e

  override fun onClSyncStatusUpdate(handler: (CLSyncStatus) -> Unit) {
    clSyncHandler = handler
  }

  override fun onElSyncStatusUpdate(handler: (ELSyncStatus) -> Unit) {
    elSyncHandler = handler
  }

<<<<<<< HEAD
  override fun isBeaconChainSynced(): Boolean = syncState.clStatus == CLSyncStatus.SYNCED

  override fun isELSynced(): Boolean = syncState.elStatus == ELSyncStatus.SYNCED
=======
  override fun isBeaconChainSynced(): Boolean = clState == CLSyncStatus.SYNCED

  override fun isELSynced(): Boolean = elState == ELSyncStatus.SYNCED
>>>>>>> 38f50a8e

  override fun onBeaconSyncComplete(handler: () -> Unit) {
    beaconSyncCompleteHandler = handler
  }

  override fun onFullSyncComplete(handler: () -> Unit) {
    fullSyncCompleteHandler = handler
  }

  override fun onFullSyncComplete(handler: () -> Unit) {
    TODO("Not yet implemented")
  }

  override fun onChainHeadUpdated(beaconBlockNumber: ULong) {
    val previousTarget = currentSyncTarget.getAndSet(beaconBlockNumber)

    if (previousTarget == beaconBlockNumber) {
      return
    }

    // Only trigger sync if
    if (isBeaconChainOutOfSync(beaconBlockNumber)) {
      // Update CL sync status to SYNCING and propagate sync target
      updateClSyncStatus(CLSyncStatus.SYNCING)
      clSyncService.setSyncTarget(beaconBlockNumber)
    } else if (syncState.clStatus == CLSyncStatus.SYNCING) {
      // Handle case where controller starts in SYNCING but target matches current head
      updateClSyncStatus(CLSyncStatus.SYNCED)
      clSyncService.setSyncTarget(beaconBlockNumber)
    }
  }

  private fun isBeaconChainOutOfSync(syncTarget: ULong): Boolean {
    val currentHead = beaconChain.getLatestBeaconState().latestBeaconBlockHeader.number
    return syncTarget > currentHead
  }

  // Method for testing - captures all state atomically from a single syncState read
  internal fun captureStateSnapshot(): SyncState = syncState

  companion object {
    fun create(
      beaconChain: BeaconChain,
      elManager: ExecutionLayerManager,
      peersHeadsProvider: PeersHeadBlockProvider,
      targetChainHeadCalculator: SyncTargetSelector = MostFrequentHeadTargetSelector(),
      peerChainTrackerConfig: PeerChainTracker.Config,
    ): SyncStatusProvider {
      val clSyncPipeline = CLSyncPipelineImpl()

      val controller =
        SyncControllerImpl(
          beaconChain = beaconChain,
          clSyncService = clSyncPipeline,
        )

      val elSyncService =
        ELSyncServiceImpl(
          beaconChain = beaconChain,
          leeway = 10u,
          executionLayerManager = elManager,
          onStatusChange = controller::updateElSyncStatus,
        )

      val peerChainTracker =
        PeerChainTracker(
          peersHeadsProvider = peersHeadsProvider,
          syncTargetUpdateHandler = controller,
          targetChainHeadCalculator = targetChainHeadCalculator,
          config = peerChainTrackerConfig,
        )

      return SyncControllerManager(
        syncStatusController = controller,
        elSyncServicer = elSyncService,
        clSyncPipeline = clSyncPipeline,
        peerChainTracker = peerChainTracker,
      )
    }
  }
}

internal class SyncControllerManager(
  val syncStatusController: SyncStatusProvider,
  val elSyncServicer: LongRunningService,
  val clSyncPipeline: LongRunningService,
  val peerChainTracker: PeerChainTracker,
) : SyncStatusProvider by syncStatusController,
  LongRunningService {
  override fun start() {
    clSyncPipeline.start()
    elSyncServicer.start()
    peerChainTracker.start()
  }

  override fun stop() {
    clSyncPipeline.stop()
    elSyncServicer.stop()
    peerChainTracker.stop()
  }
}<|MERGE_RESOLUTION|>--- conflicted
+++ resolved
@@ -14,7 +14,6 @@
 import maru.p2p.PeersHeadBlockProvider
 import maru.services.LongRunningService
 
-<<<<<<< HEAD
 internal data class SyncState(
   val clStatus: CLSyncStatus,
   val elStatus: ELSyncStatus,
@@ -119,24 +118,6 @@
   override fun getCLSyncStatus(): CLSyncStatus = syncState.clStatus
 
   override fun getElSyncStatus(): ELSyncStatus = syncState.elStatus
-=======
-class SyncControllerImpl(
-  private var clState: CLSyncStatus = CLSyncStatus.SYNCED, // Change both to SYNCING by default
-  private var elState: ELSyncStatus = ELSyncStatus.SYNCED,
-) : SyncStatusProvider,
-  SyncTargetUpdateHandler {
-  var elSyncHandler: (ELSyncStatus) -> Unit = {}
-  var clSyncHandler: (CLSyncStatus) -> Unit = {}
-
-  fun elSyncStatusWasUpdated(newStatus: ELSyncStatus) {
-    elState = newStatus
-    elSyncHandler(elState)
-  }
-
-  override fun getCLSyncStatus(): CLSyncStatus = clState
-
-  override fun getElSyncStatus(): ELSyncStatus = elState
->>>>>>> 38f50a8e
 
   override fun onClSyncStatusUpdate(handler: (CLSyncStatus) -> Unit) {
     clSyncHandler = handler
@@ -146,15 +127,9 @@
     elSyncHandler = handler
   }
 
-<<<<<<< HEAD
   override fun isBeaconChainSynced(): Boolean = syncState.clStatus == CLSyncStatus.SYNCED
 
   override fun isELSynced(): Boolean = syncState.elStatus == ELSyncStatus.SYNCED
-=======
-  override fun isBeaconChainSynced(): Boolean = clState == CLSyncStatus.SYNCED
-
-  override fun isELSynced(): Boolean = elState == ELSyncStatus.SYNCED
->>>>>>> 38f50a8e
 
   override fun onBeaconSyncComplete(handler: () -> Unit) {
     beaconSyncCompleteHandler = handler
@@ -162,10 +137,6 @@
 
   override fun onFullSyncComplete(handler: () -> Unit) {
     fullSyncCompleteHandler = handler
-  }
-
-  override fun onFullSyncComplete(handler: () -> Unit) {
-    TODO("Not yet implemented")
   }
 
   override fun onChainHeadUpdated(beaconBlockNumber: ULong) {
@@ -202,7 +173,7 @@
       peersHeadsProvider: PeersHeadBlockProvider,
       targetChainHeadCalculator: SyncTargetSelector = MostFrequentHeadTargetSelector(),
       peerChainTrackerConfig: PeerChainTracker.Config,
-    ): SyncStatusProvider {
+    ): SyncControllerManager {
       val clSyncPipeline = CLSyncPipelineImpl()
 
       val controller =
@@ -237,7 +208,7 @@
   }
 }
 
-internal class SyncControllerManager(
+class SyncControllerManager(
   val syncStatusController: SyncStatusProvider,
   val elSyncServicer: LongRunningService,
   val clSyncPipeline: LongRunningService,
