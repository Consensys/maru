--- conflicted
+++ resolved
@@ -8,13 +8,10 @@
  */
 package maru.syncing
 
-<<<<<<< HEAD
 import java.util.concurrent.locks.ReentrantReadWriteLock
 import kotlin.concurrent.read
 import kotlin.concurrent.write
-=======
 import kotlin.time.Duration.Companion.milliseconds
->>>>>>> 541e9bc9
 import maru.database.BeaconChain
 import maru.executionlayer.manager.ExecutionLayerManager
 import maru.p2p.PeersHeadBlockProvider
@@ -196,15 +193,11 @@
         ELSyncService(
           beaconChain = beaconChain,
           executionLayerManager = elManager,
-<<<<<<< HEAD
           onStatusChange = controller::updateElSyncStatus,
-=======
-          onStatusChange = controller::elSyncStatusWasUpdated,
           config =
             ELSyncService.Config(
               pollingInterval = 5000.milliseconds,
             ),
->>>>>>> 541e9bc9
         )
 
       val peerChainTracker =
