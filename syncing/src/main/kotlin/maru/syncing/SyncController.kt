/*
 * Copyright Consensys Software Inc.
 *
 * This file is dual-licensed under either the MIT license or Apache License 2.0.
 * See the LICENSE-MIT and LICENSE-APACHE files in the repository root for details.
 *
 * SPDX-License-Identifier: MIT OR Apache-2.0
 */
package maru.syncing

<<<<<<< HEAD
import java.util.concurrent.Executors
=======
import java.util.concurrent.locks.ReentrantReadWriteLock
import kotlin.concurrent.read
import kotlin.concurrent.write
>>>>>>> 7e2d2a77
import kotlin.time.Duration.Companion.milliseconds
import maru.consensus.ValidatorProvider
import maru.database.BeaconChain
import maru.executionlayer.manager.ExecutionLayerManager
import maru.p2p.PeerLookup
import maru.p2p.PeersHeadBlockProvider
import maru.services.LongRunningService
import maru.syncing.beaconchain.CLSyncServiceImpl
import maru.syncing.beaconchain.pipeline.BeaconChainDownloadPipelineFactory
import net.consensys.linea.metrics.MetricsFacade
import org.hyperledger.besu.plugin.services.MetricsSystem

internal data class SyncState(
  val clStatus: CLSyncStatus,
  val elStatus: ELSyncStatus,
)

class BeaconSyncControllerImpl(
  private val beaconChain: BeaconChain,
  private val clSyncService: CLSyncService,
  clState: CLSyncStatus = CLSyncStatus.SYNCING,
  elState: ELSyncStatus = ELSyncStatus.SYNCING,
) : SyncStatusProvider,
  BeaconSyncTargetUpdateHandler {
  private val lock = ReentrantReadWriteLock()
  private var currentState = SyncState(clState, elState)
  private var currentSyncTarget: ULong? = null

  private var clSyncHandler: (CLSyncStatus) -> Unit = {}
  private var elSyncHandler: (ELSyncStatus) -> Unit = {}
  private var beaconSyncCompleteHandler: () -> Unit = {}
  private var fullSyncCompleteHandler: () -> Unit = {}

  init {
    clSyncService.onSyncComplete { syncTarget ->
      updateClSyncStatus(CLSyncStatus.SYNCED)
    }
  }

  override fun getCLSyncStatus(): CLSyncStatus = lock.read { currentState.clStatus }

  override fun getElSyncStatus(): ELSyncStatus = lock.read { currentState.elStatus }

  override fun isNodeFullInSync(): Boolean = lock.read { isELSynced() && isBeaconChainSynced() }

  override fun isBeaconChainSynced(): Boolean = lock.read { currentState.clStatus == CLSyncStatus.SYNCED }

  override fun isELSynced(): Boolean = lock.read { currentState.elStatus == ELSyncStatus.SYNCED }

  override fun onClSyncStatusUpdate(handler: (CLSyncStatus) -> Unit) {
    clSyncHandler = handler
  }

  override fun onElSyncStatusUpdate(handler: (ELSyncStatus) -> Unit) {
    elSyncHandler = handler
  }

  override fun onBeaconSyncComplete(handler: () -> Unit) {
    beaconSyncCompleteHandler = handler
  }

  override fun onFullSyncComplete(handler: () -> Unit) {
    fullSyncCompleteHandler = handler
  }

  fun updateClSyncStatus(newStatus: CLSyncStatus) {
    val callbacks: List<() -> Unit> =
      lock.write {
        val previousState = currentState

        if (previousState.clStatus == newStatus) return@write emptyList()

        // When CL starts syncing, EL must also be syncing (EL follows CL rule)
        val newElStatus =
          when {
            newStatus == CLSyncStatus.SYNCING -> ELSyncStatus.SYNCING
            else -> previousState.elStatus
          }

        currentState = SyncState(newStatus, newElStatus)

        buildList {
          add { clSyncHandler(newStatus) }

          // If EL status changed due to CL change, notify EL handlers
          if (newElStatus != previousState.elStatus) {
            add { elSyncHandler(newElStatus) }
          }

          // If CL moved from SYNCING to SYNCED, beacon sync is complete
          if (previousState.clStatus == CLSyncStatus.SYNCING && newStatus == CLSyncStatus.SYNCED) {
            add { beaconSyncCompleteHandler() }

            // Check if this makes the node fully synced
            if (isNodeFullInSync()) {
              add { fullSyncCompleteHandler() }
            }
          }
        }
      }

    // Fire callbacks outside of lock
    callbacks.forEach { it() }
  }

  fun updateElSyncStatus(newStatus: ELSyncStatus) {
    val callbacks: List<() -> Unit> =
      lock.write {
        val previousState = currentState

        // EL can't be synced if CL is still syncing (EL follows CL rule)
        if (previousState.clStatus == CLSyncStatus.SYNCING ||
          previousState.elStatus == newStatus
        ) {
          return@write emptyList()
        }

        currentState = SyncState(previousState.clStatus, newStatus)

        buildList {
          add { elSyncHandler(newStatus) }

          // Check if this transition from EL SYNCING->SYNCED when CL is already SYNCED makes us fully synced
          if (previousState.elStatus == ELSyncStatus.SYNCING &&
            newStatus == ELSyncStatus.SYNCED &&
            currentState.clStatus == CLSyncStatus.SYNCED
          ) {
            add { fullSyncCompleteHandler() }
          }
        }
      }

    // Fire callbacks outside of lock
    callbacks.forEach { it() }
  }

  override fun onBeaconChainSyncTargetUpdated(syncTargetBlockNumber: ULong) {
    val previousTarget =
      lock.write {
        val prev = currentSyncTarget
        currentSyncTarget = syncTargetBlockNumber
        prev
      }

    // Early return if same target (prevents redundant operations)
    if (previousTarget == syncTargetBlockNumber) {
      return
    }

    val currentHead = beaconChain.getLatestBeaconState().latestBeaconBlockHeader.number

    if (syncTargetBlockNumber > currentHead) {
      updateClSyncStatus(CLSyncStatus.SYNCING)
      clSyncService.setSyncTarget(syncTargetBlockNumber)
    } else {
      // We're caught up or ahead, but check if we were previously syncing
      val currentClStatus = lock.read { currentState.clStatus }
      if (currentClStatus == CLSyncStatus.SYNCING) {
        // Transition from SYNCING to SYNCED
        clSyncService.setSyncTarget(syncTargetBlockNumber)
      }
      // If already SYNCED, do nothing
    }
  }

  // Helper method for testing
  internal fun captureStateSnapshot(): SyncState = lock.read { currentState }

  companion object {
    fun create(
      beaconChain: BeaconChain,
      elManager: ExecutionLayerManager,
      peersHeadsProvider: PeersHeadBlockProvider,
      validatorProvider: ValidatorProvider,
      peerLookup: PeerLookup,
      besuMetrics: MetricsSystem,
      metricsFacade: MetricsFacade,
      targetChainHeadCalculator: SyncTargetSelector = MostFrequentHeadTargetSelector(),
      peerChainTrackerConfig: PeerChainTracker.Config,
<<<<<<< HEAD
      allowEmptyBlocks: Boolean = true,
    ): SyncStatusProvider {
      val controller = SyncControllerImpl()
=======
    ): SyncControllerManager {
      val clSyncPipeline = CLSyncPipelineImpl()

      val controller =
        BeaconSyncControllerImpl(
          beaconChain = beaconChain,
          clSyncService = clSyncPipeline,
        )
>>>>>>> 7e2d2a77

      val elSyncService =
        ELSyncService(
          beaconChain = beaconChain,
          executionLayerManager = elManager,
          onStatusChange = controller::updateElSyncStatus,
          config =
            ELSyncService.Config(
              pollingInterval = 5000.milliseconds,
            ),
        )
<<<<<<< HEAD
      val clSyncService =
        CLSyncServiceImpl(
          beaconChain = beaconChain,
          validatorProvider = validatorProvider,
          allowEmptyBlocks = allowEmptyBlocks,
          executorService = Executors.newCachedThreadPool(),
          pipelineConfig = BeaconChainDownloadPipelineFactory.Config(),
          peerLookup = peerLookup,
          besuMetrics = besuMetrics,
          metricsFacade = metricsFacade,
        )
=======
>>>>>>> 7e2d2a77

      val peerChainTracker =
        PeerChainTracker(
          peersHeadsProvider = peersHeadsProvider,
          beaconSyncTargetUpdateHandler = controller,
          targetChainHeadCalculator = targetChainHeadCalculator,
          config = peerChainTrackerConfig,
        )

      return SyncControllerManager(
        syncStatusController = controller,
<<<<<<< HEAD
        elSyncServicer = elSyncService,
        clSyncService = clSyncService,
=======
        elSyncService = elSyncService,
        clSyncPipeline = clSyncPipeline,
>>>>>>> 7e2d2a77
        peerChainTracker = peerChainTracker,
      )
    }
  }
}

<<<<<<< HEAD
internal class SyncControllerManager(
  val syncStatusController: SyncStatusProvider,
  val elSyncServicer: LongRunningService,
  val clSyncService: LongRunningService,
=======
class SyncControllerManager(
  val syncStatusController: BeaconSyncControllerImpl,
  val elSyncService: LongRunningService,
  val clSyncPipeline: LongRunningService,
>>>>>>> 7e2d2a77
  val peerChainTracker: PeerChainTracker,
) : SyncStatusProvider by syncStatusController,
  LongRunningService {
  override fun start() {
<<<<<<< HEAD
    clSyncService.start()
    elSyncServicer.start()
=======
    // TODO: remove when clSyncService is implemented
    syncStatusController.updateClSyncStatus(CLSyncStatus.SYNCED)
    // TODO: remove when elSyncService is implemented
    syncStatusController.updateElSyncStatus(ELSyncStatus.SYNCED)
    clSyncPipeline.start()
    elSyncService.start()
>>>>>>> 7e2d2a77
    peerChainTracker.start()
  }

  override fun stop() {
<<<<<<< HEAD
    clSyncService.stop()
    elSyncServicer.stop()
=======
    clSyncPipeline.stop()
    elSyncService.stop()
>>>>>>> 7e2d2a77
    peerChainTracker.stop()
    // Setting to default status so that SYNCING -> SYNCED will actually trigger the callbacks
    syncStatusController.updateClSyncStatus(CLSyncStatus.SYNCING)
    syncStatusController.updateElSyncStatus(ELSyncStatus.SYNCING)
  }
}<|MERGE_RESOLUTION|>--- conflicted
+++ resolved
@@ -8,13 +8,9 @@
  */
 package maru.syncing
 
-<<<<<<< HEAD
-import java.util.concurrent.Executors
-=======
 import java.util.concurrent.locks.ReentrantReadWriteLock
 import kotlin.concurrent.read
 import kotlin.concurrent.write
->>>>>>> 7e2d2a77
 import kotlin.time.Duration.Companion.milliseconds
 import maru.consensus.ValidatorProvider
 import maru.database.BeaconChain
@@ -22,8 +18,6 @@
 import maru.p2p.PeerLookup
 import maru.p2p.PeersHeadBlockProvider
 import maru.services.LongRunningService
-import maru.syncing.beaconchain.CLSyncServiceImpl
-import maru.syncing.beaconchain.pipeline.BeaconChainDownloadPipelineFactory
 import net.consensys.linea.metrics.MetricsFacade
 import org.hyperledger.besu.plugin.services.MetricsSystem
 
@@ -188,17 +182,13 @@
       beaconChain: BeaconChain,
       elManager: ExecutionLayerManager,
       peersHeadsProvider: PeersHeadBlockProvider,
+      targetChainHeadCalculator: SyncTargetSelector = MostFrequentHeadTargetSelector(),
+      peerChainTrackerConfig: PeerChainTracker.Config,
       validatorProvider: ValidatorProvider,
       peerLookup: PeerLookup,
       besuMetrics: MetricsSystem,
       metricsFacade: MetricsFacade,
-      targetChainHeadCalculator: SyncTargetSelector = MostFrequentHeadTargetSelector(),
-      peerChainTrackerConfig: PeerChainTracker.Config,
-<<<<<<< HEAD
       allowEmptyBlocks: Boolean = true,
-    ): SyncStatusProvider {
-      val controller = SyncControllerImpl()
-=======
     ): SyncControllerManager {
       val clSyncPipeline = CLSyncPipelineImpl()
 
@@ -207,7 +197,6 @@
           beaconChain = beaconChain,
           clSyncService = clSyncPipeline,
         )
->>>>>>> 7e2d2a77
 
       val elSyncService =
         ELSyncService(
@@ -219,7 +208,6 @@
               pollingInterval = 5000.milliseconds,
             ),
         )
-<<<<<<< HEAD
       val clSyncService =
         CLSyncServiceImpl(
           beaconChain = beaconChain,
@@ -231,8 +219,6 @@
           besuMetrics = besuMetrics,
           metricsFacade = metricsFacade,
         )
-=======
->>>>>>> 7e2d2a77
 
       val peerChainTracker =
         PeerChainTracker(
@@ -244,56 +230,34 @@
 
       return SyncControllerManager(
         syncStatusController = controller,
-<<<<<<< HEAD
-        elSyncServicer = elSyncService,
+        elSyncService = elSyncService,
         clSyncService = clSyncService,
-=======
-        elSyncService = elSyncService,
-        clSyncPipeline = clSyncPipeline,
->>>>>>> 7e2d2a77
         peerChainTracker = peerChainTracker,
       )
     }
   }
 }
 
-<<<<<<< HEAD
-internal class SyncControllerManager(
-  val syncStatusController: SyncStatusProvider,
-  val elSyncServicer: LongRunningService,
-  val clSyncService: LongRunningService,
-=======
 class SyncControllerManager(
   val syncStatusController: BeaconSyncControllerImpl,
   val elSyncService: LongRunningService,
-  val clSyncPipeline: LongRunningService,
->>>>>>> 7e2d2a77
+  val clSyncService: LongRunningService,
   val peerChainTracker: PeerChainTracker,
 ) : SyncStatusProvider by syncStatusController,
   LongRunningService {
   override fun start() {
-<<<<<<< HEAD
-    clSyncService.start()
-    elSyncServicer.start()
-=======
     // TODO: remove when clSyncService is implemented
     syncStatusController.updateClSyncStatus(CLSyncStatus.SYNCED)
     // TODO: remove when elSyncService is implemented
     syncStatusController.updateElSyncStatus(ELSyncStatus.SYNCED)
-    clSyncPipeline.start()
+    clSyncService.start()
     elSyncService.start()
->>>>>>> 7e2d2a77
     peerChainTracker.start()
   }
 
   override fun stop() {
-<<<<<<< HEAD
     clSyncService.stop()
-    elSyncServicer.stop()
-=======
-    clSyncPipeline.stop()
     elSyncService.stop()
->>>>>>> 7e2d2a77
     peerChainTracker.stop()
     // Setting to default status so that SYNCING -> SYNCED will actually trigger the callbacks
     syncStatusController.updateClSyncStatus(CLSyncStatus.SYNCING)
