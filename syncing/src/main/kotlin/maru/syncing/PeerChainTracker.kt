/*
 * Copyright Consensys Software Inc.
 *
 * This file is dual-licensed under either the MIT license or Apache License 2.0.
 * See the LICENSE-MIT and LICENSE-APACHE files in the repository root for details.
 *
 * SPDX-License-Identifier: MIT OR Apache-2.0
 */
package maru.syncing

import java.util.Timer
import kotlin.concurrent.timerTask
import kotlin.time.Duration
import kotlin.time.Duration.Companion.seconds
import maru.p2p.PeersHeadBlockProvider
import maru.services.LongRunningService

/**
 * polls periodically peers chain head
 * and notify SyncTargetSelector when chain head of any peer changes
 *
 * it only notifies syncTargetUpdateHandler when there is actual update, not on every tick/calculation
 *
 * MaruPeerManager -> PeerChainTracker -> SyncController
 */
class PeerChainTracker(
  private val peersHeadsProvider: PeersHeadBlockProvider,
  private val syncTargetUpdateHandler: SyncTargetUpdateHandler,
  private val targetChainHeadCalculator: SyncTargetSelector,
  private val config: Config,
  private val timerFactory: (String, Boolean) -> Timer = { name, isDaemon -> Timer(name, isDaemon) },
) : LongRunningService {
  data class Config(
    val pollingUpdateInterval: Duration,
    val granularity: UInt, // Resolution of the peer heights
  ) {
    init {
<<<<<<< HEAD
      require(granularity > 0U) { "Granularity should not be 0!" }
=======
      require(granularity > 0U) { "Granularity is negative!" }
>>>>>>> 97576814
    }
  }

  private var peers = mutableMapOf<String, ULong>()
  private var lastNotifiedTarget: ULong = 0UL // 0 is an Ok magic number, since it represents Genesis
<<<<<<< HEAD
=======
  private var isRunning = false
>>>>>>> 97576814

  // Marked as volatile to ensure visibility across threads
  private var poller: Timer? = null

  /**
   * Rounds the block height according to the configured granularity
   */
  private fun roundHeight(height: ULong): ULong {
    if (config.granularity <= 1u) return height

    return (height / config.granularity.toULong()) * config.granularity.toULong()
  }

  /**
   * Updates the peer view and triggers sync target updates if needed
   */
  private fun updatePeerView() {
    val newPeerHeads = peersHeadsProvider.getPeersHeads()
    val roundedNewPeerHeads = newPeerHeads.mapValues { roundHeight(it.value) }
    val hasActualChanges = hasActualChanges(roundedNewPeerHeads)
    peers = roundedNewPeerHeads.toMutableMap()
    // If there are changes, update the state and recalculate the sync target
    if (hasActualChanges && peers.isNotEmpty()) {
      val newSyncTarget = targetChainHeadCalculator.selectBestSyncTarget(peers.values.toList())
      if (newSyncTarget != lastNotifiedTarget) { // Only send an update if there's an actual target change
        syncTargetUpdateHandler.onChainHeadUpdated(newSyncTarget)
        lastNotifiedTarget = newSyncTarget
      }
    }
  }

  /**
   * Checks if there are actual changes compared to current peer view
   */
  private fun hasActualChanges(newPeerHeads: Map<String, ULong>): Boolean =
    peers.keys != newPeerHeads.keys ||
      peers.any { (peerId, height) ->
        newPeerHeads[peerId] != height
      }
<<<<<<< HEAD
=======

  override fun start() {
    synchronized(this) {
      if (isRunning) {
        return // Already running, don't start again
      }

      // Always create a new timer when starting
      poller = timerFactory("peer-chain-tracker", true)

      poller!!.scheduleAtFixedRate(
        /* task = */ timerTask { updatePeerView() },
        /* delay = */ 0.seconds.inWholeMilliseconds,
        /* period = */ config.pollingUpdateInterval.inWholeMilliseconds,
      )
>>>>>>> 97576814

      isRunning = true
    }
  }

  override fun stop() {
    synchronized(this) {
      if (!isRunning) {
        return // Already stopped, don't stop again
      }

      poller?.cancel()
      poller = null
      isRunning = false
    }
  }
}<|MERGE_RESOLUTION|>--- conflicted
+++ resolved
@@ -35,20 +35,13 @@
     val granularity: UInt, // Resolution of the peer heights
   ) {
     init {
-<<<<<<< HEAD
       require(granularity > 0U) { "Granularity should not be 0!" }
-=======
-      require(granularity > 0U) { "Granularity is negative!" }
->>>>>>> 97576814
     }
   }
 
   private var peers = mutableMapOf<String, ULong>()
   private var lastNotifiedTarget: ULong = 0UL // 0 is an Ok magic number, since it represents Genesis
-<<<<<<< HEAD
-=======
   private var isRunning = false
->>>>>>> 97576814
 
   // Marked as volatile to ensure visibility across threads
   private var poller: Timer? = null
@@ -88,8 +81,6 @@
       peers.any { (peerId, height) ->
         newPeerHeads[peerId] != height
       }
-<<<<<<< HEAD
-=======
 
   override fun start() {
     synchronized(this) {
@@ -105,7 +96,6 @@
         /* delay = */ 0.seconds.inWholeMilliseconds,
         /* period = */ config.pollingUpdateInterval.inWholeMilliseconds,
       )
->>>>>>> 97576814
 
       isRunning = true
     }
