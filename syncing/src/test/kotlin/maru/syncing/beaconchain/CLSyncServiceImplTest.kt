--- conflicted
+++ resolved
@@ -428,11 +428,7 @@
         forkIdHashManager = forkIdHashProvider,
         isBlockImportEnabledProvider = { true },
         p2PState = p2PState,
-<<<<<<< HEAD
-        syncStatusProviderProvider = { getSyncStatusProvider() },
         timerFactory = timerFactory,
-=======
->>>>>>> 3305fe0c
       )
     return p2pNetworkImpl
   }
