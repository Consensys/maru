/*
 * Copyright Consensys Software Inc.
 *
 * This file is dual-licensed under either the MIT license or Apache License 2.0.
 * See the LICENSE-MIT and LICENSE-APACHE files in the repository root for details.
 *
 * SPDX-License-Identifier: MIT OR Apache-2.0
 */
package maru.p2p.discovery

import java.net.InetAddress
import java.net.InetSocketAddress
import java.util.Optional
import kotlin.time.Duration.Companion.milliseconds
import kotlin.time.Duration.Companion.seconds
import kotlin.time.toJavaDuration
import linea.kotlin.decodeHex
import maru.config.P2P
import maru.config.consensus.ElFork
import maru.config.consensus.qbft.QbftConsensusConfig
import maru.consensus.ConsensusConfig
import maru.consensus.ForkId
import maru.consensus.ForkIdHashProviderImpl
import maru.consensus.ForkIdHasher
import maru.consensus.ForkSpec
import maru.consensus.ForksSchedule
import maru.core.ext.DataGenerators
import maru.crypto.Hashing
import maru.database.InMemoryBeaconChain
import maru.p2p.discovery.MaruDiscoveryService.Companion.FORK_ID_HASH_FIELD_NAME
import maru.p2p.discovery.MaruDiscoveryService.Companion.convertSafeNodeRecordToDiscoveryPeer
import maru.p2p.discovery.MaruDiscoveryService.Companion.isValidNodeRecord
import maru.serialization.ForkIdSerializers
import org.apache.tuweni.bytes.Bytes
import org.apache.tuweni.crypto.SECP256K1
import org.assertj.core.api.Assertions.assertThat
import org.awaitility.kotlin.await
import org.ethereum.beacon.discovery.schema.IdentitySchemaInterpreter
import org.ethereum.beacon.discovery.schema.NodeRecord
import org.ethereum.beacon.discovery.schema.NodeRecordBuilder
import org.ethereum.beacon.discovery.schema.NodeRecordFactory
import org.ethereum.beacon.discovery.util.Functions
import org.junit.jupiter.api.Assertions.assertEquals
import org.junit.jupiter.api.Assertions.assertTrue
import org.junit.jupiter.api.BeforeEach
import org.junit.jupiter.api.Test

class MaruDiscoveryServiceTest {
  companion object {
    // private val IPV4 = NetworkHelper.listIpsV4(excludeLoopback = true).first()
    // Tests seem to fail when using IP address of the machine... ¯\_(ツ)_/¯
    private val IPV4 = "127.0.0.1"

    private const val PORT1 = 9334u
    private const val PORT2 = 9335u
    private const val PORT3 = 9336u
    private const val PORT4 = 9337u
    private const val PORT5 = 9338u
    private const val PORT6 = 9339u

    private val key1 = "0x12c0b113e2b0c37388e2b484112e13f05c92c4471e3ee1dfaa368fa5045325b2".decodeHex()
    private val key2 = "0xf3d2fffa99dc8906823866d96316492ebf7a8478713a89a58b7385af85b088a1".decodeHex()
    private val key3 = "0x4437acb8e84bc346f7640f239da84abe99bc6f97b7855f204e34688d2977fd57".decodeHex()

    private val chainId = 1337u
    private val beaconChain = InMemoryBeaconChain(DataGenerators.randomBeaconState(number = 0u, timestamp = 0u))
    val consensusConfig: ConsensusConfig =
      QbftConsensusConfig(
        validatorSet =
          setOf(
            DataGenerators.randomValidator(),
            DataGenerators.randomValidator(),
          ),
        elFork = ElFork.Prague,
      )
    val forkSpec = ForkSpec(0L, 1, consensusConfig)
    val forksSchedule = ForksSchedule(chainId = chainId, forks = listOf(forkSpec))

    private val forkIdHashProvider =
      ForkIdHashProviderImpl(
        chainId = chainId,
        beaconChain = beaconChain,
        forksSchedule = forksSchedule,
        forkIdHasher = ForkIdHasher(ForkIdSerializers.ForkIdSerializer, Hashing::shortShaHash),
      )

    val otherForkSpec = ForkSpec(1L, 1, consensusConfig)
  }

  private lateinit var service: MaruDiscoveryService

  private val keyPair = SECP256K1.KeyPair.random()
  private val publicKey = Functions.deriveCompressedPublicKeyFromPrivate(keyPair.secretKey())
  private val dummyAddr = Optional.of(InetSocketAddress(InetAddress.getByName("1.1.1.1"), 1234))

  private fun createValidNodeRecord(
    forkIdHash: ByteArray? = forkIdHashProvider.currentForkIdHash(),
    tcpAddress: Optional<InetSocketAddress> = dummyAddr,
  ): NodeRecord {
    val nrBuilder =
      NodeRecordBuilder()
        .nodeRecordFactory(NodeRecordFactory(IdentitySchemaInterpreter.V4))
        .seq(1)
        .secretKey(keyPair.secretKey())
    if (forkIdHash != null) {
      nrBuilder.customField(FORK_ID_HASH_FIELD_NAME, Bytes.wrap(forkIdHash))
    }
    if (tcpAddress.isPresent) {
      nrBuilder.address(tcpAddress.get().address.hostAddress, tcpAddress.get().port)
    }

    return nrBuilder.build()
  }

  @BeforeEach
  fun setUp() {
    val p2pConfig =
      P2P(
        ipAddress = "127.0.0.1",
        port = 9001u,
        discovery =
          P2P.Discovery(
            port = 9000u,
            bootnodes = listOf(),
            refreshInterval = 10.seconds,
          ),
      )
    service =
      MaruDiscoveryService(
        privateKeyBytes = keyPair.secretKey().bytesArray(),
        p2pConfig = p2pConfig,
        forkIdHashProvider = forkIdHashProvider,
      )
  }

  @Test
  fun `converts node record with valid forkId`() {
    val node = createValidNodeRecord()

    val peer = convertSafeNodeRecordToDiscoveryPeer(node)

    assertEquals(publicKey, peer.publicKey)
    assertEquals(dummyAddr.get(), peer.nodeAddress)
    assertEquals(Bytes.wrap(forkIdHashProvider.currentForkIdHash()), peer.forkIdBytes)
  }

  @Test
  fun `updateForkIdHash updates local`() {
    val localNodeRecordBefore = service.getLocalNodeRecord()

    val differentForkId =
      ForkId(
        chainId = chainId + 2u,
        forkSpec = otherForkSpec,
        genesisRootHash = ByteArray(32),
      )
    val differentForkIdHash =
      Bytes.wrap(
        ForkIdHasher(ForkIdSerializers.ForkIdSerializer, Hashing::shortShaHash).hash(differentForkId),
      )
    service.updateForkIdHash(differentForkIdHash)

    val localNodeRecordAfter = service.getLocalNodeRecord()
    val actual = localNodeRecordAfter.get(FORK_ID_HASH_FIELD_NAME)
    assertThat(actual).isNotEqualTo(localNodeRecordBefore.get(FORK_ID_HASH_FIELD_NAME))
    assertThat(actual).isEqualTo(differentForkIdHash)
  }

  @Test
  fun `discovery finds nodes`() {
    val bootnode =
      MaruDiscoveryService(
        privateKeyBytes = key1,
        p2pConfig =
          P2P(
            ipAddress = IPV4,
            port = PORT1,
            discovery =
              P2P.Discovery(
                port = PORT2,
                bootnodes = emptyList(),
                refreshInterval = 10.seconds,
              ),
          ),
        forkIdHashProvider = forkIdHashProvider,
<<<<<<< HEAD
        metricsSystem = NoOpMetricsSystem(),
      )

    val enrString =
      getBootnodeEnrString(
        key1,
        IPV4,
        PORT2.toInt(),
        PORT1.toInt(),
        forkIdHashProvider,
=======
>>>>>>> 97226202
      )

    val discoveryService2 =
      MaruDiscoveryService(
        privateKeyBytes = key2,
        p2pConfig =
          P2P(
            ipAddress = IPV4,
            port = PORT3,
            discovery =
              P2P.Discovery(
                port = PORT4,
                bootnodes = listOf(bootnode.getLocalNodeRecord().asEnr()),
                refreshInterval = 500.milliseconds,
              ),
          ),
        forkIdHashProvider = forkIdHashProvider,
      )

    val discoveryService3 =
      MaruDiscoveryService(
        privateKeyBytes = key3,
        p2pConfig =
          P2P(
            ipAddress = IPV4,
            port = PORT5,
            discovery =
              P2P.Discovery(
                port = PORT6,
                bootnodes = listOf(bootnode.getLocalNodeRecord().asEnr()),
                refreshInterval = 500.milliseconds,
              ),
          ),
        forkIdHashProvider = forkIdHashProvider,
      )

    try {
      bootnode.start()
      discoveryService2.start()
      discoveryService3.start()

      await
        .timeout(10.seconds.toJavaDuration())
        .untilAsserted {
          val foundPeers =
            discoveryService2
              .searchForPeers()
              .join()

          foundPeersContains(foundPeers, bootnode, discoveryService3)
        }

      await
        .timeout(10.seconds.toJavaDuration())
        .untilAsserted {
          val foundPeers =
            discoveryService3
              .searchForPeers()
              .join()
          foundPeersContains(foundPeers, bootnode, discoveryService2)
        }
    } finally {
      bootnode.stop()
      discoveryService2.stop()
      discoveryService3.stop()
    }
  }

  private fun foundPeersContains(
    foundPeers: Collection<MaruDiscoveryPeer>,
    vararg nodes: MaruDiscoveryService,
  ) {
    nodes.forEach { node -> assertThat(foundPeers.any { it.nodeId == node.getLocalNodeRecord().nodeId }).isTrue }
  }

  @Test
  fun `isValidNodeRecord returns true for valid node record`() {
    val node = createValidNodeRecord()

    val result = isValidNodeRecord(forkIdHashProvider, node)

    assertTrue(result)
  }

  @Test
  fun `isValidNodeRecord returns false when forkId field is missing`() {
    val node = createValidNodeRecord(forkIdHash = null)

    val result = isValidNodeRecord(forkIdHashProvider, node)

    assertThat(result).isFalse()
  }

  @Test
  fun `isValidNodeRecord returns false when address is missing`() {
    val node = createValidNodeRecord(tcpAddress = Optional.empty())

    val result = isValidNodeRecord(forkIdHashProvider, node)

    assertThat(result).isFalse()
  }
}<|MERGE_RESOLUTION|>--- conflicted
+++ resolved
@@ -183,19 +183,6 @@
               ),
           ),
         forkIdHashProvider = forkIdHashProvider,
-<<<<<<< HEAD
-        metricsSystem = NoOpMetricsSystem(),
-      )
-
-    val enrString =
-      getBootnodeEnrString(
-        key1,
-        IPV4,
-        PORT2.toInt(),
-        PORT1.toInt(),
-        forkIdHashProvider,
-=======
->>>>>>> 97226202
       )
 
     val discoveryService2 =
