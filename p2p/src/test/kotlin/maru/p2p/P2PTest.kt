--- conflicted
+++ resolved
@@ -69,9 +69,7 @@
     private val key1 = Bytes.fromHexString(PRIVATE_KEY1).toArray()
     private val key2 = Bytes.fromHexString(PRIVATE_KEY2).toArray()
     private val key3 = Bytes.fromHexString(PRIVATE_KEY3).toArray()
-<<<<<<< HEAD
     private val initialExpectedBlockNumber = 1UL
-=======
     private val beaconChain = InMemoryBeaconChain(DataGenerators.randomBeaconState(number = 0u, timestamp = 0u))
     private val forkIdHashProvider =
       createForkIdHashProvider()
@@ -97,7 +95,6 @@
         forkIdHasher = ForkIdHasher(ForkIdSerializers.ForkIdSerializer, Hashing::shortShaHash),
       )
     }
->>>>>>> 2bb0fb15
   }
 
   @Test
@@ -109,11 +106,8 @@
         chainId = chainId,
         serDe = RLPSerializers.SealedBeaconBlockSerializer,
         metricsFacade = TestMetrics.TestMetricsFacade,
-<<<<<<< HEAD
-        nextExpectedBlockNumber = initialExpectedBlockNumber,
-=======
-        rpcMethodFactory = rpcMethodFactory,
->>>>>>> 2bb0fb15
+        nextExpectedBlockNumber = initialExpectedBlockNumber,
+        rpcMethodFactory = rpcMethodFactory,
       )
     val p2pNetworkImpl2 =
       P2PNetworkImpl(
@@ -122,11 +116,8 @@
         chainId = chainId,
         serDe = RLPSerializers.SealedBeaconBlockSerializer,
         metricsFacade = TestMetrics.TestMetricsFacade,
-<<<<<<< HEAD
-        nextExpectedBlockNumber = initialExpectedBlockNumber,
-=======
-        rpcMethodFactory = rpcMethodFactory,
->>>>>>> 2bb0fb15
+        nextExpectedBlockNumber = initialExpectedBlockNumber,
+        rpcMethodFactory = rpcMethodFactory,
       )
     try {
       p2PNetworkImpl1.start()
@@ -152,11 +143,8 @@
         chainId = chainId,
         serDe = RLPSerializers.SealedBeaconBlockSerializer,
         metricsFacade = TestMetrics.TestMetricsFacade,
-<<<<<<< HEAD
-        nextExpectedBlockNumber = initialExpectedBlockNumber,
-=======
-        rpcMethodFactory = rpcMethodFactory,
->>>>>>> 2bb0fb15
+        rpcMethodFactory = rpcMethodFactory,
+        nextExpectedBlockNumber = initialExpectedBlockNumber,
       )
     val p2pNetworkImpl2 =
       P2PNetworkImpl(
@@ -165,11 +153,8 @@
         chainId = chainId,
         serDe = RLPSerializers.SealedBeaconBlockSerializer,
         metricsFacade = TestMetrics.TestMetricsFacade,
-<<<<<<< HEAD
-        nextExpectedBlockNumber = initialExpectedBlockNumber,
-=======
-        rpcMethodFactory = rpcMethodFactory,
->>>>>>> 2bb0fb15
+        rpcMethodFactory = rpcMethodFactory,
+        nextExpectedBlockNumber = initialExpectedBlockNumber,
       )
     try {
       p2PNetworkImpl1.start()
@@ -200,11 +185,8 @@
         chainId = chainId,
         serDe = RLPSerializers.SealedBeaconBlockSerializer,
         metricsFacade = TestMetrics.TestMetricsFacade,
-<<<<<<< HEAD
-        nextExpectedBlockNumber = initialExpectedBlockNumber,
-=======
-        rpcMethodFactory = rpcMethodFactory,
->>>>>>> 2bb0fb15
+        rpcMethodFactory = rpcMethodFactory,
+        nextExpectedBlockNumber = initialExpectedBlockNumber,
       )
     val p2pNetworkImpl2 =
       P2PNetworkImpl(
@@ -213,11 +195,8 @@
         chainId = chainId,
         serDe = RLPSerializers.SealedBeaconBlockSerializer,
         metricsFacade = TestMetrics.TestMetricsFacade,
-<<<<<<< HEAD
-        nextExpectedBlockNumber = initialExpectedBlockNumber,
-=======
-        rpcMethodFactory = rpcMethodFactory,
->>>>>>> 2bb0fb15
+        rpcMethodFactory = rpcMethodFactory,
+        nextExpectedBlockNumber = initialExpectedBlockNumber,
       )
     try {
       p2PNetworkImpl1.start()
@@ -241,11 +220,8 @@
         chainId = chainId,
         serDe = RLPSerializers.SealedBeaconBlockSerializer,
         metricsFacade = TestMetrics.TestMetricsFacade,
-<<<<<<< HEAD
-        nextExpectedBlockNumber = initialExpectedBlockNumber,
-=======
-        rpcMethodFactory = rpcMethodFactory,
->>>>>>> 2bb0fb15
+        rpcMethodFactory = rpcMethodFactory,
+        nextExpectedBlockNumber = initialExpectedBlockNumber,
       )
     val p2pNetworkImpl2 =
       P2PNetworkImpl(
@@ -254,11 +230,8 @@
         chainId = chainId,
         serDe = RLPSerializers.SealedBeaconBlockSerializer,
         metricsFacade = TestMetrics.TestMetricsFacade,
-<<<<<<< HEAD
-        nextExpectedBlockNumber = initialExpectedBlockNumber,
-=======
-        rpcMethodFactory = rpcMethodFactory,
->>>>>>> 2bb0fb15
+        rpcMethodFactory = rpcMethodFactory,
+        nextExpectedBlockNumber = initialExpectedBlockNumber,
       )
     try {
       p2PNetworkImpl1.start()
@@ -287,11 +260,8 @@
         chainId = chainId,
         serDe = RLPSerializers.SealedBeaconBlockSerializer,
         metricsFacade = TestMetrics.TestMetricsFacade,
-<<<<<<< HEAD
-        nextExpectedBlockNumber = initialExpectedBlockNumber,
-=======
-        rpcMethodFactory = rpcMethodFactory,
->>>>>>> 2bb0fb15
+        rpcMethodFactory = rpcMethodFactory,
+        nextExpectedBlockNumber = initialExpectedBlockNumber,
       )
     val p2pNetworkImpl2 =
       P2PNetworkImpl(
@@ -300,11 +270,8 @@
         chainId = chainId,
         serDe = RLPSerializers.SealedBeaconBlockSerializer,
         metricsFacade = TestMetrics.TestMetricsFacade,
-<<<<<<< HEAD
-        nextExpectedBlockNumber = initialExpectedBlockNumber,
-=======
-        rpcMethodFactory = rpcMethodFactory,
->>>>>>> 2bb0fb15
+        rpcMethodFactory = rpcMethodFactory,
+        nextExpectedBlockNumber = initialExpectedBlockNumber,
       )
     try {
       p2pNetworkImpl1.start()
@@ -342,11 +309,8 @@
         chainId = chainId,
         serDe = RLPSerializers.SealedBeaconBlockSerializer,
         metricsFacade = TestMetrics.TestMetricsFacade,
-<<<<<<< HEAD
-        nextExpectedBlockNumber = initialExpectedBlockNumber,
-=======
-        rpcMethodFactory = rpcMethodFactory,
->>>>>>> 2bb0fb15
+        rpcMethodFactory = rpcMethodFactory,
+        nextExpectedBlockNumber = initialExpectedBlockNumber,
       )
     val p2PNetworkImpl2 =
       P2PNetworkImpl(
@@ -355,11 +319,8 @@
         chainId = chainId,
         serDe = RLPSerializers.SealedBeaconBlockSerializer,
         metricsFacade = TestMetrics.TestMetricsFacade,
-<<<<<<< HEAD
-        nextExpectedBlockNumber = initialExpectedBlockNumber,
-=======
-        rpcMethodFactory = rpcMethodFactory,
->>>>>>> 2bb0fb15
+        rpcMethodFactory = rpcMethodFactory,
+        nextExpectedBlockNumber = initialExpectedBlockNumber,
       )
     val p2PNetworkImpl3 =
       P2PNetworkImpl(
@@ -368,11 +329,8 @@
         chainId = chainId,
         serDe = RLPSerializers.SealedBeaconBlockSerializer,
         metricsFacade = TestMetrics.TestMetricsFacade,
-<<<<<<< HEAD
-        nextExpectedBlockNumber = initialExpectedBlockNumber,
-=======
-        rpcMethodFactory = rpcMethodFactory,
->>>>>>> 2bb0fb15
+        rpcMethodFactory = rpcMethodFactory,
+        nextExpectedBlockNumber = initialExpectedBlockNumber,
       )
     try {
       p2PNetworkImpl1.start()
@@ -419,11 +377,8 @@
         chainId = chainId,
         serDe = RLPSerializers.SealedBeaconBlockSerializer,
         metricsFacade = TestMetrics.TestMetricsFacade,
-<<<<<<< HEAD
-        nextExpectedBlockNumber = initialExpectedBlockNumber,
-=======
-        rpcMethodFactory = rpcMethodFactory,
->>>>>>> 2bb0fb15
+        rpcMethodFactory = rpcMethodFactory,
+        nextExpectedBlockNumber = initialExpectedBlockNumber,
       )
     val p2pManagerImpl2 =
       P2PNetworkImpl(
@@ -432,11 +387,8 @@
         chainId = chainId,
         serDe = RLPSerializers.SealedBeaconBlockSerializer,
         metricsFacade = TestMetrics.TestMetricsFacade,
-<<<<<<< HEAD
-        nextExpectedBlockNumber = initialExpectedBlockNumber,
-=======
-        rpcMethodFactory = rpcMethodFactory,
->>>>>>> 2bb0fb15
+        rpcMethodFactory = rpcMethodFactory,
+        nextExpectedBlockNumber = initialExpectedBlockNumber,
       )
     try {
       p2PNetworkImpl1.start()
