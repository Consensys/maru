--- conflicted
+++ resolved
@@ -108,12 +108,9 @@
         serDe = RLPSerializers.SealedBeaconBlockSerializer,
         metricsFacade = TestMetrics.TestMetricsFacade,
         statusMessageFactory = statusMessageFactory,
-<<<<<<< HEAD
-        metricsSystem = TestMetrics.TestMetricsSystemAdapter,
-=======
-        beaconChain = beaconChain,
-        nextExpectedBeaconBlockNumber = initialExpectedBeaconBlockNumber,
->>>>>>> 6d68c29e
+        beaconChain = beaconChain,
+        nextExpectedBeaconBlockNumber = initialExpectedBeaconBlockNumber,
+        metricsSystem = TestMetrics.TestMetricsSystemAdapter,
       )
     val p2pNetworkImpl2 =
       P2PNetworkImpl(
@@ -123,12 +120,9 @@
         serDe = RLPSerializers.SealedBeaconBlockSerializer,
         metricsFacade = TestMetrics.TestMetricsFacade,
         statusMessageFactory = statusMessageFactory,
-<<<<<<< HEAD
-        metricsSystem = TestMetrics.TestMetricsSystemAdapter,
-=======
-        beaconChain = beaconChain,
-        nextExpectedBeaconBlockNumber = initialExpectedBeaconBlockNumber,
->>>>>>> 6d68c29e
+        beaconChain = beaconChain,
+        nextExpectedBeaconBlockNumber = initialExpectedBeaconBlockNumber,
+        metricsSystem = TestMetrics.TestMetricsSystemAdapter,
       )
     try {
       p2PNetworkImpl1.start()
@@ -155,12 +149,9 @@
         serDe = RLPSerializers.SealedBeaconBlockSerializer,
         metricsFacade = TestMetrics.TestMetricsFacade,
         statusMessageFactory = statusMessageFactory,
-<<<<<<< HEAD
-        metricsSystem = TestMetrics.TestMetricsSystemAdapter,
-=======
-        beaconChain = beaconChain,
-        nextExpectedBeaconBlockNumber = initialExpectedBeaconBlockNumber,
->>>>>>> 6d68c29e
+        beaconChain = beaconChain,
+        nextExpectedBeaconBlockNumber = initialExpectedBeaconBlockNumber,
+        metricsSystem = TestMetrics.TestMetricsSystemAdapter,
       )
     val p2pNetworkImpl2 =
       P2PNetworkImpl(
@@ -170,12 +161,9 @@
         serDe = RLPSerializers.SealedBeaconBlockSerializer,
         metricsFacade = TestMetrics.TestMetricsFacade,
         statusMessageFactory = statusMessageFactory,
-<<<<<<< HEAD
-        metricsSystem = TestMetrics.TestMetricsSystemAdapter,
-=======
-        beaconChain = beaconChain,
-        nextExpectedBeaconBlockNumber = initialExpectedBeaconBlockNumber,
->>>>>>> 6d68c29e
+        beaconChain = beaconChain,
+        nextExpectedBeaconBlockNumber = initialExpectedBeaconBlockNumber,
+        metricsSystem = TestMetrics.TestMetricsSystemAdapter,
       )
     try {
       p2PNetworkImpl1.start()
@@ -207,12 +195,9 @@
         serDe = RLPSerializers.SealedBeaconBlockSerializer,
         metricsFacade = TestMetrics.TestMetricsFacade,
         statusMessageFactory = statusMessageFactory,
-<<<<<<< HEAD
-        metricsSystem = TestMetrics.TestMetricsSystemAdapter,
-=======
-        beaconChain = beaconChain,
-        nextExpectedBeaconBlockNumber = initialExpectedBeaconBlockNumber,
->>>>>>> 6d68c29e
+        beaconChain = beaconChain,
+        nextExpectedBeaconBlockNumber = initialExpectedBeaconBlockNumber,
+        metricsSystem = TestMetrics.TestMetricsSystemAdapter,
       )
     val p2pNetworkImpl2 =
       P2PNetworkImpl(
@@ -222,12 +207,9 @@
         serDe = RLPSerializers.SealedBeaconBlockSerializer,
         metricsFacade = TestMetrics.TestMetricsFacade,
         statusMessageFactory = statusMessageFactory,
-<<<<<<< HEAD
-        metricsSystem = TestMetrics.TestMetricsSystemAdapter,
-=======
-        beaconChain = beaconChain,
-        nextExpectedBeaconBlockNumber = initialExpectedBeaconBlockNumber,
->>>>>>> 6d68c29e
+        beaconChain = beaconChain,
+        nextExpectedBeaconBlockNumber = initialExpectedBeaconBlockNumber,
+        metricsSystem = TestMetrics.TestMetricsSystemAdapter,
       )
     try {
       p2PNetworkImpl1.start()
@@ -252,12 +234,9 @@
         serDe = RLPSerializers.SealedBeaconBlockSerializer,
         metricsFacade = TestMetrics.TestMetricsFacade,
         statusMessageFactory = statusMessageFactory,
-<<<<<<< HEAD
-        metricsSystem = TestMetrics.TestMetricsSystemAdapter,
-=======
-        beaconChain = beaconChain,
-        nextExpectedBeaconBlockNumber = initialExpectedBeaconBlockNumber,
->>>>>>> 6d68c29e
+        beaconChain = beaconChain,
+        nextExpectedBeaconBlockNumber = initialExpectedBeaconBlockNumber,
+        metricsSystem = TestMetrics.TestMetricsSystemAdapter,
       )
     val p2pNetworkImpl2 =
       P2PNetworkImpl(
@@ -267,12 +246,9 @@
         serDe = RLPSerializers.SealedBeaconBlockSerializer,
         metricsFacade = TestMetrics.TestMetricsFacade,
         statusMessageFactory = statusMessageFactory,
-<<<<<<< HEAD
-        metricsSystem = TestMetrics.TestMetricsSystemAdapter,
-=======
-        beaconChain = beaconChain,
-        nextExpectedBeaconBlockNumber = initialExpectedBeaconBlockNumber,
->>>>>>> 6d68c29e
+        beaconChain = beaconChain,
+        nextExpectedBeaconBlockNumber = initialExpectedBeaconBlockNumber,
+        metricsSystem = TestMetrics.TestMetricsSystemAdapter,
       )
     try {
       p2PNetworkImpl1.start()
@@ -302,12 +278,9 @@
         serDe = RLPSerializers.SealedBeaconBlockSerializer,
         metricsFacade = TestMetrics.TestMetricsFacade,
         statusMessageFactory = statusMessageFactory,
-<<<<<<< HEAD
-        metricsSystem = TestMetrics.TestMetricsSystemAdapter,
-=======
-        beaconChain = beaconChain,
-        nextExpectedBeaconBlockNumber = initialExpectedBeaconBlockNumber,
->>>>>>> 6d68c29e
+        beaconChain = beaconChain,
+        nextExpectedBeaconBlockNumber = initialExpectedBeaconBlockNumber,
+        metricsSystem = TestMetrics.TestMetricsSystemAdapter,
       )
     val p2pNetworkImpl2 =
       P2PNetworkImpl(
@@ -317,12 +290,9 @@
         serDe = RLPSerializers.SealedBeaconBlockSerializer,
         metricsFacade = TestMetrics.TestMetricsFacade,
         statusMessageFactory = statusMessageFactory,
-<<<<<<< HEAD
-        metricsSystem = TestMetrics.TestMetricsSystemAdapter,
-=======
-        beaconChain = beaconChain,
-        nextExpectedBeaconBlockNumber = initialExpectedBeaconBlockNumber,
->>>>>>> 6d68c29e
+        beaconChain = beaconChain,
+        nextExpectedBeaconBlockNumber = initialExpectedBeaconBlockNumber,
+        metricsSystem = TestMetrics.TestMetricsSystemAdapter,
       )
     try {
       p2pNetworkImpl1.start()
@@ -361,12 +331,9 @@
         serDe = RLPSerializers.SealedBeaconBlockSerializer,
         metricsFacade = TestMetrics.TestMetricsFacade,
         statusMessageFactory = statusMessageFactory,
-<<<<<<< HEAD
-        metricsSystem = TestMetrics.TestMetricsSystemAdapter,
-=======
-        beaconChain = beaconChain,
-        nextExpectedBeaconBlockNumber = initialExpectedBeaconBlockNumber,
->>>>>>> 6d68c29e
+        beaconChain = beaconChain,
+        nextExpectedBeaconBlockNumber = initialExpectedBeaconBlockNumber,
+        metricsSystem = TestMetrics.TestMetricsSystemAdapter,
       )
     val p2PNetworkImpl2 =
       P2PNetworkImpl(
@@ -376,12 +343,9 @@
         serDe = RLPSerializers.SealedBeaconBlockSerializer,
         metricsFacade = TestMetrics.TestMetricsFacade,
         statusMessageFactory = statusMessageFactory,
-<<<<<<< HEAD
-        metricsSystem = TestMetrics.TestMetricsSystemAdapter,
-=======
-        beaconChain = beaconChain,
-        nextExpectedBeaconBlockNumber = initialExpectedBeaconBlockNumber,
->>>>>>> 6d68c29e
+        beaconChain = beaconChain,
+        nextExpectedBeaconBlockNumber = initialExpectedBeaconBlockNumber,
+        metricsSystem = TestMetrics.TestMetricsSystemAdapter,
       )
     val p2PNetworkImpl3 =
       P2PNetworkImpl(
@@ -391,12 +355,9 @@
         serDe = RLPSerializers.SealedBeaconBlockSerializer,
         metricsFacade = TestMetrics.TestMetricsFacade,
         statusMessageFactory = statusMessageFactory,
-<<<<<<< HEAD
-        metricsSystem = TestMetrics.TestMetricsSystemAdapter,
-=======
-        beaconChain = beaconChain,
-        nextExpectedBeaconBlockNumber = initialExpectedBeaconBlockNumber,
->>>>>>> 6d68c29e
+        beaconChain = beaconChain,
+        nextExpectedBeaconBlockNumber = initialExpectedBeaconBlockNumber,
+        metricsSystem = TestMetrics.TestMetricsSystemAdapter,
       )
     try {
       p2PNetworkImpl1.start()
@@ -444,12 +405,9 @@
         serDe = RLPSerializers.SealedBeaconBlockSerializer,
         metricsFacade = TestMetrics.TestMetricsFacade,
         statusMessageFactory = statusMessageFactory,
-<<<<<<< HEAD
-        metricsSystem = TestMetrics.TestMetricsSystemAdapter,
-=======
-        beaconChain = beaconChain,
-        nextExpectedBeaconBlockNumber = initialExpectedBeaconBlockNumber,
->>>>>>> 6d68c29e
+        beaconChain = beaconChain,
+        nextExpectedBeaconBlockNumber = initialExpectedBeaconBlockNumber,
+        metricsSystem = TestMetrics.TestMetricsSystemAdapter,
       )
     val p2pManagerImpl2 =
       P2PNetworkImpl(
@@ -459,12 +417,9 @@
         serDe = RLPSerializers.SealedBeaconBlockSerializer,
         metricsFacade = TestMetrics.TestMetricsFacade,
         statusMessageFactory = statusMessageFactory,
-<<<<<<< HEAD
-        metricsSystem = TestMetrics.TestMetricsSystemAdapter,
-=======
-        beaconChain = beaconChain,
-        nextExpectedBeaconBlockNumber = initialExpectedBeaconBlockNumber,
->>>>>>> 6d68c29e
+        beaconChain = beaconChain,
+        nextExpectedBeaconBlockNumber = initialExpectedBeaconBlockNumber,
+        metricsSystem = TestMetrics.TestMetricsSystemAdapter,
       )
     try {
       p2PNetworkImpl1.start()
@@ -529,6 +484,7 @@
         statusMessageFactory = statusMessageFactory,
         beaconChain = testBeaconChain,
         nextExpectedBeaconBlockNumber = initialExpectedBeaconBlockNumber,
+        metricsSystem = TestMetrics.TestMetricsSystemAdapter,
       )
     val p2pManagerImpl2 =
       P2PNetworkImpl(
@@ -540,6 +496,7 @@
         statusMessageFactory = statusMessageFactory,
         beaconChain = beaconChain,
         nextExpectedBeaconBlockNumber = initialExpectedBeaconBlockNumber,
+        metricsSystem = TestMetrics.TestMetricsSystemAdapter,
       )
     try {
       p2PNetworkImpl1.start()
