/*
 * Copyright Consensys Software Inc.
 *
 * This file is dual-licensed under either the MIT license or Apache License 2.0.
 * See the LICENSE-MIT and LICENSE-APACHE files in the repository root for details.
 *
 * SPDX-License-Identifier: MIT OR Apache-2.0
 */
package maru.p2p

import io.libp2p.core.PeerId
import io.libp2p.etc.types.fromHex
import java.lang.Thread.sleep
import java.util.concurrent.TimeUnit
import maru.config.P2P
import maru.config.consensus.ElFork
import maru.config.consensus.qbft.QbftConsensusConfig
import maru.consensus.ConsensusConfig
import maru.consensus.ForkIdHashProvider
import maru.consensus.ForkIdHasher
import maru.consensus.ForkSpec
import maru.consensus.ForksSchedule
import maru.core.BeaconBlockHeader
import maru.core.BeaconState
import maru.core.SealedBeaconBlock
import maru.core.ext.DataGenerators
import maru.core.ext.metrics.TestMetrics
import maru.crypto.Hashing
import maru.database.BeaconChain
import maru.database.InMemoryBeaconChain
import maru.p2p.messages.Status
import maru.p2p.messages.StatusMessageFactory
import maru.serialization.ForkIdSerializers
import maru.serialization.rlp.RLPSerializers
import org.assertj.core.api.Assertions.assertThat
import org.assertj.core.api.Assertions.assertThatNoException
import org.awaitility.Awaitility.await
import org.hyperledger.besu.metrics.noop.NoOpMetricsSystem
import org.junit.jupiter.api.Test
import org.junit.jupiter.api.parallel.Execution
import org.junit.jupiter.api.parallel.ExecutionMode
import tech.pegasys.teku.infrastructure.async.SafeFuture
import tech.pegasys.teku.networking.p2p.libp2p.LibP2PNodeId
import tech.pegasys.teku.networking.p2p.libp2p.MultiaddrPeerAddress
import tech.pegasys.teku.networking.p2p.peer.DisconnectReason
import maru.p2p.ext.DataGenerators as P2P2DataGenerators

@Execution(ExecutionMode.SAME_THREAD)
class P2PTest {
  companion object {
    private val chainId = 1337u

    private const val IPV4 = "127.0.0.1"

    private const val PORT1 = 9234u
    private const val PORT2 = 9235u
    private const val PORT3 = 9236u
    private const val PORT4 = 9237u
    private const val PORT5 = 9238u
    private const val PORT6 = 9239u

    private const val PEER_ID_NODE_1: String = "16Uiu2HAmPRfinavM2jE9BSkCagBGStJ2SEkPPm6fxFVMdCQebzt6"
    private const val PEER_ID_NODE_2: String = "16Uiu2HAmVXtqhevTAJqZucPbR2W4nCMpetrQASgjZpcxDEDaUPPt"
    private const val PEER_ID_NODE_3: String = "16Uiu2HAkzq767a82zfyUz4VLgPbFrxSQBrdmUYxgNDbwgvmjwWo5"

    // TODO: to make these tests reliable it would be good if the ports were not hardcoded, but free ports chosen
    private const val PEER_ADDRESS_NODE_1: String = "/ip4/$IPV4/tcp/$PORT1/p2p/$PEER_ID_NODE_1"
    private const val PEER_ADDRESS_NODE_2: String = "/ip4/$IPV4/tcp/$PORT2/p2p/$PEER_ID_NODE_2"
    private const val PEER_ADDRESS_NODE_3: String = "/ip4/$IPV4/tcp/$PORT3/p2p/$PEER_ID_NODE_3"

<<<<<<< HEAD
    private val key1 = "0802122012c0b113e2b0c37388e2b484112e13f05c92c4471e3ee1dfaa368fa5045325b2".fromHex()
    private val key2 = "0802122100f3d2fffa99dc8906823866d96316492ebf7a8478713a89a58b7385af85b088a1".fromHex()
    private val key3 = "080212204437acb8e84bc346f7640f239da84abe99bc6f97b7855f204e34688d2977fd57".fromHex()
    private val initialExpectedBeaconBlockNumber = 1UL
=======
    private val key1 = Bytes.fromHexString(PRIVATE_KEY1).toArray()
    private val key2 = Bytes.fromHexString(PRIVATE_KEY2).toArray()
    private val key3 = Bytes.fromHexString(PRIVATE_KEY3).toArray()
>>>>>>> 38f50a8e
    private val beaconChain = InMemoryBeaconChain(DataGenerators.randomBeaconState(number = 0u, timestamp = 0u))
    private val forkIdHashProvider =
      createForkIdHashProvider()
    private val statusMessageFactory = StatusMessageFactory(beaconChain, forkIdHashProvider)
    private val rpcMethods = createRpcMethods()

    fun createRpcMethods(): RpcMethods {
      val rpcProtocolIdGenerator = LineaRpcProtocolIdGenerator(chainId)
      lateinit var maruPeerManager: MaruPeerManager
      val rpcMethods = RpcMethods(statusMessageFactory, rpcProtocolIdGenerator, { maruPeerManager }, beaconChain)
      val maruPeerFactory = DefaultMaruPeerFactory(rpcMethods, statusMessageFactory)
      val p2p =
        P2P(
          ipAddress = IPV4,
          port = PORT1,
        )
      maruPeerManager = MaruPeerManager(maruPeerFactory = maruPeerFactory, p2pConfig = p2p)
      return rpcMethods
    }

    fun createForkIdHashProvider(): ForkIdHashProvider {
      val consensusConfig: ConsensusConfig =
        QbftConsensusConfig(
          validatorSet =
            setOf(
              DataGenerators.randomValidator(),
              DataGenerators.randomValidator(),
            ),
          elFork = ElFork.Prague,
        )
      val forksSchedule = ForksSchedule(chainId, listOf(ForkSpec(0L, 1, consensusConfig)))

      return ForkIdHashProvider(
        chainId = chainId,
        beaconChain = beaconChain,
        forksSchedule = forksSchedule,
        forkIdHasher = ForkIdHasher(ForkIdSerializers.ForkIdSerializer, Hashing::shortShaHash),
      )
    }
  }

  @Test
  fun `static peer can be added`() {
    val p2PNetworkImpl1 =
      P2PNetworkImpl(
        privateKeyBytes = key1,
        p2pConfig =
          P2P(
            ipAddress = IPV4,
            port = PORT1,
            staticPeers = emptyList(),
          ),
        chainId = chainId,
        serDe = RLPSerializers.SealedBeaconBlockSerializer,
        metricsFacade = TestMetrics.TestMetricsFacade,
        statusMessageFactory = statusMessageFactory,
        beaconChain = beaconChain,
        metricsSystem = TestMetrics.TestMetricsSystemAdapter,
        forkIdHashProvider = forkIdHashProvider,
        isBlockImportEnabledProvider = { true },
      )
    val p2pNetworkImpl2 =
      P2PNetworkImpl(
        privateKeyBytes = key2,
        p2pConfig =
          P2P(
            ipAddress = IPV4,
            port = PORT2,
            staticPeers = emptyList(),
          ),
        chainId = chainId,
        serDe = RLPSerializers.SealedBeaconBlockSerializer,
        metricsFacade = TestMetrics.TestMetricsFacade,
        statusMessageFactory = statusMessageFactory,
        beaconChain = beaconChain,
        metricsSystem = TestMetrics.TestMetricsSystemAdapter,
        forkIdHashProvider = forkIdHashProvider,
        isBlockImportEnabledProvider = { true },
      )
    try {
      p2PNetworkImpl1.start()

      p2pNetworkImpl2.start()

      p2PNetworkImpl1.addStaticPeer(MultiaddrPeerAddress.fromAddress(PEER_ADDRESS_NODE_2))

      awaitUntilAsserted { assertNetworkHasPeers(network = p2PNetworkImpl1, peers = 1) }
      awaitUntilAsserted { assertNetworkHasPeers(network = p2pNetworkImpl2, peers = 1) }
    } finally {
      p2PNetworkImpl1.stop()
      p2pNetworkImpl2.stop()
    }
  }

  @Test
  fun `static peers can be removed`() {
    val p2PNetworkImpl1 =
      P2PNetworkImpl(
        privateKeyBytes = key1,
        p2pConfig =
          P2P(
            ipAddress = IPV4,
            port = PORT1,
            staticPeers = emptyList(),
          ),
        chainId = chainId,
        serDe = RLPSerializers.SealedBeaconBlockSerializer,
        metricsFacade = TestMetrics.TestMetricsFacade,
        statusMessageFactory = statusMessageFactory,
        beaconChain = beaconChain,
        metricsSystem = TestMetrics.TestMetricsSystemAdapter,
        forkIdHashProvider = forkIdHashProvider,
        isBlockImportEnabledProvider = { true },
      )
    val p2pNetworkImpl2 =
      P2PNetworkImpl(
        privateKeyBytes = key2,
        p2pConfig =
          P2P(
            ipAddress = IPV4,
            port = PORT2,
            staticPeers = emptyList(),
          ),
        chainId = chainId,
        serDe = RLPSerializers.SealedBeaconBlockSerializer,
        metricsFacade = TestMetrics.TestMetricsFacade,
        statusMessageFactory = statusMessageFactory,
        beaconChain = beaconChain,
        metricsSystem = TestMetrics.TestMetricsSystemAdapter,
        forkIdHashProvider = forkIdHashProvider,
        isBlockImportEnabledProvider = { true },
      )
    try {
      p2PNetworkImpl1.start()

      p2pNetworkImpl2.start()

      p2PNetworkImpl1.addStaticPeer(MultiaddrPeerAddress.fromAddress(PEER_ADDRESS_NODE_2))

      awaitUntilAsserted { assertNetworkHasPeers(network = p2PNetworkImpl1, peers = 1) }
      awaitUntilAsserted { assertNetworkHasPeers(network = p2pNetworkImpl2, peers = 1) }

      p2PNetworkImpl1.removeStaticPeer(MultiaddrPeerAddress.fromAddress(PEER_ADDRESS_NODE_2))

      awaitUntilAsserted { assertNetworkHasPeers(network = p2PNetworkImpl1, peers = 0) }
      awaitUntilAsserted { assertNetworkHasPeers(network = p2pNetworkImpl2, peers = 0) }
    } finally {
      p2PNetworkImpl1.stop()
      p2pNetworkImpl2.stop()
    }
  }

  @Test
  fun `static peers can be configured`() {
    val p2PNetworkImpl1 =
      P2PNetworkImpl(
        privateKeyBytes = key1,
        p2pConfig =
          P2P(
            ipAddress = IPV4,
            port = PORT1,
            staticPeers = emptyList(),
          ),
        chainId = chainId,
        serDe = RLPSerializers.SealedBeaconBlockSerializer,
        metricsFacade = TestMetrics.TestMetricsFacade,
        statusMessageFactory = statusMessageFactory,
        beaconChain = beaconChain,
        metricsSystem = TestMetrics.TestMetricsSystemAdapter,
        forkIdHashProvider = forkIdHashProvider,
        isBlockImportEnabledProvider = { true },
      )
    val p2pNetworkImpl2 =
      P2PNetworkImpl(
        privateKeyBytes = key2,
        p2pConfig =
          P2P(
            ipAddress = IPV4,
            port = PORT2,
            staticPeers = listOf(PEER_ADDRESS_NODE_1),
          ),
        chainId = chainId,
        serDe = RLPSerializers.SealedBeaconBlockSerializer,
        metricsFacade = TestMetrics.TestMetricsFacade,
        statusMessageFactory = statusMessageFactory,
        beaconChain = beaconChain,
        metricsSystem = TestMetrics.TestMetricsSystemAdapter,
        forkIdHashProvider = forkIdHashProvider,
        isBlockImportEnabledProvider = { true },
      )
    try {
      p2PNetworkImpl1.start()

      p2pNetworkImpl2.start()

      awaitUntilAsserted { assertNetworkHasPeers(network = p2PNetworkImpl1, peers = 1) }
      awaitUntilAsserted { assertNetworkHasPeers(network = p2pNetworkImpl2, peers = 1) }
    } finally {
      p2PNetworkImpl1.stop()
      p2pNetworkImpl2.stop()
    }
  }

  @Test
  fun `static peers reconnect`() {
    val p2PNetworkImpl1 =
      P2PNetworkImpl(
        privateKeyBytes = key1,
        p2pConfig =
          P2P(
            ipAddress = IPV4,
            port = PORT1,
            staticPeers = emptyList(),
          ),
        chainId = chainId,
        serDe = RLPSerializers.SealedBeaconBlockSerializer,
        metricsFacade = TestMetrics.TestMetricsFacade,
        statusMessageFactory = statusMessageFactory,
        forkIdHashProvider = forkIdHashProvider,
        beaconChain = beaconChain,
        metricsSystem = TestMetrics.TestMetricsSystemAdapter,
        isBlockImportEnabledProvider = { true },
      )
    val p2pNetworkImpl2 =
      P2PNetworkImpl(
        privateKeyBytes = key2,
        p2pConfig =
          P2P(
            ipAddress = IPV4,
            port = PORT2,
            staticPeers = listOf(PEER_ADDRESS_NODE_1),
          ),
        chainId = chainId,
        serDe = RLPSerializers.SealedBeaconBlockSerializer,
        metricsFacade = TestMetrics.TestMetricsFacade,
        statusMessageFactory = statusMessageFactory,
        beaconChain = beaconChain,
        metricsSystem = TestMetrics.TestMetricsSystemAdapter,
        forkIdHashProvider = forkIdHashProvider,
        isBlockImportEnabledProvider = { true },
      )
    try {
      p2PNetworkImpl1.start()

      p2pNetworkImpl2.start()

      awaitUntilAsserted { assertNetworkHasPeers(network = p2PNetworkImpl1, peers = 1) }
      awaitUntilAsserted { assertNetworkHasPeers(network = p2pNetworkImpl2, peers = 1) }

      p2PNetworkImpl1.dropPeer(PEER_ID_NODE_2, DisconnectReason.TOO_MANY_PEERS)

      awaitUntilAsserted { assertNetworkHasPeers(network = p2PNetworkImpl1, peers = 1) }
      awaitUntilAsserted { assertNetworkHasPeers(network = p2pNetworkImpl2, peers = 1) }
    } finally {
      p2PNetworkImpl1.stop()
      p2pNetworkImpl2.stop()
    }
  }

  @Test
  fun `two peers can gossip with each other`() {
    val beaconChain2 = InMemoryBeaconChain(DataGenerators.randomBeaconState(number = 0u, timestamp = 0u))
    val p2pNetworkImpl1 =
      P2PNetworkImpl(
        privateKeyBytes = key1,
        p2pConfig =
          P2P(
            ipAddress = IPV4,
            port = PORT1,
            staticPeers = emptyList(),
          ),
        chainId = chainId,
        serDe = RLPSerializers.SealedBeaconBlockSerializer,
        metricsFacade = TestMetrics.TestMetricsFacade,
        statusMessageFactory = statusMessageFactory,
        beaconChain = beaconChain,
        metricsSystem = TestMetrics.TestMetricsSystemAdapter,
        forkIdHashProvider = forkIdHashProvider,
        isBlockImportEnabledProvider = { true },
      )
    val p2pNetworkImpl2 =
      P2PNetworkImpl(
        privateKeyBytes = key2,
        p2pConfig =
          P2P(
            ipAddress = IPV4,
            port = PORT2,
            staticPeers = listOf(PEER_ADDRESS_NODE_1),
          ),
        chainId = chainId,
        serDe = RLPSerializers.SealedBeaconBlockSerializer,
        metricsFacade = TestMetrics.TestMetricsFacade,
        statusMessageFactory = statusMessageFactory,
        beaconChain = beaconChain2,
        metricsSystem = TestMetrics.TestMetricsSystemAdapter,
        forkIdHashProvider = forkIdHashProvider,
        isBlockImportEnabledProvider = { true },
      )
    try {
      p2pNetworkImpl1.start()

      val blocksReceived = mutableListOf<SealedBeaconBlock>()
      p2pNetworkImpl2.start()
      p2pNetworkImpl2.subscribeToBlocks {
        updateBeaconChainState(beaconChain2, it.beaconBlock.beaconBlockHeader)
        blocksReceived.add(it)
        SafeFuture.completedFuture(ValidationResult.Companion.Valid)
      }

      awaitUntilAsserted { assertNetworkHasPeers(network = p2pNetworkImpl1, peers = 1) }
      awaitUntilAsserted { assertNetworkHasPeers(network = p2pNetworkImpl2, peers = 1) }

      val randomBlockMessage1 =
        maru.p2p.ext.DataGenerators
          .randomBlockMessage()
      p2pNetworkImpl1.broadcastMessage(randomBlockMessage1).get()
      val randomBlockMessage2 = P2P2DataGenerators.randomBlockMessage(2UL)
      p2pNetworkImpl1.broadcastMessage(randomBlockMessage2).get()

      awaitUntilAsserted {
        assertThat(blocksReceived).hasSameElementsAs(listOf(randomBlockMessage1.payload, randomBlockMessage2.payload))
      }
    } finally {
      p2pNetworkImpl1.stop()
      p2pNetworkImpl2.stop()
    }
  }

  @Test
  fun `peer receiving gossip passes message on`() {
    val beaconChain2 = InMemoryBeaconChain(DataGenerators.randomBeaconState(number = 0u, timestamp = 0u))
    val beaconChain3 = InMemoryBeaconChain(DataGenerators.randomBeaconState(number = 0u, timestamp = 0u))
    val p2PNetworkImpl1 =
      P2PNetworkImpl(
        privateKeyBytes = key1,
        p2pConfig =
          P2P(
            ipAddress = IPV4,
            port = PORT1,
            staticPeers = emptyList(),
          ),
        chainId = chainId,
        serDe = RLPSerializers.SealedBeaconBlockSerializer,
        metricsFacade = TestMetrics.TestMetricsFacade,
        statusMessageFactory = statusMessageFactory,
        beaconChain = beaconChain,
        metricsSystem = TestMetrics.TestMetricsSystemAdapter,
        forkIdHashProvider = forkIdHashProvider,
        isBlockImportEnabledProvider = { true },
      )
    val p2PNetworkImpl2 =
      P2PNetworkImpl(
        privateKeyBytes = key2,
        p2pConfig =
          P2P(
            ipAddress = IPV4,
            port = PORT2,
            staticPeers = listOf(PEER_ADDRESS_NODE_1, PEER_ADDRESS_NODE_3),
          ),
        chainId = chainId,
        serDe = RLPSerializers.SealedBeaconBlockSerializer,
        metricsFacade = TestMetrics.TestMetricsFacade,
        statusMessageFactory = statusMessageFactory,
        beaconChain = beaconChain2,
        metricsSystem = TestMetrics.TestMetricsSystemAdapter,
        forkIdHashProvider = forkIdHashProvider,
        isBlockImportEnabledProvider = { true },
      )
    val p2PNetworkImpl3 =
      P2PNetworkImpl(
        privateKeyBytes = key3,
        p2pConfig =
          P2P(
            ipAddress = IPV4,
            port = PORT3,
            staticPeers = emptyList(),
          ),
        chainId = chainId,
        serDe = RLPSerializers.SealedBeaconBlockSerializer,
        metricsFacade = TestMetrics.TestMetricsFacade,
        statusMessageFactory = statusMessageFactory,
        beaconChain = beaconChain3,
        metricsSystem = TestMetrics.TestMetricsSystemAdapter,
        forkIdHashProvider = forkIdHashProvider,
        isBlockImportEnabledProvider = { true },
      )
    try {
      p2PNetworkImpl1.start()

      p2PNetworkImpl2.start()
      p2PNetworkImpl2.subscribeToBlocks {
        updateBeaconChainState(beaconChain2, it.beaconBlock.beaconBlockHeader)
        SafeFuture.completedFuture(ValidationResult.Companion.Valid)
      }

      val blockReceived = SafeFuture<SealedBeaconBlock>()
      p2PNetworkImpl3.start()
      p2PNetworkImpl3.subscribeToBlocks {
        updateBeaconChainState(beaconChain3, it.beaconBlock.beaconBlockHeader)
        blockReceived.complete(it)
        SafeFuture.completedFuture(ValidationResult.Companion.Valid)
      }

      awaitUntilAsserted { assertNetworkIsConnectedToPeer(p2PNetworkImpl1, PEER_ID_NODE_2) }
      awaitUntilAsserted { assertNetworkIsConnectedToPeer(p2PNetworkImpl3, PEER_ID_NODE_2) }

      assertNetworkHasPeers(network = p2PNetworkImpl1, peers = 1)
      assertNetworkHasPeers(network = p2PNetworkImpl2, peers = 2)
      assertNetworkHasPeers(network = p2PNetworkImpl3, peers = 1)

      sleep(1100L) // to make sure that the peers have communicated that they have subscribed to the topic
      // This sleep can be decreased if the heartbeat is decreased (set to 1s for now, see P2PNetworkFactory) in the GossipRouter

      val randomBlockMessage = P2P2DataGenerators.randomBlockMessage()
      p2PNetworkImpl1.broadcastMessage(randomBlockMessage)

      assertThat(
        blockReceived.get(200, TimeUnit.MILLISECONDS),
      ).isEqualTo(randomBlockMessage.payload)
    } finally {
      p2PNetworkImpl1.stop()
      p2PNetworkImpl2.stop()
      p2PNetworkImpl3.stop()
    }
  }

  private fun updateBeaconChainState(
    beaconChain: BeaconChain,
    beaconBlockHeader: BeaconBlockHeader,
  ) {
    beaconChain
      .newUpdater()
      .putBeaconState(
        beaconChain.getLatestBeaconState().copy(
          latestBeaconBlockHeader = beaconBlockHeader,
        ),
      ).commit()
  }

  @Test
  fun `peer can send a status request`() {
    val p2PNetworkImpl1 =
      P2PNetworkImpl(
        privateKeyBytes = key1,
        p2pConfig =
          P2P(
            ipAddress = IPV4,
            port = PORT1,
            staticPeers = emptyList(),
          ),
        chainId = chainId,
        serDe = RLPSerializers.SealedBeaconBlockSerializer,
        metricsFacade = TestMetrics.TestMetricsFacade,
        statusMessageFactory = statusMessageFactory,
        beaconChain = beaconChain,
        metricsSystem = TestMetrics.TestMetricsSystemAdapter,
        forkIdHashProvider = forkIdHashProvider,
        isBlockImportEnabledProvider = { true },
      )
    val p2pManagerImpl2 =
      P2PNetworkImpl(
        privateKeyBytes = key2,
        p2pConfig =
          P2P(
            ipAddress = IPV4,
            port = PORT2,
            staticPeers = listOf(PEER_ADDRESS_NODE_1),
          ),
        chainId = chainId,
        serDe = RLPSerializers.SealedBeaconBlockSerializer,
        metricsFacade = TestMetrics.TestMetricsFacade,
        statusMessageFactory = statusMessageFactory,
        beaconChain = beaconChain,
        metricsSystem = TestMetrics.TestMetricsSystemAdapter,
        forkIdHashProvider = forkIdHashProvider,
        isBlockImportEnabledProvider = { true },
      )
    try {
      p2PNetworkImpl1.start()

      p2pManagerImpl2.start()

      awaitUntilAsserted { assertNetworkHasPeers(network = p2PNetworkImpl1, peers = 1) }
      awaitUntilAsserted { assertNetworkHasPeers(network = p2pManagerImpl2, peers = 1) }

      val latestBeaconBlockHeader = beaconChain.getLatestBeaconState().latestBeaconBlockHeader
      val expectedStatus =
        Status(
          forkIdHash = forkIdHashProvider.currentForkIdHash(),
          latestStateRoot = latestBeaconBlockHeader.hash,
          latestBlockNumber = latestBeaconBlockHeader.number,
        )
      val peer1 =
        p2pManagerImpl2.getPeerLookup().getPeer(LibP2PNodeId(PeerId.fromBase58(PEER_ID_NODE_1)))
          ?: throw IllegalStateException("Peer with ID $PEER_ID_NODE_1 not found in p2pManagerImpl2")
      val maruPeer1 = DefaultMaruPeer(peer1, rpcMethods, statusMessageFactory)

      val responseFuture = maruPeer1.sendStatus()

      assertThatNoException().isThrownBy { responseFuture.get(500L, TimeUnit.MILLISECONDS) }
      assertThat(
        responseFuture.get(500L, TimeUnit.MILLISECONDS),
      ).isEqualTo(expectedStatus)
    } finally {
      p2PNetworkImpl1.stop()
      p2pManagerImpl2.stop()
    }
  }

  @Test
  fun `peer can send beacon blocks by range request`() {
    // Set up beacon chain with some blocks
    val testBeaconChain = InMemoryBeaconChain(DataGenerators.randomBeaconState(number = 0u, timestamp = 0u))
    val storedBlocks =
      (0UL..10UL).map { blockNumber ->
        DataGenerators.randomSealedBeaconBlock(number = blockNumber)
      }

    testBeaconChain.newUpdater().use { updater ->
      storedBlocks.forEach { block ->
        updater.putSealedBeaconBlock(block)
      }
      updater.putBeaconState(
        BeaconState(
          latestBeaconBlockHeader = storedBlocks.last().beaconBlock.beaconBlockHeader,
          validators = DataGenerators.randomValidators(),
        ),
      )
      updater.commit()
    }

    val p2PNetworkImpl1 =
      P2PNetworkImpl(
        privateKeyBytes = key1,
        p2pConfig =
          P2P(
            ipAddress = IPV4,
            port = PORT1,
            staticPeers = emptyList(),
          ),
        chainId = chainId,
        serDe = RLPSerializers.SealedBeaconBlockSerializer,
        metricsFacade = TestMetrics.TestMetricsFacade,
        statusMessageFactory = statusMessageFactory,
        beaconChain = testBeaconChain,
        metricsSystem = TestMetrics.TestMetricsSystemAdapter,
        forkIdHashProvider = forkIdHashProvider,
        isBlockImportEnabledProvider = { true },
      )
    val p2pManagerImpl2 =
      P2PNetworkImpl(
        privateKeyBytes = key2,
        p2pConfig =
          P2P(
            ipAddress = IPV4,
            port = PORT2,
            staticPeers = listOf(PEER_ADDRESS_NODE_1),
          ),
        chainId = chainId,
        serDe = RLPSerializers.SealedBeaconBlockSerializer,
        metricsFacade = TestMetrics.TestMetricsFacade,
        statusMessageFactory = statusMessageFactory,
        beaconChain = beaconChain,
        metricsSystem = TestMetrics.TestMetricsSystemAdapter,
        forkIdHashProvider = forkIdHashProvider,
        isBlockImportEnabledProvider = { true },
      )
    try {
      p2PNetworkImpl1.start()
      p2pManagerImpl2.start()

      awaitUntilAsserted { assertNetworkHasPeers(network = p2PNetworkImpl1, peers = 1) }
      awaitUntilAsserted { assertNetworkHasPeers(network = p2pManagerImpl2, peers = 1) }

      val peer1 =
        p2pManagerImpl2.getPeerLookup().getPeer(LibP2PNodeId(PeerId.fromBase58(PEER_ID_NODE_1)))
          ?: throw IllegalStateException("Peer with ID $PEER_ID_NODE_1 not found in p2pManagerImpl2")

      val startBlockNumber = 3UL
      val count = 5UL
      val responseFuture = peer1.sendBeaconBlocksByRange(startBlockNumber, count)

      val response = responseFuture.get(5, TimeUnit.SECONDS)

      val expectedBlocks = storedBlocks.subList(startBlockNumber.toInt(), startBlockNumber.toInt() + count.toInt())
      assertThat(response.blocks).hasSize(5)
      assertThat(response.blocks).isEqualTo(expectedBlocks)
    } finally {
      p2PNetworkImpl1.stop()
      p2pManagerImpl2.stop()
    }
  }

  @Test
  fun `peer can be discovered and disconnected peers can be rediscovered`() {
    val p2pNetworkImpl1 =
      P2PNetworkImpl(
        privateKeyBytes = key1,
        p2pConfig =
          P2P(
            ipAddress = IPV4,
            port = PORT1,
            staticPeers = emptyList(),
            maxPeers = 2,
            discovery =
              P2P.Discovery(
                port = PORT2,
              ),
          ),
        chainId = chainId,
        serDe = RLPSerializers.SealedBeaconBlockSerializer,
        metricsFacade = TestMetrics.TestMetricsFacade,
        statusMessageFactory = statusMessageFactory,
        metricsSystem = NoOpMetricsSystem(),
        forkIdHashProvider = forkIdHashProvider,
        beaconChain = beaconChain,
        isBlockImportEnabledProvider = { true },
      )

    val key1Only32Bytes = key1.slice((key1.size - 32).rangeTo(key1.size - 1)).toByteArray()
    val bootnodeEnrString =
      getBootnodeEnrString(
        privateKeyBytes = key1Only32Bytes,
        ipv4 = IPV4,
        discPort = PORT2.toInt(),
        tcpPort = PORT1.toInt(),
      )

    val p2pNetworkImpl2 =
      P2PNetworkImpl(
        privateKeyBytes = key2,
        p2pConfig =
          P2P(
            ipAddress = IPV4,
            port = PORT3,
            staticPeers = emptyList(),
            maxPeers = 2,
            discovery =
              P2P.Discovery(
                port = PORT4,
                bootnodes = listOf(bootnodeEnrString),
              ),
          ),
        chainId = chainId,
        serDe = RLPSerializers.SealedBeaconBlockSerializer,
        metricsFacade = TestMetrics.TestMetricsFacade,
        statusMessageFactory = statusMessageFactory,
        metricsSystem = NoOpMetricsSystem(),
        forkIdHashProvider = forkIdHashProvider,
        beaconChain = InMemoryBeaconChain(DataGenerators.randomBeaconState(number = 0u, timestamp = 0u)),
        isBlockImportEnabledProvider = { true },
      )

    val p2pNetworkImpl3 =
      P2PNetworkImpl(
        privateKeyBytes = key3,
        p2pConfig =
          P2P(
            ipAddress = IPV4,
            port = PORT5,
            staticPeers = emptyList(),
            maxPeers = 2,
            discovery =
              P2P.Discovery(
                port = PORT6,
                bootnodes = listOf(bootnodeEnrString),
              ),
          ),
        chainId = chainId,
        serDe = RLPSerializers.SealedBeaconBlockSerializer,
        metricsFacade = TestMetrics.TestMetricsFacade,
        statusMessageFactory = statusMessageFactory,
        metricsSystem = NoOpMetricsSystem(),
        forkIdHashProvider = forkIdHashProvider,
        beaconChain = InMemoryBeaconChain(DataGenerators.randomBeaconState(number = 0u, timestamp = 0u)),
        isBlockImportEnabledProvider = { true },
      )

    try {
      p2pNetworkImpl1.start()
      p2pNetworkImpl2.start()
      p2pNetworkImpl3.start()

      awaitUntilAsserted(timeout = 30L, timeUnit = TimeUnit.SECONDS) {
        assertNetworkIsConnectedToPeer(p2pNetworkImpl1, PEER_ID_NODE_2)
      }
      awaitUntilAsserted(timeout = 30L, timeUnit = TimeUnit.SECONDS) {
        assertNetworkIsConnectedToPeer(p2pNetworkImpl2, PEER_ID_NODE_1)
      }
      awaitUntilAsserted(timeout = 30L, timeUnit = TimeUnit.SECONDS) {
        assertNetworkIsConnectedToPeer(p2pNetworkImpl3, PEER_ID_NODE_2)
      }
      awaitUntilAsserted(timeout = 30L, timeUnit = TimeUnit.SECONDS) {
        assertNetworkIsConnectedToPeer(p2pNetworkImpl1, PEER_ID_NODE_3)
      }
      awaitUntilAsserted(timeout = 30L, timeUnit = TimeUnit.SECONDS) {
        assertNetworkIsConnectedToPeer(p2pNetworkImpl2, PEER_ID_NODE_3)
      }
      awaitUntilAsserted(timeout = 30L, timeUnit = TimeUnit.SECONDS) {
        assertNetworkIsConnectedToPeer(p2pNetworkImpl3, PEER_ID_NODE_1)
      }

      p2pNetworkImpl2.dropPeer(PEER_ID_NODE_1, DisconnectReason.TOO_MANY_PEERS)
      p2pNetworkImpl2.dropPeer(PEER_ID_NODE_3, DisconnectReason.TOO_MANY_PEERS)

      awaitUntilAsserted(timeout = 30L, timeUnit = TimeUnit.SECONDS) {
        assertNetworkIsConnectedToPeer(p2pNetworkImpl1, PEER_ID_NODE_2)
      }
      awaitUntilAsserted(timeout = 30L, timeUnit = TimeUnit.SECONDS) {
        assertNetworkIsConnectedToPeer(p2pNetworkImpl2, PEER_ID_NODE_1)
      }
      awaitUntilAsserted(timeout = 30L, timeUnit = TimeUnit.SECONDS) {
        assertNetworkIsConnectedToPeer(p2pNetworkImpl3, PEER_ID_NODE_2)
      }
      awaitUntilAsserted(timeout = 30L, timeUnit = TimeUnit.SECONDS) {
        assertNetworkIsConnectedToPeer(p2pNetworkImpl1, PEER_ID_NODE_3)
      }
      awaitUntilAsserted(timeout = 30L, timeUnit = TimeUnit.SECONDS) {
        assertNetworkIsConnectedToPeer(p2pNetworkImpl2, PEER_ID_NODE_3)
      }
      awaitUntilAsserted(timeout = 30L, timeUnit = TimeUnit.SECONDS) {
        assertNetworkIsConnectedToPeer(p2pNetworkImpl3, PEER_ID_NODE_1)
      }
    } finally {
      p2pNetworkImpl1.stop()
      p2pNetworkImpl2.stop()
      p2pNetworkImpl3.stop()
    }
  }

  private fun assertNetworkHasPeers(
    network: P2PNetworkImpl,
    peers: Int,
  ) {
    assertThat(network.peerCount).isEqualTo(peers)
  }

  private fun awaitUntilAsserted(
    timeout: Long = 6000L,
    timeUnit: TimeUnit = TimeUnit.MILLISECONDS,
    condition: () -> Unit,
  ) {
    await()
      .timeout(timeout, timeUnit)
      .untilAsserted(condition)
  }

  private fun assertNetworkIsConnectedToPeer(
    p2pNetwork: P2PNetworkImpl,
    peer: String,
  ) {
    assertThat(
      p2pNetwork.isConnected(peer),
    ).isTrue()
  }
}<|MERGE_RESOLUTION|>--- conflicted
+++ resolved
@@ -68,16 +68,10 @@
     private const val PEER_ADDRESS_NODE_2: String = "/ip4/$IPV4/tcp/$PORT2/p2p/$PEER_ID_NODE_2"
     private const val PEER_ADDRESS_NODE_3: String = "/ip4/$IPV4/tcp/$PORT3/p2p/$PEER_ID_NODE_3"
 
-<<<<<<< HEAD
     private val key1 = "0802122012c0b113e2b0c37388e2b484112e13f05c92c4471e3ee1dfaa368fa5045325b2".fromHex()
     private val key2 = "0802122100f3d2fffa99dc8906823866d96316492ebf7a8478713a89a58b7385af85b088a1".fromHex()
     private val key3 = "080212204437acb8e84bc346f7640f239da84abe99bc6f97b7855f204e34688d2977fd57".fromHex()
     private val initialExpectedBeaconBlockNumber = 1UL
-=======
-    private val key1 = Bytes.fromHexString(PRIVATE_KEY1).toArray()
-    private val key2 = Bytes.fromHexString(PRIVATE_KEY2).toArray()
-    private val key3 = Bytes.fromHexString(PRIVATE_KEY3).toArray()
->>>>>>> 38f50a8e
     private val beaconChain = InMemoryBeaconChain(DataGenerators.randomBeaconState(number = 0u, timestamp = 0u))
     private val forkIdHashProvider =
       createForkIdHashProvider()
