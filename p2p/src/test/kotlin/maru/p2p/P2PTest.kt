/*
   Copyright 2025 Consensys Software Inc.

   Licensed under the Apache License, Version 2.0 (the "License");
   you may not use this file except in compliance with the License.
   You may obtain a copy of the License at

      http://www.apache.org/licenses/LICENSE-2.0

   Unless required by applicable law or agreed to in writing, software
   distributed under the License is distributed on an "AS IS" BASIS,
   WITHOUT WARRANTIES OR CONDITIONS OF ANY KIND, either express or implied.
   See the License for the specific language governing permissions and
   limitations under the License.
 */
package maru.p2p

import java.lang.Thread.sleep
import java.util.concurrent.TimeUnit
import maru.config.P2P
import maru.core.SealedBeaconBlock
import maru.core.ext.DataGenerators
import maru.serialization.rlp.RLPSerializers
import org.apache.tuweni.bytes.Bytes
import org.assertj.core.api.Assertions.assertThat
import org.assertj.core.api.Assertions.assertThatNoException
import org.awaitility.Awaitility.await
import org.junit.jupiter.api.Test
import org.junit.jupiter.api.parallel.Execution
import org.junit.jupiter.api.parallel.ExecutionMode
import tech.pegasys.teku.infrastructure.async.SafeFuture
import tech.pegasys.teku.networking.p2p.libp2p.MultiaddrPeerAddress
import tech.pegasys.teku.networking.p2p.peer.DisconnectReason

@Execution(ExecutionMode.SAME_THREAD)
class P2PTest {
  companion object {
    private val chainId = 1337u

    private const val IPV4 = "127.0.0.1"

    private const val PORT1 = "9234"
    private const val PORT2 = "9235"
    private const val PORT3 = "9236"

    private const val PRIVATE_KEY1: String =
      "0x0802122012c0b113e2b0c37388e2b484112e13f05c92c4471e3ee1dfaa368fa5045325b2"
    private const val PRIVATE_KEY2: String =
      "0x0802122100f3d2fffa99dc8906823866d96316492ebf7a8478713a89a58b7385af85b088a1"
    private const val PRIVATE_KEY3: String =
      "0x080212204437acb8e84bc346f7640f239da84abe99bc6f97b7855f204e34688d2977fd57"

    private const val PEER_ID_NODE_1: String = "16Uiu2HAmPRfinavM2jE9BSkCagBGStJ2SEkPPm6fxFVMdCQebzt6"
    private const val PEER_ID_NODE_2: String = "16Uiu2HAmVXtqhevTAJqZucPbR2W4nCMpetrQASgjZpcxDEDaUPPt"
    private const val PEER_ID_NODE_3: String = "16Uiu2HAkzq767a82zfyUz4VLgPbFrxSQBrdmUYxgNDbwgvmjwWo5"

    // TODO: to make these tests reliable it would be good if the ports were not hardcoded, but free ports chosen
    private const val PEER_ADDRESS_NODE_1: String = "/ip4/$IPV4/tcp/$PORT1/p2p/$PEER_ID_NODE_1"
    private const val PEER_ADDRESS_NODE_2: String = "/ip4/$IPV4/tcp/$PORT2/p2p/$PEER_ID_NODE_2"
    private const val PEER_ADDRESS_NODE_3: String = "/ip4/$IPV4/tcp/$PORT3/p2p/$PEER_ID_NODE_3"

    private val key1 = Bytes.fromHexString(PRIVATE_KEY1).toArray()
    private val key2 = Bytes.fromHexString(PRIVATE_KEY2).toArray()
    private val key3 = Bytes.fromHexString(PRIVATE_KEY3).toArray()
  }

  @Test
  fun `static peer can be added`() {
    val p2PNetworkImpl1 =
      P2PNetworkImpl(
        privateKeyBytes = key1,
        p2pConfig = P2P(ipAddress = IPV4, port = PORT1, staticPeers = emptyList()),
        chainId = chainId,
        serializer = RLPSerializers.SealedBeaconBlockSerializer,
      )
    val p2pNetworkImpl2 =
      P2PNetworkImpl(
        privateKeyBytes = key2,
        p2pConfig = P2P(ipAddress = IPV4, port = PORT2, staticPeers = emptyList()),
        chainId = chainId,
        serializer = RLPSerializers.SealedBeaconBlockSerializer,
      )
    try {
      p2PNetworkImpl1.start()

      p2pNetworkImpl2.start()

      p2PNetworkImpl1.addStaticPeer(MultiaddrPeerAddress.fromAddress(PEER_ADDRESS_NODE_2))

      awaitUntilAsserted { assertNetworkHasPeers(network = p2PNetworkImpl1, peers = 1) }
      awaitUntilAsserted { assertNetworkHasPeers(network = p2pNetworkImpl2, peers = 1) }
    } finally {
      p2PNetworkImpl1.stop()
      p2pNetworkImpl2.stop()
    }
  }

  @Test
  fun `static peers can be removed`() {
    val p2PNetworkImpl1 =
      P2PNetworkImpl(
        privateKeyBytes = key1,
        p2pConfig = P2P(ipAddress = IPV4, port = PORT1, staticPeers = emptyList()),
        chainId = chainId,
        serializer = RLPSerializers.SealedBeaconBlockSerializer,
      )
    val p2pNetworkImpl2 =
      P2PNetworkImpl(
        privateKeyBytes = key2,
        p2pConfig = P2P(ipAddress = IPV4, port = PORT2, staticPeers = emptyList()),
        chainId = chainId,
        serializer = RLPSerializers.SealedBeaconBlockSerializer,
      )
    try {
      p2PNetworkImpl1.start()

      p2pNetworkImpl2.start()

      p2PNetworkImpl1.addStaticPeer(MultiaddrPeerAddress.fromAddress(PEER_ADDRESS_NODE_2))

      awaitUntilAsserted { assertNetworkHasPeers(network = p2PNetworkImpl1, peers = 1) }
      awaitUntilAsserted { assertNetworkHasPeers(network = p2pNetworkImpl2, peers = 1) }

      p2PNetworkImpl1.removeStaticPeer(MultiaddrPeerAddress.fromAddress(PEER_ADDRESS_NODE_2))

      awaitUntilAsserted { assertNetworkHasPeers(network = p2PNetworkImpl1, peers = 0) }
      awaitUntilAsserted { assertNetworkHasPeers(network = p2pNetworkImpl2, peers = 0) }
    } finally {
      p2PNetworkImpl1.stop()
      p2pNetworkImpl2.stop()
    }
  }

  @Test
  fun `static peers can be configured`() {
    val p2PNetworkImpl1 =
      P2PNetworkImpl(
        privateKeyBytes = key1,
        p2pConfig = P2P(ipAddress = IPV4, port = PORT1, staticPeers = emptyList()),
        chainId = chainId,
        serializer = RLPSerializers.SealedBeaconBlockSerializer,
      )
    val p2pNetworkImpl2 =
      P2PNetworkImpl(
        privateKeyBytes = key2,
        p2pConfig = P2P(ipAddress = IPV4, port = PORT2, staticPeers = listOf(PEER_ADDRESS_NODE_1)),
        chainId = chainId,
        serializer = RLPSerializers.SealedBeaconBlockSerializer,
      )
    try {
      p2PNetworkImpl1.start()

      p2pNetworkImpl2.start()

      awaitUntilAsserted { assertNetworkHasPeers(network = p2PNetworkImpl1, peers = 1) }
      awaitUntilAsserted { assertNetworkHasPeers(network = p2pNetworkImpl2, peers = 1) }
    } finally {
      p2PNetworkImpl1.stop()
      p2pNetworkImpl2.stop()
    }
  }

  @Test
  fun `static peers reconnect`() {
    val p2PNetworkImpl1 =
      P2PNetworkImpl(
        privateKeyBytes = key1,
        p2pConfig = P2P(ipAddress = IPV4, port = PORT1, staticPeers = emptyList()),
        chainId = chainId,
        serializer = RLPSerializers.SealedBeaconBlockSerializer,
      )
    val p2pNetworkImpl2 =
      P2PNetworkImpl(
        privateKeyBytes = key2,
        p2pConfig = P2P(ipAddress = IPV4, port = PORT2, staticPeers = listOf(PEER_ADDRESS_NODE_1)),
        chainId = chainId,
        serializer = RLPSerializers.SealedBeaconBlockSerializer,
      )
    try {
      p2PNetworkImpl1.start()

      p2pNetworkImpl2.start()

      awaitUntilAsserted { assertNetworkHasPeers(network = p2PNetworkImpl1, peers = 1) }
      awaitUntilAsserted { assertNetworkHasPeers(network = p2pNetworkImpl2, peers = 1) }

      p2PNetworkImpl1.dropPeer(PEER_ID_NODE_2, DisconnectReason.TOO_MANY_PEERS)

      awaitUntilAsserted { assertNetworkHasPeers(network = p2PNetworkImpl1, peers = 1) }
      awaitUntilAsserted { assertNetworkHasPeers(network = p2pNetworkImpl2, peers = 1) }
    } finally {
      p2PNetworkImpl1.stop()
      p2pNetworkImpl2.stop()
    }
  }

  @Test
  fun `two peers can gossip with each other`() {
    val p2pNetworkImpl1 =
      P2PNetworkImpl(
        privateKeyBytes = key1,
        p2pConfig = P2P(ipAddress = IPV4, port = PORT1, staticPeers = emptyList()),
        chainId = chainId,
        serializer = RLPSerializers.SealedBeaconBlockSerializer,
      )
    val p2pNetworkImpl2 =
      P2PNetworkImpl(
        privateKeyBytes = key2,
        p2pConfig = P2P(ipAddress = IPV4, port = PORT2, staticPeers = listOf(PEER_ADDRESS_NODE_1)),
        chainId = chainId,
        serializer = RLPSerializers.SealedBeaconBlockSerializer,
      )
    try {
      p2pNetworkImpl1.start()

      val blocksReceived = mutableListOf<SealedBeaconBlock>()
      p2pNetworkImpl2.start()
      p2pNetworkImpl2.subscribeToBlocks {
<<<<<<< HEAD
        blocksReceived.add(it)
        SafeFuture.completedFuture(ValidationResult.Companion.Successful)
=======
        blockReceived.complete(it)
        SafeFuture.completedFuture(ValidationResult.Companion.Valid)
>>>>>>> f6d11250
      }

      awaitUntilAsserted { assertNetworkHasPeers(network = p2pNetworkImpl1, peers = 1) }
      awaitUntilAsserted { assertNetworkHasPeers(network = p2pNetworkImpl2, peers = 1) }

      val randomBlockMessage1 = DataGenerators.randomBlockMessage()
      p2pNetworkImpl1.broadcastMessage(randomBlockMessage1).get()
      val randomBlockMessage2 = DataGenerators.randomBlockMessage()
      p2pNetworkImpl1.broadcastMessage(randomBlockMessage2).get()

      awaitUntilAsserted {
        assertThat(blocksReceived).hasSameElementsAs(listOf(randomBlockMessage1.payload, randomBlockMessage2.payload))
      }
    } finally {
      p2pNetworkImpl1.stop()
      p2pNetworkImpl2.stop()
    }
  }

  @Test
  fun `peer receiving gossip passes message on`() {
    val p2PNetworkImpl1 =
      P2PNetworkImpl(
        privateKeyBytes = key1,
        p2pConfig = P2P(ipAddress = IPV4, port = PORT1, staticPeers = emptyList()),
        chainId = chainId,
        serializer = RLPSerializers.SealedBeaconBlockSerializer,
      )
    val p2PNetworkImpl2 =
      P2PNetworkImpl(
        privateKeyBytes = key2,
        p2pConfig = P2P(ipAddress = IPV4, port = PORT2, staticPeers = listOf(PEER_ADDRESS_NODE_1, PEER_ADDRESS_NODE_3)),
        chainId = chainId,
        serializer = RLPSerializers.SealedBeaconBlockSerializer,
      )
    val p2PNetworkImpl3 =
      P2PNetworkImpl(
        privateKeyBytes = key3,
        p2pConfig = P2P(ipAddress = IPV4, port = PORT3, staticPeers = emptyList()),
        chainId = chainId,
        serializer = RLPSerializers.SealedBeaconBlockSerializer,
      )
    try {
      p2PNetworkImpl1.start()

      p2PNetworkImpl2.start()
      p2PNetworkImpl2.subscribeToBlocks { SafeFuture.completedFuture(ValidationResult.Companion.Valid) }

      val blockReceived = SafeFuture<SealedBeaconBlock>()
      p2PNetworkImpl3.start()
      p2PNetworkImpl3.subscribeToBlocks {
        blockReceived.complete(it)
        SafeFuture.completedFuture(ValidationResult.Companion.Valid)
      }

      awaitUntilAsserted { assertNetworkIsConnectedToPeer(p2PNetworkImpl1, PEER_ID_NODE_2) }
      awaitUntilAsserted { assertNetworkIsConnectedToPeer(p2PNetworkImpl3, PEER_ID_NODE_2) }

      assertNetworkHasPeers(network = p2PNetworkImpl1, peers = 1)
      assertNetworkHasPeers(network = p2PNetworkImpl2, peers = 2)
      assertNetworkHasPeers(network = p2PNetworkImpl3, peers = 1)

      sleep(1100L) // to make sure that the peers have communicated that they have subscribed to the topic
      // This sleep can be decreased if the heartbeat is decreased (set to 1s for now, see P2PNetworkFactory) in the GossipRouter

      val randomBlockMessage = DataGenerators.randomBlockMessage()
      p2PNetworkImpl1.broadcastMessage(randomBlockMessage)

      assertThat(
        blockReceived.get(100, TimeUnit.MILLISECONDS),
      ).isEqualTo(randomBlockMessage.payload)
    } finally {
      p2PNetworkImpl1.stop()
      p2PNetworkImpl2.stop()
      p2PNetworkImpl3.stop()
    }
  }

  @Test
  fun `peer can send a request`() {
    val p2PNetworkImpl1 =
      P2PNetworkImpl(
        privateKeyBytes = key1,
        p2pConfig = P2P(ipAddress = IPV4, port = PORT1, staticPeers = emptyList()),
        chainId = chainId,
        serializer = RLPSerializers.SealedBeaconBlockSerializer,
      )
    val p2pManagerImpl2 =
      P2PNetworkImpl(
        privateKeyBytes = key2,
        p2pConfig = P2P(ipAddress = IPV4, port = PORT2, staticPeers = listOf(PEER_ADDRESS_NODE_1)),
        chainId = chainId,
        serializer = RLPSerializers.SealedBeaconBlockSerializer,
      )
    try {
      p2PNetworkImpl1.start()

      p2pManagerImpl2.start()

      awaitUntilAsserted { assertNetworkHasPeers(network = p2PNetworkImpl1, peers = 1) }
      awaitUntilAsserted { assertNetworkHasPeers(network = p2pManagerImpl2, peers = 1) }

      val request = Bytes.wrap(byteArrayOf(0, 0, 1, 2, 3, 4))
      val maruRpcResponseHandler = MaruRpcResponseHandler()
      val responseFuture = p2pManagerImpl2.sendRequest(PEER_ID_NODE_1, MaruRpcMethod(), request, maruRpcResponseHandler)
      responseFuture.thenPeek {
        it.rpcStream.closeWriteStream()
      }

      assertThatNoException().isThrownBy { responseFuture.get(500L, TimeUnit.MILLISECONDS) }
      assertThat(
        maruRpcResponseHandler.response().get(500L, TimeUnit.MILLISECONDS),
      ).isEqualTo(request.reverse())
    } finally {
      p2PNetworkImpl1.stop()
      p2pManagerImpl2.stop()
    }
  }

  private fun assertNetworkHasPeers(
    network: P2PNetworkImpl,
    peers: Int,
  ) {
    assertThat(network.peerCount).isEqualTo(peers)
  }

  private fun awaitUntilAsserted(
    timeout: Long = 6000L,
    timeUnit: TimeUnit = TimeUnit.MILLISECONDS,
    condition: () -> Unit,
  ) {
    await()
      .timeout(timeout, timeUnit)
      .untilAsserted(condition)
  }

  private fun assertNetworkIsConnectedToPeer(
    p2pNetwork3: P2PNetworkImpl,
    peer: String,
  ) {
    assertThat(
      p2pNetwork3.isConnected(peer),
    ).isTrue()
  }
}<|MERGE_RESOLUTION|>--- conflicted
+++ resolved
@@ -216,13 +216,8 @@
       val blocksReceived = mutableListOf<SealedBeaconBlock>()
       p2pNetworkImpl2.start()
       p2pNetworkImpl2.subscribeToBlocks {
-<<<<<<< HEAD
         blocksReceived.add(it)
-        SafeFuture.completedFuture(ValidationResult.Companion.Successful)
-=======
-        blockReceived.complete(it)
         SafeFuture.completedFuture(ValidationResult.Companion.Valid)
->>>>>>> f6d11250
       }
 
       awaitUntilAsserted { assertNetworkHasPeers(network = p2pNetworkImpl1, peers = 1) }
