--- conflicted
+++ resolved
@@ -400,15 +400,11 @@
           ),
         )
 
-<<<<<<< HEAD
-      val responseFuture = p2pManagerImpl2.sendRpcMessage(statusMessage, PEER_ID_NODE_1)
-=======
       val responseFuture: SafeFuture<Message<Status, RpcMessageType>> =
         p2pManagerImpl2.sendRpcMessage(
           statusMessage,
           p2pManagerImpl2.getPeer(PEER_ID_NODE_1)!!,
         )
->>>>>>> e968c339
 
       assertThatNoException().isThrownBy { responseFuture.get(500L, TimeUnit.MILLISECONDS) }
       assertThat(
