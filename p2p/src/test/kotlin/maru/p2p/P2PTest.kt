--- conflicted
+++ resolved
@@ -80,13 +80,12 @@
     private val forkIdHashProvider =
       createForkIdHashProvider()
     private val statusMessageFactory = StatusMessageFactory(beaconChain, forkIdHashProvider)
-<<<<<<< HEAD
     private val rpcMethods = createRpcMethods()
 
     fun createRpcMethods(): RpcMethods {
       val rpcProtocolIdGenerator = LineaRpcProtocolIdGenerator(chainId)
       lateinit var maruPeerManager: MaruPeerManager
-      val rpcMethods = RpcMethods(statusMessageFactory, rpcProtocolIdGenerator) { maruPeerManager }
+      val rpcMethods = RpcMethods(statusMessageFactory, rpcProtocolIdGenerator, { maruPeerManager }, beaconChain)
       val maruPeerFactory = DefaultMaruPeerFactory(rpcMethods, statusMessageFactory)
       val p2p =
         P2P(
@@ -98,8 +97,6 @@
       maruPeerManager = MaruPeerManager(maruPeerFactory = maruPeerFactory, p2pConfig = p2p)
       return rpcMethods
     }
-=======
->>>>>>> ddc33457
 
     fun createForkIdHashProvider(): ForkIdHashProvider {
       val consensusConfig: ConsensusConfig =
@@ -139,13 +136,10 @@
         serDe = RLPSerializers.SealedBeaconBlockSerializer,
         metricsFacade = TestMetrics.TestMetricsFacade,
         statusMessageFactory = statusMessageFactory,
-<<<<<<< HEAD
-        metricsSystem = NoOpMetricsSystem(),
-        forkIdHashProvider = forkIdHashProvider,
-=======
-        beaconChain = beaconChain,
-        nextExpectedBeaconBlockNumber = initialExpectedBeaconBlockNumber,
->>>>>>> ddc33457
+        beaconChain = beaconChain,
+        nextExpectedBeaconBlockNumber = initialExpectedBeaconBlockNumber,
+        metricsSystem = NoOpMetricsSystem(),
+        forkIdHashProvider = forkIdHashProvider,
       )
     val p2pNetworkImpl2 =
       P2PNetworkImpl(
@@ -162,13 +156,10 @@
         serDe = RLPSerializers.SealedBeaconBlockSerializer,
         metricsFacade = TestMetrics.TestMetricsFacade,
         statusMessageFactory = statusMessageFactory,
-<<<<<<< HEAD
-        metricsSystem = NoOpMetricsSystem(),
-        forkIdHashProvider = forkIdHashProvider,
-=======
-        beaconChain = beaconChain,
-        nextExpectedBeaconBlockNumber = initialExpectedBeaconBlockNumber,
->>>>>>> ddc33457
+        beaconChain = beaconChain,
+        nextExpectedBeaconBlockNumber = initialExpectedBeaconBlockNumber,
+        metricsSystem = NoOpMetricsSystem(),
+        forkIdHashProvider = forkIdHashProvider,
       )
     try {
       p2PNetworkImpl1.start()
@@ -202,13 +193,10 @@
         serDe = RLPSerializers.SealedBeaconBlockSerializer,
         metricsFacade = TestMetrics.TestMetricsFacade,
         statusMessageFactory = statusMessageFactory,
-<<<<<<< HEAD
-        metricsSystem = NoOpMetricsSystem(),
-        forkIdHashProvider = forkIdHashProvider,
-=======
-        beaconChain = beaconChain,
-        nextExpectedBeaconBlockNumber = initialExpectedBeaconBlockNumber,
->>>>>>> ddc33457
+        beaconChain = beaconChain,
+        nextExpectedBeaconBlockNumber = initialExpectedBeaconBlockNumber,
+        metricsSystem = NoOpMetricsSystem(),
+        forkIdHashProvider = forkIdHashProvider,
       )
     val p2pNetworkImpl2 =
       P2PNetworkImpl(
@@ -225,13 +213,10 @@
         serDe = RLPSerializers.SealedBeaconBlockSerializer,
         metricsFacade = TestMetrics.TestMetricsFacade,
         statusMessageFactory = statusMessageFactory,
-<<<<<<< HEAD
-        metricsSystem = NoOpMetricsSystem(),
-        forkIdHashProvider = forkIdHashProvider,
-=======
-        beaconChain = beaconChain,
-        nextExpectedBeaconBlockNumber = initialExpectedBeaconBlockNumber,
->>>>>>> ddc33457
+        beaconChain = beaconChain,
+        nextExpectedBeaconBlockNumber = initialExpectedBeaconBlockNumber,
+        metricsSystem = NoOpMetricsSystem(),
+        forkIdHashProvider = forkIdHashProvider,
       )
     try {
       p2PNetworkImpl1.start()
@@ -270,13 +255,10 @@
         serDe = RLPSerializers.SealedBeaconBlockSerializer,
         metricsFacade = TestMetrics.TestMetricsFacade,
         statusMessageFactory = statusMessageFactory,
-<<<<<<< HEAD
-        metricsSystem = NoOpMetricsSystem(),
-        forkIdHashProvider = forkIdHashProvider,
-=======
-        beaconChain = beaconChain,
-        nextExpectedBeaconBlockNumber = initialExpectedBeaconBlockNumber,
->>>>>>> ddc33457
+        beaconChain = beaconChain,
+        nextExpectedBeaconBlockNumber = initialExpectedBeaconBlockNumber,
+        metricsSystem = NoOpMetricsSystem(),
+        forkIdHashProvider = forkIdHashProvider,
       )
     val p2pNetworkImpl2 =
       P2PNetworkImpl(
@@ -293,13 +275,10 @@
         serDe = RLPSerializers.SealedBeaconBlockSerializer,
         metricsFacade = TestMetrics.TestMetricsFacade,
         statusMessageFactory = statusMessageFactory,
-<<<<<<< HEAD
-        metricsSystem = NoOpMetricsSystem(),
-        forkIdHashProvider = forkIdHashProvider,
-=======
-        beaconChain = beaconChain,
-        nextExpectedBeaconBlockNumber = initialExpectedBeaconBlockNumber,
->>>>>>> ddc33457
+        beaconChain = beaconChain,
+        nextExpectedBeaconBlockNumber = initialExpectedBeaconBlockNumber,
+        metricsSystem = NoOpMetricsSystem(),
+        forkIdHashProvider = forkIdHashProvider,
       )
     try {
       p2PNetworkImpl1.start()
@@ -331,13 +310,10 @@
         serDe = RLPSerializers.SealedBeaconBlockSerializer,
         metricsFacade = TestMetrics.TestMetricsFacade,
         statusMessageFactory = statusMessageFactory,
-<<<<<<< HEAD
-        metricsSystem = NoOpMetricsSystem(),
-        forkIdHashProvider = forkIdHashProvider,
-=======
-        beaconChain = beaconChain,
-        nextExpectedBeaconBlockNumber = initialExpectedBeaconBlockNumber,
->>>>>>> ddc33457
+        metricsSystem = NoOpMetricsSystem(),
+        forkIdHashProvider = forkIdHashProvider,
+        beaconChain = beaconChain,
+        nextExpectedBeaconBlockNumber = initialExpectedBeaconBlockNumber,
       )
     val p2pNetworkImpl2 =
       P2PNetworkImpl(
@@ -354,13 +330,10 @@
         serDe = RLPSerializers.SealedBeaconBlockSerializer,
         metricsFacade = TestMetrics.TestMetricsFacade,
         statusMessageFactory = statusMessageFactory,
-<<<<<<< HEAD
-        metricsSystem = NoOpMetricsSystem(),
-        forkIdHashProvider = forkIdHashProvider,
-=======
-        beaconChain = beaconChain,
-        nextExpectedBeaconBlockNumber = initialExpectedBeaconBlockNumber,
->>>>>>> ddc33457
+        beaconChain = beaconChain,
+        nextExpectedBeaconBlockNumber = initialExpectedBeaconBlockNumber,
+        metricsSystem = NoOpMetricsSystem(),
+        forkIdHashProvider = forkIdHashProvider,
       )
     try {
       p2PNetworkImpl1.start()
@@ -397,13 +370,10 @@
         serDe = RLPSerializers.SealedBeaconBlockSerializer,
         metricsFacade = TestMetrics.TestMetricsFacade,
         statusMessageFactory = statusMessageFactory,
-<<<<<<< HEAD
-        metricsSystem = NoOpMetricsSystem(),
-        forkIdHashProvider = forkIdHashProvider,
-=======
-        beaconChain = beaconChain,
-        nextExpectedBeaconBlockNumber = initialExpectedBeaconBlockNumber,
->>>>>>> ddc33457
+        beaconChain = beaconChain,
+        nextExpectedBeaconBlockNumber = initialExpectedBeaconBlockNumber,
+        metricsSystem = NoOpMetricsSystem(),
+        forkIdHashProvider = forkIdHashProvider,
       )
     val p2pNetworkImpl2 =
       P2PNetworkImpl(
@@ -420,13 +390,10 @@
         serDe = RLPSerializers.SealedBeaconBlockSerializer,
         metricsFacade = TestMetrics.TestMetricsFacade,
         statusMessageFactory = statusMessageFactory,
-<<<<<<< HEAD
-        metricsSystem = NoOpMetricsSystem(),
-        forkIdHashProvider = forkIdHashProvider,
-=======
-        beaconChain = beaconChain,
-        nextExpectedBeaconBlockNumber = initialExpectedBeaconBlockNumber,
->>>>>>> ddc33457
+        beaconChain = beaconChain,
+        nextExpectedBeaconBlockNumber = initialExpectedBeaconBlockNumber,
+        metricsSystem = NoOpMetricsSystem(),
+        forkIdHashProvider = forkIdHashProvider,
       )
     try {
       p2pNetworkImpl1.start()
@@ -472,13 +439,10 @@
         serDe = RLPSerializers.SealedBeaconBlockSerializer,
         metricsFacade = TestMetrics.TestMetricsFacade,
         statusMessageFactory = statusMessageFactory,
-<<<<<<< HEAD
-        metricsSystem = NoOpMetricsSystem(),
-        forkIdHashProvider = forkIdHashProvider,
-=======
-        beaconChain = beaconChain,
-        nextExpectedBeaconBlockNumber = initialExpectedBeaconBlockNumber,
->>>>>>> ddc33457
+        beaconChain = beaconChain,
+        nextExpectedBeaconBlockNumber = initialExpectedBeaconBlockNumber,
+        metricsSystem = NoOpMetricsSystem(),
+        forkIdHashProvider = forkIdHashProvider,
       )
     val p2PNetworkImpl2 =
       P2PNetworkImpl(
@@ -495,13 +459,10 @@
         serDe = RLPSerializers.SealedBeaconBlockSerializer,
         metricsFacade = TestMetrics.TestMetricsFacade,
         statusMessageFactory = statusMessageFactory,
-<<<<<<< HEAD
-        metricsSystem = NoOpMetricsSystem(),
-        forkIdHashProvider = forkIdHashProvider,
-=======
-        beaconChain = beaconChain,
-        nextExpectedBeaconBlockNumber = initialExpectedBeaconBlockNumber,
->>>>>>> ddc33457
+        beaconChain = beaconChain,
+        nextExpectedBeaconBlockNumber = initialExpectedBeaconBlockNumber,
+        metricsSystem = NoOpMetricsSystem(),
+        forkIdHashProvider = forkIdHashProvider,
       )
     val p2PNetworkImpl3 =
       P2PNetworkImpl(
@@ -518,13 +479,10 @@
         serDe = RLPSerializers.SealedBeaconBlockSerializer,
         metricsFacade = TestMetrics.TestMetricsFacade,
         statusMessageFactory = statusMessageFactory,
-<<<<<<< HEAD
-        metricsSystem = NoOpMetricsSystem(),
-        forkIdHashProvider = forkIdHashProvider,
-=======
-        beaconChain = beaconChain,
-        nextExpectedBeaconBlockNumber = initialExpectedBeaconBlockNumber,
->>>>>>> ddc33457
+        beaconChain = beaconChain,
+        nextExpectedBeaconBlockNumber = initialExpectedBeaconBlockNumber,
+        metricsSystem = NoOpMetricsSystem(),
+        forkIdHashProvider = forkIdHashProvider,
       )
     try {
       p2PNetworkImpl1.start()
@@ -579,13 +537,10 @@
         serDe = RLPSerializers.SealedBeaconBlockSerializer,
         metricsFacade = TestMetrics.TestMetricsFacade,
         statusMessageFactory = statusMessageFactory,
-<<<<<<< HEAD
-        metricsSystem = NoOpMetricsSystem(),
-        forkIdHashProvider = forkIdHashProvider,
-=======
-        beaconChain = beaconChain,
-        nextExpectedBeaconBlockNumber = initialExpectedBeaconBlockNumber,
->>>>>>> ddc33457
+        beaconChain = beaconChain,
+        nextExpectedBeaconBlockNumber = initialExpectedBeaconBlockNumber,
+        metricsSystem = NoOpMetricsSystem(),
+        forkIdHashProvider = forkIdHashProvider,
       )
     val p2pManagerImpl2 =
       P2PNetworkImpl(
@@ -602,13 +557,10 @@
         serDe = RLPSerializers.SealedBeaconBlockSerializer,
         metricsFacade = TestMetrics.TestMetricsFacade,
         statusMessageFactory = statusMessageFactory,
-<<<<<<< HEAD
-        metricsSystem = NoOpMetricsSystem(),
-        forkIdHashProvider = forkIdHashProvider,
-=======
-        beaconChain = beaconChain,
-        nextExpectedBeaconBlockNumber = initialExpectedBeaconBlockNumber,
->>>>>>> ddc33457
+        beaconChain = beaconChain,
+        nextExpectedBeaconBlockNumber = initialExpectedBeaconBlockNumber,
+        metricsSystem = NoOpMetricsSystem(),
+        forkIdHashProvider = forkIdHashProvider,
       )
     try {
       p2PNetworkImpl1.start()
@@ -628,8 +580,9 @@
       val peer1 =
         p2pManagerImpl2.peerLookup.getPeer(LibP2PNodeId(PeerId.fromBase58(PEER_ID_NODE_1)))
           ?: throw IllegalStateException("Peer with ID $PEER_ID_NODE_1 not found in p2pManagerImpl2")
-
-      val responseFuture = peer1.sendStatus()
+      val maruPeer1 = DefaultMaruPeer(peer1, rpcMethods, statusMessageFactory)
+
+      val responseFuture = maruPeer1.sendStatus()
 
       assertThatNoException().isThrownBy { responseFuture.get(500L, TimeUnit.MILLISECONDS) }
       assertThat(
@@ -642,7 +595,94 @@
   }
 
   @Test
-<<<<<<< HEAD
+  fun `peer can send beacon blocks by range request`() {
+    // Set up beacon chain with some blocks
+    val testBeaconChain = InMemoryBeaconChain(DataGenerators.randomBeaconState(number = 0u, timestamp = 0u))
+    val storedBlocks =
+      (0UL..10UL).map { blockNumber ->
+        DataGenerators.randomSealedBeaconBlock(number = blockNumber)
+      }
+
+    testBeaconChain.newUpdater().use { updater ->
+      storedBlocks.forEach { block ->
+        updater.putSealedBeaconBlock(block)
+      }
+      updater.putBeaconState(
+        BeaconState(
+          latestBeaconBlockHeader = storedBlocks.last().beaconBlock.beaconBlockHeader,
+          validators = DataGenerators.randomValidators(),
+        ),
+      )
+      updater.commit()
+    }
+
+    val p2PNetworkImpl1 =
+      P2PNetworkImpl(
+        privateKeyBytes = key1,
+        p2pConfig =
+          P2P(
+            ipAddress = IPV4,
+            port = PORT1,
+            discoveryPort = 0u,
+            staticPeers = emptyList(),
+            discoveryEnabled = false,
+          ),
+        chainId = chainId,
+        serDe = RLPSerializers.SealedBeaconBlockSerializer,
+        metricsFacade = TestMetrics.TestMetricsFacade,
+        statusMessageFactory = statusMessageFactory,
+        beaconChain = testBeaconChain,
+        nextExpectedBeaconBlockNumber = initialExpectedBeaconBlockNumber,
+        metricsSystem = NoOpMetricsSystem(),
+        forkIdHashProvider = forkIdHashProvider,
+      )
+    val p2pManagerImpl2 =
+      P2PNetworkImpl(
+        privateKeyBytes = key2,
+        p2pConfig =
+          P2P(
+            ipAddress = IPV4,
+            port = PORT2,
+            discoveryPort = 0u,
+            staticPeers = listOf(PEER_ADDRESS_NODE_1),
+            discoveryEnabled = false,
+          ),
+        chainId = chainId,
+        serDe = RLPSerializers.SealedBeaconBlockSerializer,
+        metricsFacade = TestMetrics.TestMetricsFacade,
+        statusMessageFactory = statusMessageFactory,
+        beaconChain = beaconChain,
+        nextExpectedBeaconBlockNumber = initialExpectedBeaconBlockNumber,
+        metricsSystem = NoOpMetricsSystem(),
+        forkIdHashProvider = forkIdHashProvider,
+      )
+    try {
+      p2PNetworkImpl1.start()
+      p2pManagerImpl2.start()
+
+      awaitUntilAsserted { assertNetworkHasPeers(network = p2PNetworkImpl1, peers = 1) }
+      awaitUntilAsserted { assertNetworkHasPeers(network = p2pManagerImpl2, peers = 1) }
+
+      val peer1 =
+        p2pManagerImpl2.peerLookup.getPeer(LibP2PNodeId(PeerId.fromBase58(PEER_ID_NODE_1)))
+          ?: throw IllegalStateException("Peer with ID $PEER_ID_NODE_1 not found in p2pManagerImpl2")
+
+      val startBlockNumber = 3UL
+      val count = 5UL
+      val responseFuture = peer1.sendBeaconBlocksByRange(startBlockNumber, count)
+
+      val response = responseFuture.get(5, TimeUnit.SECONDS)
+
+      val expectedBlocks = storedBlocks.subList(startBlockNumber.toInt(), startBlockNumber.toInt() + count.toInt())
+      assertThat(response.blocks).hasSize(5)
+      assertThat(response.blocks).isEqualTo(expectedBlocks)
+    } finally {
+      p2PNetworkImpl1.stop()
+      p2pManagerImpl2.stop()
+    }
+  }
+
+  @Test
   fun `peer can be discovered and disconnected peers can be rediscovered`() {
     val p2pNetworkImpl1 =
       P2PNetworkImpl(
@@ -663,6 +703,7 @@
         nextExpectedBeaconBlockNumber = 1UL,
         metricsSystem = NoOpMetricsSystem(),
         forkIdHashProvider = forkIdHashProvider,
+        beaconChain = beaconChain,
       )
 
     val key1Only32Bytes = key1.slice((key1.size - 32).rangeTo(key1.size - 1)).toByteArray()
@@ -687,41 +728,14 @@
             maxPeers = 2,
             discoveryEnabled = true,
           ),
-=======
-  fun `peer can send beacon blocks by range request`() {
-    // Set up beacon chain with some blocks
-    val testBeaconChain = InMemoryBeaconChain(DataGenerators.randomBeaconState(number = 0u, timestamp = 0u))
-    val storedBlocks =
-      (0UL..10UL).map { blockNumber ->
-        DataGenerators.randomSealedBeaconBlock(number = blockNumber)
-      }
-
-    testBeaconChain.newUpdater().use { updater ->
-      storedBlocks.forEach { block ->
-        updater.putSealedBeaconBlock(block)
-      }
-      updater.putBeaconState(
-        BeaconState(
-          latestBeaconBlockHeader = storedBlocks.last().beaconBlock.beaconBlockHeader,
-          validators = DataGenerators.randomValidators(),
-        ),
-      )
-      updater.commit()
-    }
-
-    val p2PNetworkImpl1 =
-      P2PNetworkImpl(
-        privateKeyBytes = key1,
-        p2pConfig = P2P(ipAddress = IPV4, port = PORT1, staticPeers = emptyList()),
->>>>>>> ddc33457
-        chainId = chainId,
-        serDe = RLPSerializers.SealedBeaconBlockSerializer,
-        metricsFacade = TestMetrics.TestMetricsFacade,
-        statusMessageFactory = statusMessageFactory,
-<<<<<<< HEAD
+        chainId = chainId,
+        serDe = RLPSerializers.SealedBeaconBlockSerializer,
+        metricsFacade = TestMetrics.TestMetricsFacade,
+        statusMessageFactory = statusMessageFactory,
         nextExpectedBeaconBlockNumber = 1UL,
         metricsSystem = NoOpMetricsSystem(),
         forkIdHashProvider = forkIdHashProvider,
+        beaconChain = beaconChain,
       )
 
     val p2pNetworkImpl3 =
@@ -737,23 +751,14 @@
             maxPeers = 2,
             discoveryEnabled = true,
           ),
-=======
-        beaconChain = testBeaconChain,
-        nextExpectedBeaconBlockNumber = initialExpectedBeaconBlockNumber,
-      )
-    val p2pManagerImpl2 =
-      P2PNetworkImpl(
-        privateKeyBytes = key2,
-        p2pConfig = P2P(ipAddress = IPV4, port = PORT2, staticPeers = listOf(PEER_ADDRESS_NODE_1)),
->>>>>>> ddc33457
-        chainId = chainId,
-        serDe = RLPSerializers.SealedBeaconBlockSerializer,
-        metricsFacade = TestMetrics.TestMetricsFacade,
-        statusMessageFactory = statusMessageFactory,
-<<<<<<< HEAD
+        chainId = chainId,
+        serDe = RLPSerializers.SealedBeaconBlockSerializer,
+        metricsFacade = TestMetrics.TestMetricsFacade,
+        statusMessageFactory = statusMessageFactory,
         nextExpectedBeaconBlockNumber = 1UL,
         metricsSystem = NoOpMetricsSystem(),
         forkIdHashProvider = forkIdHashProvider,
+        beaconChain = beaconChain,
       )
 
     try {
@@ -805,34 +810,6 @@
       p2pNetworkImpl1.stop()
       p2pNetworkImpl2.stop()
       p2pNetworkImpl3.stop()
-=======
-        beaconChain = beaconChain,
-        nextExpectedBeaconBlockNumber = initialExpectedBeaconBlockNumber,
-      )
-    try {
-      p2PNetworkImpl1.start()
-      p2pManagerImpl2.start()
-
-      awaitUntilAsserted { assertNetworkHasPeers(network = p2PNetworkImpl1, peers = 1) }
-      awaitUntilAsserted { assertNetworkHasPeers(network = p2pManagerImpl2, peers = 1) }
-
-      val peer1 =
-        p2pManagerImpl2.peerLookup.getPeer(LibP2PNodeId(PeerId.fromBase58(PEER_ID_NODE_1)))
-          ?: throw IllegalStateException("Peer with ID $PEER_ID_NODE_1 not found in p2pManagerImpl2")
-
-      val startBlockNumber = 3UL
-      val count = 5UL
-      val responseFuture = peer1.sendBeaconBlocksByRange(startBlockNumber, count)
-
-      val response = responseFuture.get(5, TimeUnit.SECONDS)
-
-      val expectedBlocks = storedBlocks.subList(startBlockNumber.toInt(), startBlockNumber.toInt() + count.toInt())
-      assertThat(response.blocks).hasSize(5)
-      assertThat(response.blocks).isEqualTo(expectedBlocks)
-    } finally {
-      p2PNetworkImpl1.stop()
-      p2pManagerImpl2.stop()
->>>>>>> ddc33457
     }
   }
 
