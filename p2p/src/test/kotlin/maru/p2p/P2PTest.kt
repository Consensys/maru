--- conflicted
+++ resolved
@@ -134,12 +134,8 @@
         statusMessageFactory = statusMessageFactory,
         beaconChain = beaconChain,
         nextExpectedBeaconBlockNumber = initialExpectedBeaconBlockNumber,
-<<<<<<< HEAD
-        metricsSystem = NoOpMetricsSystem(),
-        forkIdHashProvider = forkIdHashProvider,
-=======
-        metricsSystem = TestMetrics.TestMetricsSystemAdapter,
->>>>>>> fa30002c
+        metricsSystem = TestMetrics.TestMetricsSystemAdapter,
+        forkIdHashProvider = forkIdHashProvider,
       )
     val p2pNetworkImpl2 =
       P2PNetworkImpl(
@@ -156,12 +152,8 @@
         statusMessageFactory = statusMessageFactory,
         beaconChain = beaconChain,
         nextExpectedBeaconBlockNumber = initialExpectedBeaconBlockNumber,
-<<<<<<< HEAD
-        metricsSystem = NoOpMetricsSystem(),
-        forkIdHashProvider = forkIdHashProvider,
-=======
-        metricsSystem = TestMetrics.TestMetricsSystemAdapter,
->>>>>>> fa30002c
+        metricsSystem = TestMetrics.TestMetricsSystemAdapter,
+        forkIdHashProvider = forkIdHashProvider,
       )
     try {
       p2PNetworkImpl1.start()
@@ -195,12 +187,8 @@
         statusMessageFactory = statusMessageFactory,
         beaconChain = beaconChain,
         nextExpectedBeaconBlockNumber = initialExpectedBeaconBlockNumber,
-<<<<<<< HEAD
-        metricsSystem = NoOpMetricsSystem(),
-        forkIdHashProvider = forkIdHashProvider,
-=======
-        metricsSystem = TestMetrics.TestMetricsSystemAdapter,
->>>>>>> fa30002c
+        metricsSystem = TestMetrics.TestMetricsSystemAdapter,
+        forkIdHashProvider = forkIdHashProvider,
       )
     val p2pNetworkImpl2 =
       P2PNetworkImpl(
@@ -217,12 +205,8 @@
         statusMessageFactory = statusMessageFactory,
         beaconChain = beaconChain,
         nextExpectedBeaconBlockNumber = initialExpectedBeaconBlockNumber,
-<<<<<<< HEAD
-        metricsSystem = NoOpMetricsSystem(),
-        forkIdHashProvider = forkIdHashProvider,
-=======
-        metricsSystem = TestMetrics.TestMetricsSystemAdapter,
->>>>>>> fa30002c
+        metricsSystem = TestMetrics.TestMetricsSystemAdapter,
+        forkIdHashProvider = forkIdHashProvider,
       )
     try {
       p2PNetworkImpl1.start()
@@ -261,12 +245,8 @@
         statusMessageFactory = statusMessageFactory,
         beaconChain = beaconChain,
         nextExpectedBeaconBlockNumber = initialExpectedBeaconBlockNumber,
-<<<<<<< HEAD
-        metricsSystem = NoOpMetricsSystem(),
-        forkIdHashProvider = forkIdHashProvider,
-=======
-        metricsSystem = TestMetrics.TestMetricsSystemAdapter,
->>>>>>> fa30002c
+        metricsSystem = TestMetrics.TestMetricsSystemAdapter,
+        forkIdHashProvider = forkIdHashProvider,
       )
     val p2pNetworkImpl2 =
       P2PNetworkImpl(
@@ -283,12 +263,8 @@
         statusMessageFactory = statusMessageFactory,
         beaconChain = beaconChain,
         nextExpectedBeaconBlockNumber = initialExpectedBeaconBlockNumber,
-<<<<<<< HEAD
-        metricsSystem = NoOpMetricsSystem(),
-        forkIdHashProvider = forkIdHashProvider,
-=======
-        metricsSystem = TestMetrics.TestMetricsSystemAdapter,
->>>>>>> fa30002c
+        metricsSystem = TestMetrics.TestMetricsSystemAdapter,
+        forkIdHashProvider = forkIdHashProvider,
       )
     try {
       p2PNetworkImpl1.start()
@@ -318,7 +294,6 @@
         serDe = RLPSerializers.SealedBeaconBlockSerializer,
         metricsFacade = TestMetrics.TestMetricsFacade,
         statusMessageFactory = statusMessageFactory,
-        metricsSystem = NoOpMetricsSystem(),
         forkIdHashProvider = forkIdHashProvider,
         beaconChain = beaconChain,
         nextExpectedBeaconBlockNumber = initialExpectedBeaconBlockNumber,
@@ -339,12 +314,8 @@
         statusMessageFactory = statusMessageFactory,
         beaconChain = beaconChain,
         nextExpectedBeaconBlockNumber = initialExpectedBeaconBlockNumber,
-<<<<<<< HEAD
-        metricsSystem = NoOpMetricsSystem(),
-        forkIdHashProvider = forkIdHashProvider,
-=======
-        metricsSystem = TestMetrics.TestMetricsSystemAdapter,
->>>>>>> fa30002c
+        metricsSystem = TestMetrics.TestMetricsSystemAdapter,
+        forkIdHashProvider = forkIdHashProvider,
       )
     try {
       p2PNetworkImpl1.start()
@@ -381,12 +352,8 @@
         statusMessageFactory = statusMessageFactory,
         beaconChain = beaconChain,
         nextExpectedBeaconBlockNumber = initialExpectedBeaconBlockNumber,
-<<<<<<< HEAD
-        metricsSystem = NoOpMetricsSystem(),
-        forkIdHashProvider = forkIdHashProvider,
-=======
-        metricsSystem = TestMetrics.TestMetricsSystemAdapter,
->>>>>>> fa30002c
+        metricsSystem = TestMetrics.TestMetricsSystemAdapter,
+        forkIdHashProvider = forkIdHashProvider,
       )
     val p2pNetworkImpl2 =
       P2PNetworkImpl(
@@ -403,12 +370,8 @@
         statusMessageFactory = statusMessageFactory,
         beaconChain = beaconChain,
         nextExpectedBeaconBlockNumber = initialExpectedBeaconBlockNumber,
-<<<<<<< HEAD
-        metricsSystem = NoOpMetricsSystem(),
-        forkIdHashProvider = forkIdHashProvider,
-=======
-        metricsSystem = TestMetrics.TestMetricsSystemAdapter,
->>>>>>> fa30002c
+        metricsSystem = TestMetrics.TestMetricsSystemAdapter,
+        forkIdHashProvider = forkIdHashProvider,
       )
     try {
       p2pNetworkImpl1.start()
@@ -454,12 +417,8 @@
         statusMessageFactory = statusMessageFactory,
         beaconChain = beaconChain,
         nextExpectedBeaconBlockNumber = initialExpectedBeaconBlockNumber,
-<<<<<<< HEAD
-        metricsSystem = NoOpMetricsSystem(),
-        forkIdHashProvider = forkIdHashProvider,
-=======
-        metricsSystem = TestMetrics.TestMetricsSystemAdapter,
->>>>>>> fa30002c
+        metricsSystem = TestMetrics.TestMetricsSystemAdapter,
+        forkIdHashProvider = forkIdHashProvider,
       )
     val p2PNetworkImpl2 =
       P2PNetworkImpl(
@@ -476,12 +435,8 @@
         statusMessageFactory = statusMessageFactory,
         beaconChain = beaconChain,
         nextExpectedBeaconBlockNumber = initialExpectedBeaconBlockNumber,
-<<<<<<< HEAD
-        metricsSystem = NoOpMetricsSystem(),
-        forkIdHashProvider = forkIdHashProvider,
-=======
-        metricsSystem = TestMetrics.TestMetricsSystemAdapter,
->>>>>>> fa30002c
+        metricsSystem = TestMetrics.TestMetricsSystemAdapter,
+        forkIdHashProvider = forkIdHashProvider,
       )
     val p2PNetworkImpl3 =
       P2PNetworkImpl(
@@ -498,12 +453,8 @@
         statusMessageFactory = statusMessageFactory,
         beaconChain = beaconChain,
         nextExpectedBeaconBlockNumber = initialExpectedBeaconBlockNumber,
-<<<<<<< HEAD
-        metricsSystem = NoOpMetricsSystem(),
-        forkIdHashProvider = forkIdHashProvider,
-=======
-        metricsSystem = TestMetrics.TestMetricsSystemAdapter,
->>>>>>> fa30002c
+        metricsSystem = TestMetrics.TestMetricsSystemAdapter,
+        forkIdHashProvider = forkIdHashProvider,
       )
     try {
       p2PNetworkImpl1.start()
@@ -558,12 +509,8 @@
         statusMessageFactory = statusMessageFactory,
         beaconChain = beaconChain,
         nextExpectedBeaconBlockNumber = initialExpectedBeaconBlockNumber,
-<<<<<<< HEAD
-        metricsSystem = NoOpMetricsSystem(),
-        forkIdHashProvider = forkIdHashProvider,
-=======
-        metricsSystem = TestMetrics.TestMetricsSystemAdapter,
->>>>>>> fa30002c
+        metricsSystem = TestMetrics.TestMetricsSystemAdapter,
+        forkIdHashProvider = forkIdHashProvider,
       )
     val p2pManagerImpl2 =
       P2PNetworkImpl(
@@ -580,12 +527,8 @@
         statusMessageFactory = statusMessageFactory,
         beaconChain = beaconChain,
         nextExpectedBeaconBlockNumber = initialExpectedBeaconBlockNumber,
-<<<<<<< HEAD
-        metricsSystem = NoOpMetricsSystem(),
-        forkIdHashProvider = forkIdHashProvider,
-=======
-        metricsSystem = TestMetrics.TestMetricsSystemAdapter,
->>>>>>> fa30002c
+        metricsSystem = TestMetrics.TestMetricsSystemAdapter,
+        forkIdHashProvider = forkIdHashProvider,
       )
     try {
       p2PNetworkImpl1.start()
@@ -656,12 +599,8 @@
         statusMessageFactory = statusMessageFactory,
         beaconChain = testBeaconChain,
         nextExpectedBeaconBlockNumber = initialExpectedBeaconBlockNumber,
-<<<<<<< HEAD
-        metricsSystem = NoOpMetricsSystem(),
-        forkIdHashProvider = forkIdHashProvider,
-=======
-        metricsSystem = TestMetrics.TestMetricsSystemAdapter,
->>>>>>> fa30002c
+        metricsSystem = TestMetrics.TestMetricsSystemAdapter,
+        forkIdHashProvider = forkIdHashProvider,
       )
     val p2pManagerImpl2 =
       P2PNetworkImpl(
@@ -678,12 +617,8 @@
         statusMessageFactory = statusMessageFactory,
         beaconChain = beaconChain,
         nextExpectedBeaconBlockNumber = initialExpectedBeaconBlockNumber,
-<<<<<<< HEAD
-        metricsSystem = NoOpMetricsSystem(),
-        forkIdHashProvider = forkIdHashProvider,
-=======
-        metricsSystem = TestMetrics.TestMetricsSystemAdapter,
->>>>>>> fa30002c
+        metricsSystem = TestMetrics.TestMetricsSystemAdapter,
+        forkIdHashProvider = forkIdHashProvider,
       )
     try {
       p2PNetworkImpl1.start()
