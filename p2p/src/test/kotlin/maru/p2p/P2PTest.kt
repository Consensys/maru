--- conflicted
+++ resolved
@@ -12,20 +12,23 @@
 import java.lang.Thread.sleep
 import java.util.concurrent.TimeUnit
 import maru.config.P2P
-import maru.consensus.ForkId
+import maru.config.consensus.ElFork
+import maru.config.consensus.qbft.QbftConsensusConfig
+import maru.consensus.ConsensusConfig
+import maru.consensus.ForkIdHashProvider
+import maru.consensus.ForkIdHasher
+import maru.consensus.ForkSpec
+import maru.consensus.ForksSchedule
 import maru.core.SealedBeaconBlock
 import maru.core.ext.DataGenerators
 import maru.core.ext.metrics.TestMetrics
+import maru.crypto.Hashing
 import maru.database.InMemoryBeaconChain
 import maru.p2p.messages.Status
-<<<<<<< HEAD
-=======
 import maru.p2p.messages.StatusMessageFactory
 import maru.serialization.ForkIdSerializers
->>>>>>> 449a5bdb
 import maru.serialization.rlp.RLPSerializers
 import org.apache.tuweni.bytes.Bytes
-import org.apache.tuweni.bytes.Bytes32
 import org.assertj.core.api.Assertions.assertThat
 import org.assertj.core.api.Assertions.assertThatNoException
 import org.awaitility.Awaitility.await
@@ -73,11 +76,6 @@
     private val key3 = Bytes.fromHexString(PRIVATE_KEY3).toArray()
     private val initialExpectedBeaconBlockNumber = 1UL
     private val beaconChain = InMemoryBeaconChain(DataGenerators.randomBeaconState(number = 0u, timestamp = 0u))
-<<<<<<< HEAD
-    private val forkIdBytesProvider = { ForkId(chainId, ByteArray(32)).bytes }
-    private val rpcMethodFactory =
-      RpcMethodFactory(beaconChain = beaconChain, forkIdBytesProvider = forkIdBytesProvider, chainId = chainId)
-=======
     private val forkIdHashProvider =
       createForkIdHashProvider()
     private val statusMessageFactory = StatusMessageFactory(beaconChain, forkIdHashProvider)
@@ -88,7 +86,14 @@
       lateinit var maruPeerManager: MaruPeerManager
       val rpcMethods = RpcMethods(statusMessageFactory, rpcProtocolIdGenerator) { maruPeerManager }
       val maruPeerFactory = DefaultMaruPeerFactory(rpcMethods, statusMessageFactory)
-      maruPeerManager = MaruPeerManager(maruPeerFactory = maruPeerFactory)
+      val p2p =
+        P2P(
+          ipAddress = IPV4,
+          port = PORT1,
+          discoveryPort = 0u,
+          discoveryEnabled = false,
+        )
+      maruPeerManager = MaruPeerManager(maruPeerFactory = maruPeerFactory, p2pConfig = p2p)
       return rpcMethods
     }
 
@@ -111,7 +116,6 @@
         forkIdHasher = ForkIdHasher(ForkIdSerializers.ForkIdSerializer, Hashing::shortShaHash),
       )
     }
->>>>>>> 449a5bdb
   }
 
   @Test
@@ -131,12 +135,9 @@
         serDe = RLPSerializers.SealedBeaconBlockSerializer,
         metricsFacade = TestMetrics.TestMetricsFacade,
         nextExpectedBeaconBlockNumber = initialExpectedBeaconBlockNumber,
-<<<<<<< HEAD
-        rpcMethodFactory = rpcMethodFactory,
-        metricsSystem = NoOpMetricsSystem(),
-=======
-        statusMessageFactory = statusMessageFactory,
->>>>>>> 449a5bdb
+        statusMessageFactory = statusMessageFactory,
+        metricsSystem = NoOpMetricsSystem(),
+        forkIdHashProvider = forkIdHashProvider,
       )
     val p2pNetworkImpl2 =
       P2PNetworkImpl(
@@ -153,12 +154,9 @@
         serDe = RLPSerializers.SealedBeaconBlockSerializer,
         metricsFacade = TestMetrics.TestMetricsFacade,
         nextExpectedBeaconBlockNumber = initialExpectedBeaconBlockNumber,
-<<<<<<< HEAD
-        rpcMethodFactory = rpcMethodFactory,
-        metricsSystem = NoOpMetricsSystem(),
-=======
-        statusMessageFactory = statusMessageFactory,
->>>>>>> 449a5bdb
+        statusMessageFactory = statusMessageFactory,
+        metricsSystem = NoOpMetricsSystem(),
+        forkIdHashProvider = forkIdHashProvider,
       )
     try {
       p2PNetworkImpl1.start()
@@ -192,11 +190,9 @@
         serDe = RLPSerializers.SealedBeaconBlockSerializer,
         metricsFacade = TestMetrics.TestMetricsFacade,
         nextExpectedBeaconBlockNumber = initialExpectedBeaconBlockNumber,
-<<<<<<< HEAD
-        metricsSystem = NoOpMetricsSystem(),
-=======
-        statusMessageFactory = statusMessageFactory,
->>>>>>> 449a5bdb
+        statusMessageFactory = statusMessageFactory,
+        metricsSystem = NoOpMetricsSystem(),
+        forkIdHashProvider = forkIdHashProvider,
       )
     val p2pNetworkImpl2 =
       P2PNetworkImpl(
@@ -213,11 +209,9 @@
         serDe = RLPSerializers.SealedBeaconBlockSerializer,
         metricsFacade = TestMetrics.TestMetricsFacade,
         nextExpectedBeaconBlockNumber = initialExpectedBeaconBlockNumber,
-<<<<<<< HEAD
-        metricsSystem = NoOpMetricsSystem(),
-=======
-        statusMessageFactory = statusMessageFactory,
->>>>>>> 449a5bdb
+        statusMessageFactory = statusMessageFactory,
+        metricsSystem = NoOpMetricsSystem(),
+        forkIdHashProvider = forkIdHashProvider,
       )
     try {
       p2PNetworkImpl1.start()
@@ -256,11 +250,9 @@
         serDe = RLPSerializers.SealedBeaconBlockSerializer,
         metricsFacade = TestMetrics.TestMetricsFacade,
         nextExpectedBeaconBlockNumber = initialExpectedBeaconBlockNumber,
-<<<<<<< HEAD
-        metricsSystem = NoOpMetricsSystem(),
-=======
-        statusMessageFactory = statusMessageFactory,
->>>>>>> 449a5bdb
+        statusMessageFactory = statusMessageFactory,
+        metricsSystem = NoOpMetricsSystem(),
+        forkIdHashProvider = forkIdHashProvider,
       )
     val p2pNetworkImpl2 =
       P2PNetworkImpl(
@@ -277,11 +269,9 @@
         serDe = RLPSerializers.SealedBeaconBlockSerializer,
         metricsFacade = TestMetrics.TestMetricsFacade,
         nextExpectedBeaconBlockNumber = initialExpectedBeaconBlockNumber,
-<<<<<<< HEAD
-        metricsSystem = NoOpMetricsSystem(),
-=======
-        statusMessageFactory = statusMessageFactory,
->>>>>>> 449a5bdb
+        statusMessageFactory = statusMessageFactory,
+        metricsSystem = NoOpMetricsSystem(),
+        forkIdHashProvider = forkIdHashProvider,
       )
     try {
       p2PNetworkImpl1.start()
@@ -313,11 +303,9 @@
         serDe = RLPSerializers.SealedBeaconBlockSerializer,
         metricsFacade = TestMetrics.TestMetricsFacade,
         nextExpectedBeaconBlockNumber = initialExpectedBeaconBlockNumber,
-<<<<<<< HEAD
-        metricsSystem = NoOpMetricsSystem(),
-=======
-        statusMessageFactory = statusMessageFactory,
->>>>>>> 449a5bdb
+        statusMessageFactory = statusMessageFactory,
+        metricsSystem = NoOpMetricsSystem(),
+        forkIdHashProvider = forkIdHashProvider,
       )
     val p2pNetworkImpl2 =
       P2PNetworkImpl(
@@ -334,11 +322,9 @@
         serDe = RLPSerializers.SealedBeaconBlockSerializer,
         metricsFacade = TestMetrics.TestMetricsFacade,
         nextExpectedBeaconBlockNumber = initialExpectedBeaconBlockNumber,
-<<<<<<< HEAD
-        metricsSystem = NoOpMetricsSystem(),
-=======
-        statusMessageFactory = statusMessageFactory,
->>>>>>> 449a5bdb
+        statusMessageFactory = statusMessageFactory,
+        metricsSystem = NoOpMetricsSystem(),
+        forkIdHashProvider = forkIdHashProvider,
       )
     try {
       p2PNetworkImpl1.start()
@@ -375,11 +361,9 @@
         serDe = RLPSerializers.SealedBeaconBlockSerializer,
         metricsFacade = TestMetrics.TestMetricsFacade,
         nextExpectedBeaconBlockNumber = initialExpectedBeaconBlockNumber,
-<<<<<<< HEAD
-        metricsSystem = NoOpMetricsSystem(),
-=======
-        statusMessageFactory = statusMessageFactory,
->>>>>>> 449a5bdb
+        statusMessageFactory = statusMessageFactory,
+        metricsSystem = NoOpMetricsSystem(),
+        forkIdHashProvider = forkIdHashProvider,
       )
     val p2pNetworkImpl2 =
       P2PNetworkImpl(
@@ -396,11 +380,9 @@
         serDe = RLPSerializers.SealedBeaconBlockSerializer,
         metricsFacade = TestMetrics.TestMetricsFacade,
         nextExpectedBeaconBlockNumber = initialExpectedBeaconBlockNumber,
-<<<<<<< HEAD
-        metricsSystem = NoOpMetricsSystem(),
-=======
-        statusMessageFactory = statusMessageFactory,
->>>>>>> 449a5bdb
+        statusMessageFactory = statusMessageFactory,
+        metricsSystem = NoOpMetricsSystem(),
+        forkIdHashProvider = forkIdHashProvider,
       )
     try {
       p2pNetworkImpl1.start()
@@ -446,11 +428,9 @@
         serDe = RLPSerializers.SealedBeaconBlockSerializer,
         metricsFacade = TestMetrics.TestMetricsFacade,
         nextExpectedBeaconBlockNumber = initialExpectedBeaconBlockNumber,
-<<<<<<< HEAD
-        metricsSystem = NoOpMetricsSystem(),
-=======
-        statusMessageFactory = statusMessageFactory,
->>>>>>> 449a5bdb
+        statusMessageFactory = statusMessageFactory,
+        metricsSystem = NoOpMetricsSystem(),
+        forkIdHashProvider = forkIdHashProvider,
       )
     val p2PNetworkImpl2 =
       P2PNetworkImpl(
@@ -467,11 +447,9 @@
         serDe = RLPSerializers.SealedBeaconBlockSerializer,
         metricsFacade = TestMetrics.TestMetricsFacade,
         nextExpectedBeaconBlockNumber = initialExpectedBeaconBlockNumber,
-<<<<<<< HEAD
-        metricsSystem = NoOpMetricsSystem(),
-=======
-        statusMessageFactory = statusMessageFactory,
->>>>>>> 449a5bdb
+        statusMessageFactory = statusMessageFactory,
+        metricsSystem = NoOpMetricsSystem(),
+        forkIdHashProvider = forkIdHashProvider,
       )
     val p2PNetworkImpl3 =
       P2PNetworkImpl(
@@ -488,11 +466,9 @@
         serDe = RLPSerializers.SealedBeaconBlockSerializer,
         metricsFacade = TestMetrics.TestMetricsFacade,
         nextExpectedBeaconBlockNumber = initialExpectedBeaconBlockNumber,
-<<<<<<< HEAD
-        metricsSystem = NoOpMetricsSystem(),
-=======
-        statusMessageFactory = statusMessageFactory,
->>>>>>> 449a5bdb
+        statusMessageFactory = statusMessageFactory,
+        metricsSystem = NoOpMetricsSystem(),
+        forkIdHashProvider = forkIdHashProvider,
       )
     try {
       p2PNetworkImpl1.start()
@@ -547,11 +523,9 @@
         serDe = RLPSerializers.SealedBeaconBlockSerializer,
         metricsFacade = TestMetrics.TestMetricsFacade,
         nextExpectedBeaconBlockNumber = initialExpectedBeaconBlockNumber,
-<<<<<<< HEAD
-        metricsSystem = NoOpMetricsSystem(),
-=======
-        statusMessageFactory = statusMessageFactory,
->>>>>>> 449a5bdb
+        statusMessageFactory = statusMessageFactory,
+        metricsSystem = NoOpMetricsSystem(),
+        forkIdHashProvider = forkIdHashProvider,
       )
     val p2pManagerImpl2 =
       P2PNetworkImpl(
@@ -568,11 +542,9 @@
         serDe = RLPSerializers.SealedBeaconBlockSerializer,
         metricsFacade = TestMetrics.TestMetricsFacade,
         nextExpectedBeaconBlockNumber = initialExpectedBeaconBlockNumber,
-<<<<<<< HEAD
-        metricsSystem = NoOpMetricsSystem(),
-=======
-        statusMessageFactory = statusMessageFactory,
->>>>>>> 449a5bdb
+        statusMessageFactory = statusMessageFactory,
+        metricsSystem = NoOpMetricsSystem(),
+        forkIdHashProvider = forkIdHashProvider,
       )
     try {
       p2PNetworkImpl1.start()
@@ -582,31 +554,12 @@
       awaitUntilAsserted { assertNetworkHasPeers(network = p2PNetworkImpl1, peers = 1) }
       awaitUntilAsserted { assertNetworkHasPeers(network = p2pManagerImpl2, peers = 1) }
 
-<<<<<<< HEAD
-      val statusMessage =
-        Message(
-          RpcMessageType.STATUS,
-          Version.V1,
-          Status(Bytes32.random(), Random.nextBytes(32), Random.nextULong()),
-        )
-      val latestBeaconBlockHeader = beaconChain.getLatestBeaconState().latestBeaconBlockHeader
-      val expectedStatusMessage =
-        Message(
-          RpcMessageType.STATUS,
-          Version.V1,
-          Status(
-            forkIdBytes = forkIdBytesProvider.invoke(),
-            latestStateRoot = latestBeaconBlockHeader.hash,
-            latestBlockNumber = latestBeaconBlockHeader.number,
-          ),
-=======
       val latestBeaconBlockHeader = beaconChain.getLatestBeaconState().latestBeaconBlockHeader
       val expectedStatus =
         Status(
           forkIdHash = forkIdHashProvider.currentForkIdHash(),
           latestStateRoot = latestBeaconBlockHeader.hash,
           latestBlockNumber = latestBeaconBlockHeader.number,
->>>>>>> 449a5bdb
         )
       val peer1 =
         p2pManagerImpl2.peerLookup.getPeer(LibP2PNodeId(PeerId.fromBase58(PEER_ID_NODE_1)))
@@ -642,9 +595,10 @@
         chainId = chainId,
         serDe = RLPSerializers.SealedBeaconBlockSerializer,
         metricsFacade = TestMetrics.TestMetricsFacade,
-        rpcMethodFactory = rpcMethodFactory,
+        statusMessageFactory = statusMessageFactory,
         nextExpectedBeaconBlockNumber = 1UL,
         metricsSystem = NoOpMetricsSystem(),
+        forkIdHashProvider = forkIdHashProvider,
       )
 
     val key1Only32Bytes = key1.slice((key1.size - 32).rangeTo(key1.size - 1)).toByteArray()
@@ -672,9 +626,10 @@
         chainId = chainId,
         serDe = RLPSerializers.SealedBeaconBlockSerializer,
         metricsFacade = TestMetrics.TestMetricsFacade,
-        rpcMethodFactory = rpcMethodFactory,
+        statusMessageFactory = statusMessageFactory,
         nextExpectedBeaconBlockNumber = 1UL,
         metricsSystem = NoOpMetricsSystem(),
+        forkIdHashProvider = forkIdHashProvider,
       )
 
     val p2pNetworkImpl3 =
@@ -693,9 +648,10 @@
         chainId = chainId,
         serDe = RLPSerializers.SealedBeaconBlockSerializer,
         metricsFacade = TestMetrics.TestMetricsFacade,
-        rpcMethodFactory = rpcMethodFactory,
+        statusMessageFactory = statusMessageFactory,
         nextExpectedBeaconBlockNumber = 1UL,
         metricsSystem = NoOpMetricsSystem(),
+        forkIdHashProvider = forkIdHashProvider,
       )
 
     try {
