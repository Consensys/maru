/*
 * Copyright Consensys Software Inc.
 *
 * This file is dual-licensed under either the MIT license or Apache License 2.0.
 * See the LICENSE-MIT and LICENSE-APACHE files in the repository root for details.
 *
 * SPDX-License-Identifier: MIT OR Apache-2.0
 */
package maru.p2p

import java.lang.Thread.sleep
import java.util.concurrent.TimeUnit
import kotlin.random.Random
import kotlin.random.nextULong
import maru.config.P2P
import maru.config.consensus.ElFork
import maru.config.consensus.qbft.QbftConsensusConfig
import maru.consensus.ConsensusConfig
import maru.consensus.ForkIdHashProvider
import maru.consensus.ForkIdHasher
import maru.consensus.ForkSpec
import maru.consensus.ForksSchedule
import maru.core.SealedBeaconBlock
import maru.core.ext.DataGenerators
import maru.core.ext.metrics.TestMetrics
import maru.crypto.Hashing
import maru.database.InMemoryBeaconChain
import maru.p2p.messages.Status
<<<<<<< HEAD
import maru.p2p.messages.StatusMessageFactory
=======
>>>>>>> 58e02153
import maru.serialization.ForkIdSerializers
import maru.serialization.rlp.RLPSerializers
import org.apache.tuweni.bytes.Bytes
import org.assertj.core.api.Assertions.assertThat
import org.assertj.core.api.Assertions.assertThatNoException
import org.awaitility.Awaitility.await
import org.junit.jupiter.api.Test
import org.junit.jupiter.api.parallel.Execution
import org.junit.jupiter.api.parallel.ExecutionMode
import tech.pegasys.teku.infrastructure.async.SafeFuture
import tech.pegasys.teku.networking.p2p.libp2p.MultiaddrPeerAddress
import tech.pegasys.teku.networking.p2p.peer.DisconnectReason

@Execution(ExecutionMode.SAME_THREAD)
class P2PTest {
  companion object {
    private val chainId = 1337u

    private const val IPV4 = "127.0.0.1"

    private const val PORT1 = 9234u
    private const val PORT2 = 9235u
    private const val PORT3 = 9236u

    private const val PRIVATE_KEY1: String =
      "0x0802122012c0b113e2b0c37388e2b484112e13f05c92c4471e3ee1dfaa368fa5045325b2"
    private const val PRIVATE_KEY2: String =
      "0x0802122100f3d2fffa99dc8906823866d96316492ebf7a8478713a89a58b7385af85b088a1"
    private const val PRIVATE_KEY3: String =
      "0x080212204437acb8e84bc346f7640f239da84abe99bc6f97b7855f204e34688d2977fd57"

    private const val PEER_ID_NODE_1: String = "16Uiu2HAmPRfinavM2jE9BSkCagBGStJ2SEkPPm6fxFVMdCQebzt6"
    private const val PEER_ID_NODE_2: String = "16Uiu2HAmVXtqhevTAJqZucPbR2W4nCMpetrQASgjZpcxDEDaUPPt"
    private const val PEER_ID_NODE_3: String = "16Uiu2HAkzq767a82zfyUz4VLgPbFrxSQBrdmUYxgNDbwgvmjwWo5"

    // TODO: to make these tests reliable it would be good if the ports were not hardcoded, but free ports chosen
    private const val PEER_ADDRESS_NODE_1: String = "/ip4/$IPV4/tcp/$PORT1/p2p/$PEER_ID_NODE_1"
    private const val PEER_ADDRESS_NODE_2: String = "/ip4/$IPV4/tcp/$PORT2/p2p/$PEER_ID_NODE_2"
    private const val PEER_ADDRESS_NODE_3: String = "/ip4/$IPV4/tcp/$PORT3/p2p/$PEER_ID_NODE_3"

    private val key1 = Bytes.fromHexString(PRIVATE_KEY1).toArray()
    private val key2 = Bytes.fromHexString(PRIVATE_KEY2).toArray()
    private val key3 = Bytes.fromHexString(PRIVATE_KEY3).toArray()
<<<<<<< HEAD
    private val beaconChain = InMemoryBeaconChain(DataGenerators.randomBeaconState(number = 0u, timestamp = 0u))
    private val forkIdHashProvider =
      createForkIdHashProvider()
    private val statusMessageFactory = StatusMessageFactory(beaconChain, forkIdHashProvider)
    private val rpcMethods = createRpcMethods()

    fun createRpcMethods(): RpcMethods {
      val rpcProtocolIdGenerator = LineaRpcProtocolIdGenerator(chainId)
      lateinit var maruPeerManager: MaruPeerManager
      val rpcMethods = RpcMethods(statusMessageFactory, rpcProtocolIdGenerator) { maruPeerManager }
      val maruPeerFactory = DefaultMaruPeerFactory(rpcMethods, statusMessageFactory)
      maruPeerManager = MaruPeerManager(maruPeerFactory = maruPeerFactory)
      return rpcMethods
    }
=======
    private val initialExpectedBeaconBlockNumber = 1UL
    private val beaconChain = InMemoryBeaconChain(DataGenerators.randomBeaconState(number = 0u, timestamp = 0u))
    private val forkIdHashProvider =
      createForkIdHashProvider()
    private val rpcMethodFactory =
      RpcMethodFactory(beaconChain = beaconChain, forkIdHashProvider = forkIdHashProvider, chainId = chainId)
>>>>>>> 58e02153

    fun createForkIdHashProvider(): ForkIdHashProvider {
      val consensusConfig: ConsensusConfig =
        QbftConsensusConfig(
          validatorSet =
            setOf(
              DataGenerators.randomValidator(),
              DataGenerators.randomValidator(),
            ),
          elFork = ElFork.Prague,
        )
      val forksSchedule = ForksSchedule(chainId, listOf(ForkSpec(0L, 1, consensusConfig)))

      return ForkIdHashProvider(
        chainId = chainId,
        beaconChain = beaconChain,
        forksSchedule = forksSchedule,
        forkIdHasher = ForkIdHasher(ForkIdSerializers.ForkIdSerializer, Hashing::shortShaHash),
      )
    }
  }

  @Test
  fun `static peer can be added`() {
    val p2PNetworkImpl1 =
      P2PNetworkImpl(
        privateKeyBytes = key1,
        p2pConfig = P2P(ipAddress = IPV4, port = PORT1, staticPeers = emptyList()),
        chainId = chainId,
        serDe = RLPSerializers.SealedBeaconBlockSerializer,
        metricsFacade = TestMetrics.TestMetricsFacade,
<<<<<<< HEAD
        statusMessageFactory = statusMessageFactory,
=======
        nextExpectedBeaconBlockNumber = initialExpectedBeaconBlockNumber,
        rpcMethodFactory = rpcMethodFactory,
>>>>>>> 58e02153
      )
    val p2pNetworkImpl2 =
      P2PNetworkImpl(
        privateKeyBytes = key2,
        p2pConfig = P2P(ipAddress = IPV4, port = PORT2, staticPeers = emptyList()),
        chainId = chainId,
        serDe = RLPSerializers.SealedBeaconBlockSerializer,
        metricsFacade = TestMetrics.TestMetricsFacade,
<<<<<<< HEAD
        statusMessageFactory = statusMessageFactory,
=======
        nextExpectedBeaconBlockNumber = initialExpectedBeaconBlockNumber,
        rpcMethodFactory = rpcMethodFactory,
>>>>>>> 58e02153
      )
    try {
      p2PNetworkImpl1.start()

      p2pNetworkImpl2.start()

      p2PNetworkImpl1.addStaticPeer(MultiaddrPeerAddress.fromAddress(PEER_ADDRESS_NODE_2))

      awaitUntilAsserted { assertNetworkHasPeers(network = p2PNetworkImpl1, peers = 1) }
      awaitUntilAsserted { assertNetworkHasPeers(network = p2pNetworkImpl2, peers = 1) }
    } finally {
      p2PNetworkImpl1.stop()
      p2pNetworkImpl2.stop()
    }
  }

  @Test
  fun `static peers can be removed`() {
    val p2PNetworkImpl1 =
      P2PNetworkImpl(
        privateKeyBytes = key1,
        p2pConfig = P2P(ipAddress = IPV4, port = PORT1, staticPeers = emptyList()),
        chainId = chainId,
        serDe = RLPSerializers.SealedBeaconBlockSerializer,
        metricsFacade = TestMetrics.TestMetricsFacade,
<<<<<<< HEAD
        statusMessageFactory = statusMessageFactory,
=======
        rpcMethodFactory = rpcMethodFactory,
        nextExpectedBeaconBlockNumber = initialExpectedBeaconBlockNumber,
>>>>>>> 58e02153
      )
    val p2pNetworkImpl2 =
      P2PNetworkImpl(
        privateKeyBytes = key2,
        p2pConfig = P2P(ipAddress = IPV4, port = PORT2, staticPeers = emptyList()),
        chainId = chainId,
        serDe = RLPSerializers.SealedBeaconBlockSerializer,
        metricsFacade = TestMetrics.TestMetricsFacade,
<<<<<<< HEAD
        statusMessageFactory = statusMessageFactory,
=======
        rpcMethodFactory = rpcMethodFactory,
        nextExpectedBeaconBlockNumber = initialExpectedBeaconBlockNumber,
>>>>>>> 58e02153
      )
    try {
      p2PNetworkImpl1.start()

      p2pNetworkImpl2.start()

      p2PNetworkImpl1.addStaticPeer(MultiaddrPeerAddress.fromAddress(PEER_ADDRESS_NODE_2))

      awaitUntilAsserted { assertNetworkHasPeers(network = p2PNetworkImpl1, peers = 1) }
      awaitUntilAsserted { assertNetworkHasPeers(network = p2pNetworkImpl2, peers = 1) }

      p2PNetworkImpl1.removeStaticPeer(MultiaddrPeerAddress.fromAddress(PEER_ADDRESS_NODE_2))

      awaitUntilAsserted { assertNetworkHasPeers(network = p2PNetworkImpl1, peers = 0) }
      awaitUntilAsserted { assertNetworkHasPeers(network = p2pNetworkImpl2, peers = 0) }
    } finally {
      p2PNetworkImpl1.stop()
      p2pNetworkImpl2.stop()
    }
  }

  @Test
  fun `static peers can be configured`() {
    val p2PNetworkImpl1 =
      P2PNetworkImpl(
        privateKeyBytes = key1,
        p2pConfig = P2P(ipAddress = IPV4, port = PORT1, staticPeers = emptyList()),
        chainId = chainId,
        serDe = RLPSerializers.SealedBeaconBlockSerializer,
        metricsFacade = TestMetrics.TestMetricsFacade,
<<<<<<< HEAD
        statusMessageFactory = statusMessageFactory,
=======
        rpcMethodFactory = rpcMethodFactory,
        nextExpectedBeaconBlockNumber = initialExpectedBeaconBlockNumber,
>>>>>>> 58e02153
      )
    val p2pNetworkImpl2 =
      P2PNetworkImpl(
        privateKeyBytes = key2,
        p2pConfig = P2P(ipAddress = IPV4, port = PORT2, staticPeers = listOf(PEER_ADDRESS_NODE_1)),
        chainId = chainId,
        serDe = RLPSerializers.SealedBeaconBlockSerializer,
        metricsFacade = TestMetrics.TestMetricsFacade,
<<<<<<< HEAD
        statusMessageFactory = statusMessageFactory,
=======
        rpcMethodFactory = rpcMethodFactory,
        nextExpectedBeaconBlockNumber = initialExpectedBeaconBlockNumber,
>>>>>>> 58e02153
      )
    try {
      p2PNetworkImpl1.start()

      p2pNetworkImpl2.start()

      awaitUntilAsserted { assertNetworkHasPeers(network = p2PNetworkImpl1, peers = 1) }
      awaitUntilAsserted { assertNetworkHasPeers(network = p2pNetworkImpl2, peers = 1) }
    } finally {
      p2PNetworkImpl1.stop()
      p2pNetworkImpl2.stop()
    }
  }

  @Test
  fun `static peers reconnect`() {
    val p2PNetworkImpl1 =
      P2PNetworkImpl(
        privateKeyBytes = key1,
        p2pConfig = P2P(ipAddress = IPV4, port = PORT1, staticPeers = emptyList()),
        chainId = chainId,
        serDe = RLPSerializers.SealedBeaconBlockSerializer,
        metricsFacade = TestMetrics.TestMetricsFacade,
<<<<<<< HEAD
        statusMessageFactory = statusMessageFactory,
=======
        rpcMethodFactory = rpcMethodFactory,
        nextExpectedBeaconBlockNumber = initialExpectedBeaconBlockNumber,
>>>>>>> 58e02153
      )
    val p2pNetworkImpl2 =
      P2PNetworkImpl(
        privateKeyBytes = key2,
        p2pConfig = P2P(ipAddress = IPV4, port = PORT2, staticPeers = listOf(PEER_ADDRESS_NODE_1)),
        chainId = chainId,
        serDe = RLPSerializers.SealedBeaconBlockSerializer,
        metricsFacade = TestMetrics.TestMetricsFacade,
<<<<<<< HEAD
        statusMessageFactory = statusMessageFactory,
=======
        rpcMethodFactory = rpcMethodFactory,
        nextExpectedBeaconBlockNumber = initialExpectedBeaconBlockNumber,
>>>>>>> 58e02153
      )
    try {
      p2PNetworkImpl1.start()

      p2pNetworkImpl2.start()

      awaitUntilAsserted { assertNetworkHasPeers(network = p2PNetworkImpl1, peers = 1) }
      awaitUntilAsserted { assertNetworkHasPeers(network = p2pNetworkImpl2, peers = 1) }

      p2PNetworkImpl1.dropPeer(PEER_ID_NODE_2, DisconnectReason.TOO_MANY_PEERS)

      awaitUntilAsserted { assertNetworkHasPeers(network = p2PNetworkImpl1, peers = 1) }
      awaitUntilAsserted { assertNetworkHasPeers(network = p2pNetworkImpl2, peers = 1) }
    } finally {
      p2PNetworkImpl1.stop()
      p2pNetworkImpl2.stop()
    }
  }

  @Test
  fun `two peers can gossip with each other`() {
    val p2pNetworkImpl1 =
      P2PNetworkImpl(
        privateKeyBytes = key1,
        p2pConfig = P2P(ipAddress = IPV4, port = PORT1, staticPeers = emptyList()),
        chainId = chainId,
        serDe = RLPSerializers.SealedBeaconBlockSerializer,
        metricsFacade = TestMetrics.TestMetricsFacade,
<<<<<<< HEAD
        statusMessageFactory = statusMessageFactory,
=======
        rpcMethodFactory = rpcMethodFactory,
        nextExpectedBeaconBlockNumber = initialExpectedBeaconBlockNumber,
>>>>>>> 58e02153
      )
    val p2pNetworkImpl2 =
      P2PNetworkImpl(
        privateKeyBytes = key2,
        p2pConfig = P2P(ipAddress = IPV4, port = PORT2, staticPeers = listOf(PEER_ADDRESS_NODE_1)),
        chainId = chainId,
        serDe = RLPSerializers.SealedBeaconBlockSerializer,
        metricsFacade = TestMetrics.TestMetricsFacade,
<<<<<<< HEAD
        statusMessageFactory = statusMessageFactory,
=======
        rpcMethodFactory = rpcMethodFactory,
        nextExpectedBeaconBlockNumber = initialExpectedBeaconBlockNumber,
>>>>>>> 58e02153
      )
    try {
      p2pNetworkImpl1.start()

      val blocksReceived = mutableListOf<SealedBeaconBlock>()
      p2pNetworkImpl2.start()
      p2pNetworkImpl2.subscribeToBlocks {
        blocksReceived.add(it)
        SafeFuture.completedFuture(ValidationResult.Companion.Valid)
      }

      awaitUntilAsserted { assertNetworkHasPeers(network = p2pNetworkImpl1, peers = 1) }
      awaitUntilAsserted { assertNetworkHasPeers(network = p2pNetworkImpl2, peers = 1) }

      val randomBlockMessage1 = DataGenerators.randomBlockMessage()
      p2pNetworkImpl1.broadcastMessage(randomBlockMessage1).get()
      val randomBlockMessage2 = DataGenerators.randomBlockMessage(2UL)
      p2pNetworkImpl1.broadcastMessage(randomBlockMessage2).get()

      awaitUntilAsserted {
        assertThat(blocksReceived).hasSameElementsAs(listOf(randomBlockMessage1.payload, randomBlockMessage2.payload))
      }
    } finally {
      p2pNetworkImpl1.stop()
      p2pNetworkImpl2.stop()
    }
  }

  @Test
  fun `peer receiving gossip passes message on`() {
    val p2PNetworkImpl1 =
      P2PNetworkImpl(
        privateKeyBytes = key1,
        p2pConfig = P2P(ipAddress = IPV4, port = PORT1, staticPeers = emptyList()),
        chainId = chainId,
        serDe = RLPSerializers.SealedBeaconBlockSerializer,
        metricsFacade = TestMetrics.TestMetricsFacade,
<<<<<<< HEAD
        statusMessageFactory = statusMessageFactory,
=======
        rpcMethodFactory = rpcMethodFactory,
        nextExpectedBeaconBlockNumber = initialExpectedBeaconBlockNumber,
>>>>>>> 58e02153
      )
    val p2PNetworkImpl2 =
      P2PNetworkImpl(
        privateKeyBytes = key2,
        p2pConfig = P2P(ipAddress = IPV4, port = PORT2, staticPeers = listOf(PEER_ADDRESS_NODE_1, PEER_ADDRESS_NODE_3)),
        chainId = chainId,
        serDe = RLPSerializers.SealedBeaconBlockSerializer,
        metricsFacade = TestMetrics.TestMetricsFacade,
<<<<<<< HEAD
        statusMessageFactory = statusMessageFactory,
=======
        rpcMethodFactory = rpcMethodFactory,
        nextExpectedBeaconBlockNumber = initialExpectedBeaconBlockNumber,
>>>>>>> 58e02153
      )
    val p2PNetworkImpl3 =
      P2PNetworkImpl(
        privateKeyBytes = key3,
        p2pConfig = P2P(ipAddress = IPV4, port = PORT3, staticPeers = emptyList()),
        chainId = chainId,
        serDe = RLPSerializers.SealedBeaconBlockSerializer,
        metricsFacade = TestMetrics.TestMetricsFacade,
<<<<<<< HEAD
        statusMessageFactory = statusMessageFactory,
=======
        rpcMethodFactory = rpcMethodFactory,
        nextExpectedBeaconBlockNumber = initialExpectedBeaconBlockNumber,
>>>>>>> 58e02153
      )
    try {
      p2PNetworkImpl1.start()

      p2PNetworkImpl2.start()
      p2PNetworkImpl2.subscribeToBlocks { SafeFuture.completedFuture(ValidationResult.Companion.Valid) }

      val blockReceived = SafeFuture<SealedBeaconBlock>()
      p2PNetworkImpl3.start()
      p2PNetworkImpl3.subscribeToBlocks {
        blockReceived.complete(it)
        SafeFuture.completedFuture(ValidationResult.Companion.Valid)
      }

      awaitUntilAsserted { assertNetworkIsConnectedToPeer(p2PNetworkImpl1, PEER_ID_NODE_2) }
      awaitUntilAsserted { assertNetworkIsConnectedToPeer(p2PNetworkImpl3, PEER_ID_NODE_2) }

      assertNetworkHasPeers(network = p2PNetworkImpl1, peers = 1)
      assertNetworkHasPeers(network = p2PNetworkImpl2, peers = 2)
      assertNetworkHasPeers(network = p2PNetworkImpl3, peers = 1)

      sleep(1100L) // to make sure that the peers have communicated that they have subscribed to the topic
      // This sleep can be decreased if the heartbeat is decreased (set to 1s for now, see P2PNetworkFactory) in the GossipRouter

      val randomBlockMessage = DataGenerators.randomBlockMessage()
      p2PNetworkImpl1.broadcastMessage(randomBlockMessage)

      assertThat(
        blockReceived.get(100, TimeUnit.MILLISECONDS),
      ).isEqualTo(randomBlockMessage.payload)
    } finally {
      p2PNetworkImpl1.stop()
      p2PNetworkImpl2.stop()
      p2PNetworkImpl3.stop()
    }
  }

  @Test
  fun `peer can send a request`() {
    val p2PNetworkImpl1 =
      P2PNetworkImpl(
        privateKeyBytes = key1,
        p2pConfig = P2P(ipAddress = IPV4, port = PORT1, staticPeers = emptyList()),
        chainId = chainId,
        serDe = RLPSerializers.SealedBeaconBlockSerializer,
        metricsFacade = TestMetrics.TestMetricsFacade,
<<<<<<< HEAD
        statusMessageFactory = statusMessageFactory,
=======
        rpcMethodFactory = rpcMethodFactory,
        nextExpectedBeaconBlockNumber = initialExpectedBeaconBlockNumber,
>>>>>>> 58e02153
      )
    val p2pManagerImpl2 =
      P2PNetworkImpl(
        privateKeyBytes = key2,
        p2pConfig = P2P(ipAddress = IPV4, port = PORT2, staticPeers = listOf(PEER_ADDRESS_NODE_1)),
        chainId = chainId,
        serDe = RLPSerializers.SealedBeaconBlockSerializer,
        metricsFacade = TestMetrics.TestMetricsFacade,
<<<<<<< HEAD
        statusMessageFactory = statusMessageFactory,
=======
        rpcMethodFactory = rpcMethodFactory,
        nextExpectedBeaconBlockNumber = initialExpectedBeaconBlockNumber,
>>>>>>> 58e02153
      )
    try {
      p2PNetworkImpl1.start()

      p2pManagerImpl2.start()

      awaitUntilAsserted { assertNetworkHasPeers(network = p2PNetworkImpl1, peers = 1) }
      awaitUntilAsserted { assertNetworkHasPeers(network = p2pManagerImpl2, peers = 1) }

<<<<<<< HEAD
      val latestBeaconBlockHeader = beaconChain.getLatestBeaconState().latestBeaconBlockHeader
      val expectedStatus =
        Status(
          forkIdHash = forkIdHashProvider.currentForkIdHash(),
          latestStateRoot = latestBeaconBlockHeader.hash,
          latestBlockNumber = latestBeaconBlockHeader.number,
        )
      val peer1 =
        p2pManagerImpl2.getPeer(PEER_ID_NODE_1)
          ?: throw IllegalStateException("Peer with ID $PEER_ID_NODE_2 not found in p2pManagerImpl2")
      val maruPeer1 = DefaultMaruPeer(peer1, rpcMethods, statusMessageFactory)

      val responseFuture = maruPeer1.sendStatus()
=======
      val statusMessage =
        Message(
          RpcMessageType.STATUS,
          Version.V1,
          Status(Random.nextBytes(32), Random.nextBytes(32), Random.nextULong()),
        )
      val latestBeaconBlockHeader = beaconChain.getLatestBeaconState().latestBeaconBlockHeader
      val expectedStatusMessage =
        Message(
          RpcMessageType.STATUS,
          Version.V1,
          Status(
            forkIdHash = forkIdHashProvider.currentForkIdHash(),
            latestStateRoot = latestBeaconBlockHeader.hash,
            latestBlockNumber = latestBeaconBlockHeader.number,
          ),
        )

      val responseFuture: SafeFuture<Message<Status, RpcMessageType>> =
        p2pManagerImpl2.sendRpcMessage(
          statusMessage,
          p2pManagerImpl2.getPeer(PEER_ID_NODE_1)!!,
        )
>>>>>>> 58e02153

      assertThatNoException().isThrownBy { responseFuture.get(500L, TimeUnit.MILLISECONDS) }
      assertThat(
        responseFuture.get(500L, TimeUnit.MILLISECONDS),
<<<<<<< HEAD
      ).isEqualTo(expectedStatus)
=======
      ).isEqualTo(expectedStatusMessage)
>>>>>>> 58e02153
    } finally {
      p2PNetworkImpl1.stop()
      p2pManagerImpl2.stop()
    }
  }

  private fun assertNetworkHasPeers(
    network: P2PNetworkImpl,
    peers: Int,
  ) {
    assertThat(network.peerCount).isEqualTo(peers)
  }

  private fun awaitUntilAsserted(
    timeout: Long = 6000L,
    timeUnit: TimeUnit = TimeUnit.MILLISECONDS,
    condition: () -> Unit,
  ) {
    await()
      .timeout(timeout, timeUnit)
      .untilAsserted(condition)
  }

  private fun assertNetworkIsConnectedToPeer(
    p2pNetwork3: P2PNetworkImpl,
    peer: String,
  ) {
    assertThat(
      p2pNetwork3.isConnected(peer),
    ).isTrue()
  }
}<|MERGE_RESOLUTION|>--- conflicted
+++ resolved
@@ -26,10 +26,11 @@
 import maru.crypto.Hashing
 import maru.database.InMemoryBeaconChain
 import maru.p2p.messages.Status
-<<<<<<< HEAD
+import maru.serialization.ForkIdSerializers
+import maru.crypto.Hashing
+import maru.database.InMemoryBeaconChain
+import maru.p2p.messages.Status
 import maru.p2p.messages.StatusMessageFactory
-=======
->>>>>>> 58e02153
 import maru.serialization.ForkIdSerializers
 import maru.serialization.rlp.RLPSerializers
 import org.apache.tuweni.bytes.Bytes
@@ -73,7 +74,7 @@
     private val key1 = Bytes.fromHexString(PRIVATE_KEY1).toArray()
     private val key2 = Bytes.fromHexString(PRIVATE_KEY2).toArray()
     private val key3 = Bytes.fromHexString(PRIVATE_KEY3).toArray()
-<<<<<<< HEAD
+    private val initialExpectedBeaconBlockNumber = 1UL
     private val beaconChain = InMemoryBeaconChain(DataGenerators.randomBeaconState(number = 0u, timestamp = 0u))
     private val forkIdHashProvider =
       createForkIdHashProvider()
@@ -88,14 +89,6 @@
       maruPeerManager = MaruPeerManager(maruPeerFactory = maruPeerFactory)
       return rpcMethods
     }
-=======
-    private val initialExpectedBeaconBlockNumber = 1UL
-    private val beaconChain = InMemoryBeaconChain(DataGenerators.randomBeaconState(number = 0u, timestamp = 0u))
-    private val forkIdHashProvider =
-      createForkIdHashProvider()
-    private val rpcMethodFactory =
-      RpcMethodFactory(beaconChain = beaconChain, forkIdHashProvider = forkIdHashProvider, chainId = chainId)
->>>>>>> 58e02153
 
     fun createForkIdHashProvider(): ForkIdHashProvider {
       val consensusConfig: ConsensusConfig =
@@ -127,12 +120,9 @@
         chainId = chainId,
         serDe = RLPSerializers.SealedBeaconBlockSerializer,
         metricsFacade = TestMetrics.TestMetricsFacade,
-<<<<<<< HEAD
-        statusMessageFactory = statusMessageFactory,
-=======
-        nextExpectedBeaconBlockNumber = initialExpectedBeaconBlockNumber,
-        rpcMethodFactory = rpcMethodFactory,
->>>>>>> 58e02153
+        nextExpectedBeaconBlockNumber = initialExpectedBeaconBlockNumber,
+        rpcMethodFactory = rpcMethodFactory,
+        statusMessageFactory = statusMessageFactory,
       )
     val p2pNetworkImpl2 =
       P2PNetworkImpl(
@@ -141,12 +131,9 @@
         chainId = chainId,
         serDe = RLPSerializers.SealedBeaconBlockSerializer,
         metricsFacade = TestMetrics.TestMetricsFacade,
-<<<<<<< HEAD
-        statusMessageFactory = statusMessageFactory,
-=======
-        nextExpectedBeaconBlockNumber = initialExpectedBeaconBlockNumber,
-        rpcMethodFactory = rpcMethodFactory,
->>>>>>> 58e02153
+        nextExpectedBeaconBlockNumber = initialExpectedBeaconBlockNumber,
+        rpcMethodFactory = rpcMethodFactory,
+        statusMessageFactory = statusMessageFactory,
       )
     try {
       p2PNetworkImpl1.start()
@@ -172,12 +159,9 @@
         chainId = chainId,
         serDe = RLPSerializers.SealedBeaconBlockSerializer,
         metricsFacade = TestMetrics.TestMetricsFacade,
-<<<<<<< HEAD
-        statusMessageFactory = statusMessageFactory,
-=======
-        rpcMethodFactory = rpcMethodFactory,
-        nextExpectedBeaconBlockNumber = initialExpectedBeaconBlockNumber,
->>>>>>> 58e02153
+        rpcMethodFactory = rpcMethodFactory,
+        nextExpectedBeaconBlockNumber = initialExpectedBeaconBlockNumber,
+        statusMessageFactory = statusMessageFactory,
       )
     val p2pNetworkImpl2 =
       P2PNetworkImpl(
@@ -186,12 +170,9 @@
         chainId = chainId,
         serDe = RLPSerializers.SealedBeaconBlockSerializer,
         metricsFacade = TestMetrics.TestMetricsFacade,
-<<<<<<< HEAD
-        statusMessageFactory = statusMessageFactory,
-=======
-        rpcMethodFactory = rpcMethodFactory,
-        nextExpectedBeaconBlockNumber = initialExpectedBeaconBlockNumber,
->>>>>>> 58e02153
+        rpcMethodFactory = rpcMethodFactory,
+        nextExpectedBeaconBlockNumber = initialExpectedBeaconBlockNumber,
+        statusMessageFactory = statusMessageFactory,
       )
     try {
       p2PNetworkImpl1.start()
@@ -222,12 +203,9 @@
         chainId = chainId,
         serDe = RLPSerializers.SealedBeaconBlockSerializer,
         metricsFacade = TestMetrics.TestMetricsFacade,
-<<<<<<< HEAD
-        statusMessageFactory = statusMessageFactory,
-=======
-        rpcMethodFactory = rpcMethodFactory,
-        nextExpectedBeaconBlockNumber = initialExpectedBeaconBlockNumber,
->>>>>>> 58e02153
+        rpcMethodFactory = rpcMethodFactory,
+        nextExpectedBeaconBlockNumber = initialExpectedBeaconBlockNumber,
+        statusMessageFactory = statusMessageFactory,
       )
     val p2pNetworkImpl2 =
       P2PNetworkImpl(
@@ -236,12 +214,9 @@
         chainId = chainId,
         serDe = RLPSerializers.SealedBeaconBlockSerializer,
         metricsFacade = TestMetrics.TestMetricsFacade,
-<<<<<<< HEAD
-        statusMessageFactory = statusMessageFactory,
-=======
-        rpcMethodFactory = rpcMethodFactory,
-        nextExpectedBeaconBlockNumber = initialExpectedBeaconBlockNumber,
->>>>>>> 58e02153
+        rpcMethodFactory = rpcMethodFactory,
+        nextExpectedBeaconBlockNumber = initialExpectedBeaconBlockNumber,
+        statusMessageFactory = statusMessageFactory,
       )
     try {
       p2PNetworkImpl1.start()
@@ -265,12 +240,9 @@
         chainId = chainId,
         serDe = RLPSerializers.SealedBeaconBlockSerializer,
         metricsFacade = TestMetrics.TestMetricsFacade,
-<<<<<<< HEAD
-        statusMessageFactory = statusMessageFactory,
-=======
-        rpcMethodFactory = rpcMethodFactory,
-        nextExpectedBeaconBlockNumber = initialExpectedBeaconBlockNumber,
->>>>>>> 58e02153
+        rpcMethodFactory = rpcMethodFactory,
+        nextExpectedBeaconBlockNumber = initialExpectedBeaconBlockNumber,
+        statusMessageFactory = statusMessageFactory,
       )
     val p2pNetworkImpl2 =
       P2PNetworkImpl(
@@ -279,12 +251,9 @@
         chainId = chainId,
         serDe = RLPSerializers.SealedBeaconBlockSerializer,
         metricsFacade = TestMetrics.TestMetricsFacade,
-<<<<<<< HEAD
-        statusMessageFactory = statusMessageFactory,
-=======
-        rpcMethodFactory = rpcMethodFactory,
-        nextExpectedBeaconBlockNumber = initialExpectedBeaconBlockNumber,
->>>>>>> 58e02153
+        rpcMethodFactory = rpcMethodFactory,
+        nextExpectedBeaconBlockNumber = initialExpectedBeaconBlockNumber,
+        statusMessageFactory = statusMessageFactory,
       )
     try {
       p2PNetworkImpl1.start()
@@ -313,12 +282,9 @@
         chainId = chainId,
         serDe = RLPSerializers.SealedBeaconBlockSerializer,
         metricsFacade = TestMetrics.TestMetricsFacade,
-<<<<<<< HEAD
-        statusMessageFactory = statusMessageFactory,
-=======
-        rpcMethodFactory = rpcMethodFactory,
-        nextExpectedBeaconBlockNumber = initialExpectedBeaconBlockNumber,
->>>>>>> 58e02153
+        rpcMethodFactory = rpcMethodFactory,
+        nextExpectedBeaconBlockNumber = initialExpectedBeaconBlockNumber,
+        statusMessageFactory = statusMessageFactory,
       )
     val p2pNetworkImpl2 =
       P2PNetworkImpl(
@@ -327,12 +293,9 @@
         chainId = chainId,
         serDe = RLPSerializers.SealedBeaconBlockSerializer,
         metricsFacade = TestMetrics.TestMetricsFacade,
-<<<<<<< HEAD
-        statusMessageFactory = statusMessageFactory,
-=======
-        rpcMethodFactory = rpcMethodFactory,
-        nextExpectedBeaconBlockNumber = initialExpectedBeaconBlockNumber,
->>>>>>> 58e02153
+        rpcMethodFactory = rpcMethodFactory,
+        nextExpectedBeaconBlockNumber = initialExpectedBeaconBlockNumber,
+        statusMessageFactory = statusMessageFactory,
       )
     try {
       p2pNetworkImpl1.start()
@@ -370,12 +333,9 @@
         chainId = chainId,
         serDe = RLPSerializers.SealedBeaconBlockSerializer,
         metricsFacade = TestMetrics.TestMetricsFacade,
-<<<<<<< HEAD
-        statusMessageFactory = statusMessageFactory,
-=======
-        rpcMethodFactory = rpcMethodFactory,
-        nextExpectedBeaconBlockNumber = initialExpectedBeaconBlockNumber,
->>>>>>> 58e02153
+        rpcMethodFactory = rpcMethodFactory,
+        nextExpectedBeaconBlockNumber = initialExpectedBeaconBlockNumber,
+        statusMessageFactory = statusMessageFactory,
       )
     val p2PNetworkImpl2 =
       P2PNetworkImpl(
@@ -384,12 +344,9 @@
         chainId = chainId,
         serDe = RLPSerializers.SealedBeaconBlockSerializer,
         metricsFacade = TestMetrics.TestMetricsFacade,
-<<<<<<< HEAD
-        statusMessageFactory = statusMessageFactory,
-=======
-        rpcMethodFactory = rpcMethodFactory,
-        nextExpectedBeaconBlockNumber = initialExpectedBeaconBlockNumber,
->>>>>>> 58e02153
+        rpcMethodFactory = rpcMethodFactory,
+        nextExpectedBeaconBlockNumber = initialExpectedBeaconBlockNumber,
+        statusMessageFactory = statusMessageFactory,
       )
     val p2PNetworkImpl3 =
       P2PNetworkImpl(
@@ -398,12 +355,9 @@
         chainId = chainId,
         serDe = RLPSerializers.SealedBeaconBlockSerializer,
         metricsFacade = TestMetrics.TestMetricsFacade,
-<<<<<<< HEAD
-        statusMessageFactory = statusMessageFactory,
-=======
-        rpcMethodFactory = rpcMethodFactory,
-        nextExpectedBeaconBlockNumber = initialExpectedBeaconBlockNumber,
->>>>>>> 58e02153
+        rpcMethodFactory = rpcMethodFactory,
+        nextExpectedBeaconBlockNumber = initialExpectedBeaconBlockNumber,
+        statusMessageFactory = statusMessageFactory,
       )
     try {
       p2PNetworkImpl1.start()
@@ -450,12 +404,9 @@
         chainId = chainId,
         serDe = RLPSerializers.SealedBeaconBlockSerializer,
         metricsFacade = TestMetrics.TestMetricsFacade,
-<<<<<<< HEAD
-        statusMessageFactory = statusMessageFactory,
-=======
-        rpcMethodFactory = rpcMethodFactory,
-        nextExpectedBeaconBlockNumber = initialExpectedBeaconBlockNumber,
->>>>>>> 58e02153
+        rpcMethodFactory = rpcMethodFactory,
+        nextExpectedBeaconBlockNumber = initialExpectedBeaconBlockNumber,
+        statusMessageFactory = statusMessageFactory,
       )
     val p2pManagerImpl2 =
       P2PNetworkImpl(
@@ -464,12 +415,9 @@
         chainId = chainId,
         serDe = RLPSerializers.SealedBeaconBlockSerializer,
         metricsFacade = TestMetrics.TestMetricsFacade,
-<<<<<<< HEAD
-        statusMessageFactory = statusMessageFactory,
-=======
-        rpcMethodFactory = rpcMethodFactory,
-        nextExpectedBeaconBlockNumber = initialExpectedBeaconBlockNumber,
->>>>>>> 58e02153
+        rpcMethodFactory = rpcMethodFactory,
+        nextExpectedBeaconBlockNumber = initialExpectedBeaconBlockNumber,
+        statusMessageFactory = statusMessageFactory,
       )
     try {
       p2PNetworkImpl1.start()
@@ -479,7 +427,6 @@
       awaitUntilAsserted { assertNetworkHasPeers(network = p2PNetworkImpl1, peers = 1) }
       awaitUntilAsserted { assertNetworkHasPeers(network = p2pManagerImpl2, peers = 1) }
 
-<<<<<<< HEAD
       val latestBeaconBlockHeader = beaconChain.getLatestBeaconState().latestBeaconBlockHeader
       val expectedStatus =
         Status(
@@ -493,40 +440,11 @@
       val maruPeer1 = DefaultMaruPeer(peer1, rpcMethods, statusMessageFactory)
 
       val responseFuture = maruPeer1.sendStatus()
-=======
-      val statusMessage =
-        Message(
-          RpcMessageType.STATUS,
-          Version.V1,
-          Status(Random.nextBytes(32), Random.nextBytes(32), Random.nextULong()),
-        )
-      val latestBeaconBlockHeader = beaconChain.getLatestBeaconState().latestBeaconBlockHeader
-      val expectedStatusMessage =
-        Message(
-          RpcMessageType.STATUS,
-          Version.V1,
-          Status(
-            forkIdHash = forkIdHashProvider.currentForkIdHash(),
-            latestStateRoot = latestBeaconBlockHeader.hash,
-            latestBlockNumber = latestBeaconBlockHeader.number,
-          ),
-        )
-
-      val responseFuture: SafeFuture<Message<Status, RpcMessageType>> =
-        p2pManagerImpl2.sendRpcMessage(
-          statusMessage,
-          p2pManagerImpl2.getPeer(PEER_ID_NODE_1)!!,
-        )
->>>>>>> 58e02153
 
       assertThatNoException().isThrownBy { responseFuture.get(500L, TimeUnit.MILLISECONDS) }
       assertThat(
         responseFuture.get(500L, TimeUnit.MILLISECONDS),
-<<<<<<< HEAD
       ).isEqualTo(expectedStatus)
-=======
-      ).isEqualTo(expectedStatusMessage)
->>>>>>> 58e02153
     } finally {
       p2PNetworkImpl1.stop()
       p2pManagerImpl2.stop()
