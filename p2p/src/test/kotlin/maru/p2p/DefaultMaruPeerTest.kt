--- conflicted
+++ resolved
@@ -11,11 +11,7 @@
 import java.util.Optional
 import java.util.concurrent.ScheduledFuture
 import kotlin.time.Duration.Companion.seconds
-<<<<<<< HEAD
-import maru.config.P2P
-=======
 import maru.config.P2PConfig
->>>>>>> 57d837fb
 import maru.p2p.messages.Status
 import maru.p2p.messages.StatusMessageFactory
 import org.assertj.core.api.Assertions.assertThat
@@ -167,6 +163,16 @@
   }
 
   @Test
+  fun `connectionInitiatedRemotely delegates to connectionInitiatedRemotely on underlying peer`() {
+    whenever(delegatePeer.connectionInitiatedRemotely()).thenReturn(true)
+
+    val result = maruPeer.connectionInitiatedRemotely()
+
+    assertThat(result).isTrue()
+    verify(delegatePeer).connectionInitiatedRemotely()
+  }
+
+  @Test
   fun `adjustReputation delegates to underlying peer`() {
     maruPeer.adjustReputation(ReputationAdjustment.SMALL_PENALTY)
 
