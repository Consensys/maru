/*
   Copyright 2025 Consensys Software Inc.

   Licensed under the Apache License, Version 2.0 (the "License");
   you may not use this file except in compliance with the License.
   You may obtain a copy of the License at

      http://www.apache.org/licenses/LICENSE-2.0

   Unless required by applicable law or agreed to in writing, software
   distributed under the License is distributed on an "AS IS" BASIS,
   WITHOUT WARRANTIES OR CONDITIONS OF ANY KIND, either express or implied.
   See the License for the specific language governing permissions and
   limitations under the License.
 */
package maru.p2p

import org.apache.logging.log4j.LogManager
import tech.pegasys.teku.infrastructure.async.SafeFuture

object NoOpP2PNetwork : P2PNetwork {
  private val log = LogManager.getLogger(this.javaClass)

  override fun start(): SafeFuture<Unit> =
    SafeFuture
      .fromRunnable {
        log.debug("NoopP2PNetwork started")
      }.thenApply { }

  override fun stop(): SafeFuture<Unit> =
    SafeFuture
      .fromRunnable {
        log.debug("NoopP2PNetwork stopped")
      }.thenApply { }

  override fun broadcastMessage(message: Message<*>) {
    log.debug("Doing nothing for message={}", message)
  }

<<<<<<< HEAD
  override fun subscribeToBlocks(subscriber: SealedBlockHandler<ValidationResult>): Int {
=======
  override fun subscribeToBlocks(subscriber: SealedBeaconBlockHandler): Int {
>>>>>>> 4cc86643
    log.debug("Subscription called for subscriber={}", subscriber)
    return 0
  }

  override fun unsubscribe(subscriptionId: Int) {
    log.debug("Unsubscription called for subscriptionId={}", subscriptionId)
  }
}<|MERGE_RESOLUTION|>--- conflicted
+++ resolved
@@ -37,11 +37,7 @@
     log.debug("Doing nothing for message={}", message)
   }
 
-<<<<<<< HEAD
-  override fun subscribeToBlocks(subscriber: SealedBlockHandler<ValidationResult>): Int {
-=======
-  override fun subscribeToBlocks(subscriber: SealedBeaconBlockHandler): Int {
->>>>>>> 4cc86643
+  override fun subscribeToBlocks(subscriber: SealedBeaconBlockHandler<ValidationResult>): Int {
     log.debug("Subscription called for subscriber={}", subscriber)
     return 0
   }
