--- conflicted
+++ resolved
@@ -144,33 +144,22 @@
 
   override fun scheduleDisconnectIfStatusNotReceived(delay: Duration) {
     scheduledDisconnect.ifPresent { it.cancel(false) }
-<<<<<<< HEAD
-    try {
-=======
     if (!scheduler.isShutdown) {
->>>>>>> 97226202
-      scheduledDisconnect =
-        Optional.of(
-          scheduler.schedule(
-            {
-              log.debug("Disconnecting from peerId={} by timeout", this.id)
-<<<<<<< HEAD
-              disconnectCleanly(DisconnectReason.TOO_MANY_PEERS)
-            },
-            delay.inWholeMilliseconds,
-            TimeUnit.MILLISECONDS,
-          ),
-        )
-    } catch (e: Exception) {
-      log.trace("Failed to schedule disconnect for peerId={}", this.id, e)
-=======
-              disconnectCleanly(DisconnectReason.REMOTE_FAULT)
-            },
-            delay.inWholeSeconds,
-            TimeUnit.SECONDS,
-          ),
-        )
->>>>>>> 97226202
+      try {
+        scheduledDisconnect =
+          Optional.of(
+            scheduler.schedule(
+              {
+                log.debug("Disconnecting from peerId={} by timeout", this.id)
+                disconnectCleanly(DisconnectReason.REMOTE_FAULT)
+              },
+              delay.inWholeSeconds,
+              TimeUnit.SECONDS,
+            ),
+          )
+      } catch (e: Exception) {
+        log.trace("Failed to schedule disconnect for peerId={}", this.id, e)
+      }
     }
   }
 
@@ -208,14 +197,10 @@
     reason: Optional<DisconnectReason>,
     locallyInitiated: Boolean,
   ) {
-    reputationManager.reportDisconnection(address, reason, locallyInitiated)
     delegatePeer.disconnectImmediately(reason, locallyInitiated)
   }
 
-  override fun disconnectCleanly(reason: DisconnectReason?): SafeFuture<Void> {
-    reputationManager.reportDisconnection(address, Optional.ofNullable(reason), true)
-    return delegatePeer.disconnectCleanly(reason)
-  }
+  override fun disconnectCleanly(reason: DisconnectReason?): SafeFuture<Void> = delegatePeer.disconnectCleanly(reason)
 
   override fun setDisconnectRequestHandler(handler: DisconnectRequestHandler) =
     delegatePeer.setDisconnectRequestHandler(handler)
