--- conflicted
+++ resolved
@@ -28,7 +28,6 @@
 import org.apache.logging.log4j.LogManager
 import org.apache.logging.log4j.Logger
 import org.apache.tuweni.bytes.Bytes
-import org.hyperledger.besu.plugin.services.MetricsSystem
 import tech.pegasys.teku.infrastructure.async.SafeFuture
 import tech.pegasys.teku.networking.p2p.libp2p.LibP2PNodeId
 import tech.pegasys.teku.networking.p2p.libp2p.MultiaddrPeerAddress
@@ -45,12 +44,11 @@
   private val chainId: UInt,
   private val serDe: SerDe<SealedBeaconBlock>,
   private val metricsFacade: MetricsFacade,
-  private val metricsSystem: MetricsSystem,
+  private val metricsSystem: BesuMetricsSystem,
   private val statusMessageFactory: StatusMessageFactory,
   private val beaconChain: BeaconChain,
   private val forkIdHashProvider: ForkIdHashProvider,
   nextExpectedBeaconBlockNumber: ULong,
-  private val metricsSystem: BesuMetricsSystem,
 ) : P2PNetwork {
   lateinit var maruPeerManager: MaruPeerManager
   private val topicIdGenerator = LineaMessageIdGenerator(chainId)
@@ -94,11 +92,7 @@
       sealedBlocksTopicId = sealedBlocksTopicId,
       rpcMethods = rpcMethods.all(),
       maruPeerManager = maruPeerManager,
-<<<<<<< HEAD
-      metricsSystem = metricsSystem,
-=======
       metricsSystem = besuMetricsSystem,
->>>>>>> fa30002c
     )
   }
 
