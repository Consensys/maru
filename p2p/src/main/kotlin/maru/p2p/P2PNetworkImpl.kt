--- conflicted
+++ resolved
@@ -122,20 +122,6 @@
     }
   }
 
-<<<<<<< HEAD
-  override fun sendRpcMessage(
-    message: Message<*, RpcMessageType>,
-    peerId: String,
-  ): SafeFuture<*> {
-    val rpcMethodRecord =
-      rpcMethods[message.type.toEnum()] ?: throw IllegalArgumentException("Unsupported message type: ${message.type}")
-    val request: Bytes = Bytes.wrap(rpcMethodRecord.serDe.serialize(message))
-    val responseHandler = MaruRpcResponseHandler()
-    return sendRequest(peerId, rpcMethodRecord.rpcMethod, request, responseHandler)
-      .thenCompose {
-        responseHandler.response()
-      }.thenApply { bytes -> rpcMethodRecord.serDe.deserialize(bytes.toArrayUnsafe()) }
-=======
   fun <TRequest : Message<*, RpcMessageType>, TResponse : Message<*, RpcMessageType>> sendRpcMessage(
     message: TRequest,
     peer: Peer,
@@ -152,7 +138,6 @@
     ).thenCompose {
       responseHandler.response()
     }
->>>>>>> e968c339
   }
 
   override fun subscribeToBlocks(subscriber: SealedBeaconBlockHandler<ValidationResult>): Int {
