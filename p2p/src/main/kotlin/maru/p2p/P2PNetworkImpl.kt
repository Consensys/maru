--- conflicted
+++ resolved
@@ -65,10 +65,8 @@
   private val forkIdHasher: ForkIdHasher,
   isBlockImportEnabledProvider: () -> Boolean,
   private val p2PState: P2PState,
-<<<<<<< HEAD
   private val syncStatusProviderProvider: () -> SyncStatusProvider,
   private val syncConfig: SyncingConfig,
-=======
   // for testing:
   private val rpcMethodsFactory: (
     StatusMessageFactory,
@@ -76,7 +74,6 @@
     () -> PeerLookup,
     BeaconChain,
   ) -> RpcMethods = ::RpcMethods,
->>>>>>> d7c466f7
 ) : P2PNetwork {
   private val log: Logger = LogManager.getLogger(this.javaClass)
   internal lateinit var maruPeerManager: MaruPeerManager
@@ -128,15 +125,12 @@
             p2pConfig = p2pConfig,
           ),
         p2pConfig = p2pConfig,
-<<<<<<< HEAD
         forkIdHashProvider = forkIdHashProvider,
         beaconChain = beaconChain,
         syncStatusProviderProvider = syncStatusProviderProvider,
         syncConfig = syncConfig,
-=======
         reputationManager = reputationManager,
         isStaticPeer = this::isStaticPeer,
->>>>>>> d7c466f7
       )
 
     return Libp2pNetworkFactory(LINEA_DOMAIN).build(
@@ -361,9 +355,8 @@
         .stringValue!!
         .toUInt()
 
-<<<<<<< HEAD
-  val peerCount: Int
-    get() = maruPeerManager.getPeers().size
+  override val peerCount: Int
+    get() = maruPeerManager.peerCount
 
   internal fun isConnected(peer: String): Boolean {
     val peerAddress =
@@ -376,10 +369,6 @@
       )
     return p2pNetwork.isConnected(peerAddress)
   }
-=======
-  override val peerCount: Int
-    get() = maruPeerManager.peerCount
->>>>>>> d7c466f7
 
   internal fun dropPeer(
     peer: String,
