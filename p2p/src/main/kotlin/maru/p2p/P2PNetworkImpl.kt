/*
 * Copyright Consensys Software Inc.
 *
 * This file is dual-licensed under either the MIT license or Apache License 2.0.
 * See the LICENSE-MIT and LICENSE-APACHE files in the repository root for details.
 *
 * SPDX-License-Identifier: MIT OR Apache-2.0
 */
package maru.p2p

import io.libp2p.core.PeerId
import io.libp2p.core.crypto.unmarshalPrivateKey
import java.util.Optional
import java.util.concurrent.TimeUnit
import kotlin.jvm.optionals.getOrNull
import maru.config.P2P
import maru.core.SealedBeaconBlock
<<<<<<< HEAD
import maru.p2p.messages.Status
import maru.p2p.messages.StatusHandler
import maru.p2p.messages.StatusMessageSerDe
import maru.p2p.messages.StatusSerDe
=======
import maru.metrics.MaruMetricsCategory
>>>>>>> e30edcd3
import maru.p2p.topics.SealedBlocksTopicHandler
import maru.serialization.SerDe
import net.consensys.linea.metrics.MetricsFacade
import net.consensys.linea.metrics.Tag
import org.apache.logging.log4j.LogManager
import org.apache.logging.log4j.Logger
import org.apache.tuweni.bytes.Bytes
import tech.pegasys.teku.infrastructure.async.SafeFuture
import tech.pegasys.teku.networking.p2p.libp2p.LibP2PNodeId
import tech.pegasys.teku.networking.p2p.libp2p.MultiaddrPeerAddress
import tech.pegasys.teku.networking.p2p.libp2p.PeerAlreadyConnectedException
import tech.pegasys.teku.networking.p2p.network.PeerAddress
import tech.pegasys.teku.networking.p2p.peer.DisconnectReason
import tech.pegasys.teku.networking.p2p.peer.NodeId
import tech.pegasys.teku.networking.p2p.peer.Peer
import tech.pegasys.teku.networking.p2p.rpc.RpcStreamController

class P2PNetworkImpl(
  privateKeyBytes: ByteArray,
  private val p2pConfig: P2P,
  chainId: UInt,
  private val serDe: SerDe<SealedBeaconBlock>,
<<<<<<< HEAD
) : P2PNetwork,
  PeerLookup {
  private val topicIdGenerator = LineaMessageIdGenerator(chainId)
  private val sealedBlocksTopicId = topicIdGenerator.id(GossipMessageType.BEACON_BLOCK, Version.V1)
  private val sealedBlocksSubscriptionManager = SubscriptionManager<SealedBeaconBlock>()
  private val sealedBlocksTopicHandler =
    SealedBlocksTopicHandler(sealedBlocksSubscriptionManager, serDe, sealedBlocksTopicId)
  private val protocolIdGenerator = LineaRpcProtocolIdGenerator(chainId = chainId)
  private val statusMessageSerDe = StatusMessageSerDe(StatusSerDe())
  private val statusRpcMethod =
    MaruRpcMethod<Message<Status, RpcMessageType>, Message<Status, RpcMessageType>>(
      messageType = RpcMessageType.STATUS,
      rpcMessageHandler = StatusHandler(),
      requestMessageSerDe = statusMessageSerDe,
      responseMessageSerDe = statusMessageSerDe,
      peerLookup = this,
      protocolIdGenerator = protocolIdGenerator,
=======
  private val metricsFacade: MetricsFacade,
) : P2PNetwork {
  private val topicIdGenerator = LineaTopicIdGenerator(chainId)
  private val sealedBlocksTopicId = topicIdGenerator.topicId(MessageType.BEACON_BLOCK, Version.V1)
  private val sealedBlocksSubscriptionManager = SubscriptionManager<SealedBeaconBlock>()
  private val sealedBlocksTopicHandler =
    SealedBlocksTopicHandler(sealedBlocksSubscriptionManager, serDe, sealedBlocksTopicId)
  private val broadcastMessageCounterFactory =
    metricsFacade.createCounterFactory(
      category = MaruMetricsCategory.P2P_NETWORK,
      name = "message.broadcast.counter",
      description = "Count of messages broadcasted over the P2P network",
>>>>>>> e30edcd3
    )

  private fun buildP2PNetwork(
    privateKeyBytes: ByteArray,
    p2pConfig: P2P,
  ): TekuLibP2PNetwork {
    val privateKey = unmarshalPrivateKey(privateKeyBytes)

    return Libp2pNetworkFactory(LINEA_DOMAIN).build(
      privateKey = privateKey,
      ipAddress = p2pConfig.ipAddress,
      port = p2pConfig.port,
      sealedBlocksTopicHandler = sealedBlocksTopicHandler,
      sealedBlocksTopicId = sealedBlocksTopicId,
      rpcMethods = listOf(statusRpcMethod),
    )
  }

  private val builtNetwork: TekuLibP2PNetwork = buildP2PNetwork(privateKeyBytes, p2pConfig)
  private val p2pNetwork = builtNetwork.p2PNetwork

  private val log: Logger = LogManager.getLogger(this::class.java)
  private val delayedExecutor =
    SafeFuture.delayedExecutor(p2pConfig.reconnectDelay.inWholeMilliseconds, TimeUnit.MILLISECONDS)
  private val staticPeerMap = mutableMapOf<NodeId, MultiaddrPeerAddress>()

  override fun start(): SafeFuture<Unit> =
    p2pNetwork
      .start()
      .thenApply {
        log.info(
          "Starting P2P network. port=$port, nodeId=${
            p2pNetwork.nodeId
          }",
        )
        p2pConfig.staticPeers.forEach { peer ->
          p2pNetwork
            .createPeerAddress(peer)
            ?.let { address -> addStaticPeer(address as MultiaddrPeerAddress) }
        }
      }.thenPeek {
        metricsFacade.createGauge(
          category = MaruMetricsCategory.P2P_NETWORK,
          name = "peer.count",
          description = "Number of peers connected to the P2P network",
          measurementSupplier = { peerCount.toLong() },
        )
      }

  override fun stop(): SafeFuture<Unit> = p2pNetwork.stop().thenApply { }

<<<<<<< HEAD
  override fun broadcastMessage(message: Message<*, GossipMessageType>): SafeFuture<*> =
    when (message.type.toEnum()) {
      GossipMessageType.QBFT -> SafeFuture.completedFuture(Unit) // TODO: Add QBFT messages support later
      GossipMessageType.BEACON_BLOCK -> {
=======
  override fun broadcastMessage(message: Message<*>): SafeFuture<*> {
    broadcastMessageCounterFactory
      .create(
        listOf(
          Tag("message.type", message.type.name),
          Tag("message.version", message.version.name),
        ),
      ).increment()
    return when (message.type) {
      MessageType.QBFT -> SafeFuture.completedFuture(Unit) // TODO: Add QBFT messages support later
      MessageType.BEACON_BLOCK -> {
>>>>>>> e30edcd3
        require(message.payload is SealedBeaconBlock)
        val serializedSealedBeaconBlock = Bytes.wrap(serDe.serialize(message.payload as SealedBeaconBlock))
        p2pNetwork.gossip(topicIdGenerator.id(message.type, message.version), serializedSealedBeaconBlock)
      }
    }
  }

  fun sendRpcMessage(
    message: Message<*, RpcMessageType>,
    peer: Peer,
  ): SafeFuture<*> {
    val rpcMethod =
      when (message.type.toEnum()) {
        RpcMessageType.STATUS -> statusRpcMethod
      }

    val messageSerDe: SerDe<Message<*, RpcMessageType>> =
      when (message.type.toEnum()) {
        RpcMessageType.STATUS -> statusMessageSerDe
      } as SerDe<Message<*, RpcMessageType>>

    val peerId = peer.id.toString()
    val request: Bytes = Bytes.wrap(messageSerDe.serialize(message))
    val responseHandler = MaruRpcResponseHandler()
    return sendRequest(peerId, rpcMethod, request, responseHandler)
      .thenCompose {
        responseHandler.response()
      }.thenApply { bytes -> messageSerDe.deserialize(bytes.toArrayUnsafe()) }
  }

  override fun subscribeToBlocks(subscriber: SealedBeaconBlockHandler<ValidationResult>): Int {
    val subscriptionManagerHadSubscriptions = sealedBlocksSubscriptionManager.hasSubscriptions()

    return sealedBlocksSubscriptionManager.subscribeToBlocks(subscriber::handleSealedBlock).also {
      if (!subscriptionManagerHadSubscriptions) {
        p2pNetwork.subscribe(sealedBlocksTopicId, sealedBlocksTopicHandler)
      }
    }
  }

  /**
   * Unsubscribes the handler with a given subscriptionId from sealed block handling.
   * Note that it's impossible to unsubscribe from a topic on LibP2P level, so the messages will still be received and
   * handled by LibP2P, but not processed by Maru
   */
  override fun unsubscribeFromBlocks(subscriptionId: Int) = sealedBlocksSubscriptionManager.unsubscribe(subscriptionId)

  fun addStaticPeer(peerAddress: MultiaddrPeerAddress) {
    if (peerAddress.id == p2pNetwork.nodeId) { // Don't connect to self
      return
    }
    synchronized(this) {
      if (staticPeerMap.containsKey(peerAddress.id)) {
        return
      }
      staticPeerMap[peerAddress.id] = peerAddress
    }
    maintainPersistentConnection(peerAddress)
  }

  fun removeStaticPeer(peerAddress: PeerAddress) {
    synchronized(this) {
      staticPeerMap.remove(peerAddress.id)
      p2pNetwork.getPeer(peerAddress.id).ifPresent { peer -> peer.disconnectImmediately(Optional.empty(), true) }
    }
  }

  override fun getPeer(nodeId: NodeId): Peer = p2pNetwork.getPeer(nodeId).get()

  private fun maintainPersistentConnection(peerAddress: MultiaddrPeerAddress): SafeFuture<Unit> =
    p2pNetwork
      .connect(peerAddress)
      .whenComplete { peer: Peer?, t: Throwable? ->
        if (t != null) {
          if (t is PeerAlreadyConnectedException) {
            log.info("Already connected to peer $peerAddress. Error: ${t.message}")
            reconnectWhenDisconnected(peer!!, peerAddress)
          } else {
            log.trace(
              "Failed to connect to peer {}, retrying after {} ms. Error: {}",
              peerAddress,
              p2pConfig.reconnectDelay,
              t.message,
            )
            SafeFuture
              .runAsync({ maintainPersistentConnection(peerAddress) }, delayedExecutor)
          }
        } else {
          log.info("Created persistent connection to {}", peerAddress)
          reconnectWhenDisconnected(peer!!, peerAddress)
        }
      }.thenApply {}

  private fun reconnectWhenDisconnected(
    peer: Peer,
    peerAddress: MultiaddrPeerAddress,
  ) {
    peer.subscribeDisconnect { _: Optional<DisconnectReason>, _: Boolean ->
      if (staticPeerMap.containsKey(peerAddress.id)) {
        SafeFuture.runAsync({ maintainPersistentConnection(peerAddress) }, delayedExecutor)
      }
    }
  }

  override val port
    get(): UInt =
      builtNetwork.host.network.transports
        .first()
        .listenAddresses()
        .first()
        .components
        .last()
        .stringValue!!
        .toUInt()

  internal val peerCount: Int
    get() = p2pNetwork.peerCount

  internal fun isConnected(peer: String): Boolean {
    val peerAddress =
      PeerAddress(
        LibP2PNodeId(
          PeerId.fromBase58(
            peer,
          ),
        ),
      )
    return p2pNetwork.isConnected(peerAddress)
  }

  internal fun dropPeer(
    peer: String,
    reason: DisconnectReason,
  ): SafeFuture<Unit> {
    val maybePeer =
      p2pNetwork
        .getPeer(LibP2PNodeId(PeerId.fromBase58(peer)))
        .getOrNull()
    return if (maybePeer == null) {
      log.warn("Trying to disconnect from peer {}, but there's no connection to it!", peer)
      SafeFuture.completedFuture(Unit)
    } else {
      maybePeer.disconnectCleanly(reason).thenApply { }
    }
  }

  // TODO: This is pretty much WIP. This should be addressed with the syncing
  internal fun sendRequest(
    peer: String,
    rpcMethod: MaruRpcMethod<*, *>,
    request: Bytes,
    responseHandler: MaruRpcResponseHandler,
  ): SafeFuture<RpcStreamController<MaruOutgoingRpcRequestHandler>> {
    val maybePeer = getPeer(peer)
    return if (maybePeer == null) {
      SafeFuture.failedFuture(IllegalStateException("Peer $peer is not connected!"))
    } else {
      maybePeer.sendRequest(rpcMethod, request, responseHandler)
    }
  }

  internal fun getPeer(peer: String) =
    p2pNetwork
      .getPeer(LibP2PNodeId(PeerId.fromBase58(peer)))
      .getOrNull()
}<|MERGE_RESOLUTION|>--- conflicted
+++ resolved
@@ -15,14 +15,11 @@
 import kotlin.jvm.optionals.getOrNull
 import maru.config.P2P
 import maru.core.SealedBeaconBlock
-<<<<<<< HEAD
+import maru.metrics.MaruMetricsCategory
 import maru.p2p.messages.Status
 import maru.p2p.messages.StatusHandler
 import maru.p2p.messages.StatusMessageSerDe
 import maru.p2p.messages.StatusSerDe
-=======
-import maru.metrics.MaruMetricsCategory
->>>>>>> e30edcd3
 import maru.p2p.topics.SealedBlocksTopicHandler
 import maru.serialization.SerDe
 import net.consensys.linea.metrics.MetricsFacade
@@ -45,14 +42,19 @@
   private val p2pConfig: P2P,
   chainId: UInt,
   private val serDe: SerDe<SealedBeaconBlock>,
-<<<<<<< HEAD
-) : P2PNetwork,
-  PeerLookup {
+  private val metricsFacade: MetricsFacade,
+) : P2PNetwork, PeerLookup {
   private val topicIdGenerator = LineaMessageIdGenerator(chainId)
   private val sealedBlocksTopicId = topicIdGenerator.id(GossipMessageType.BEACON_BLOCK, Version.V1)
   private val sealedBlocksSubscriptionManager = SubscriptionManager<SealedBeaconBlock>()
   private val sealedBlocksTopicHandler =
     SealedBlocksTopicHandler(sealedBlocksSubscriptionManager, serDe, sealedBlocksTopicId)
+  private val broadcastMessageCounterFactory =
+    metricsFacade.createCounterFactory(
+      category = MaruMetricsCategory.P2P_NETWORK,
+      name = "message.broadcast.counter",
+      description = "Count of messages broadcasted over the P2P network",
+    )
   private val protocolIdGenerator = LineaRpcProtocolIdGenerator(chainId = chainId)
   private val statusMessageSerDe = StatusMessageSerDe(StatusSerDe())
   private val statusRpcMethod =
@@ -63,20 +65,6 @@
       responseMessageSerDe = statusMessageSerDe,
       peerLookup = this,
       protocolIdGenerator = protocolIdGenerator,
-=======
-  private val metricsFacade: MetricsFacade,
-) : P2PNetwork {
-  private val topicIdGenerator = LineaTopicIdGenerator(chainId)
-  private val sealedBlocksTopicId = topicIdGenerator.topicId(MessageType.BEACON_BLOCK, Version.V1)
-  private val sealedBlocksSubscriptionManager = SubscriptionManager<SealedBeaconBlock>()
-  private val sealedBlocksTopicHandler =
-    SealedBlocksTopicHandler(sealedBlocksSubscriptionManager, serDe, sealedBlocksTopicId)
-  private val broadcastMessageCounterFactory =
-    metricsFacade.createCounterFactory(
-      category = MaruMetricsCategory.P2P_NETWORK,
-      name = "message.broadcast.counter",
-      description = "Count of messages broadcasted over the P2P network",
->>>>>>> e30edcd3
     )
 
   private fun buildP2PNetwork(
@@ -128,13 +116,7 @@
 
   override fun stop(): SafeFuture<Unit> = p2pNetwork.stop().thenApply { }
 
-<<<<<<< HEAD
-  override fun broadcastMessage(message: Message<*, GossipMessageType>): SafeFuture<*> =
-    when (message.type.toEnum()) {
-      GossipMessageType.QBFT -> SafeFuture.completedFuture(Unit) // TODO: Add QBFT messages support later
-      GossipMessageType.BEACON_BLOCK -> {
-=======
-  override fun broadcastMessage(message: Message<*>): SafeFuture<*> {
+  override fun broadcastMessage(message: Message<*, GossipMessageType>): SafeFuture<*> {
     broadcastMessageCounterFactory
       .create(
         listOf(
@@ -142,10 +124,9 @@
           Tag("message.version", message.version.name),
         ),
       ).increment()
-    return when (message.type) {
-      MessageType.QBFT -> SafeFuture.completedFuture(Unit) // TODO: Add QBFT messages support later
-      MessageType.BEACON_BLOCK -> {
->>>>>>> e30edcd3
+    return when (message.type.toEnum()) {
+      GossipMessageType.QBFT -> SafeFuture.completedFuture(Unit) // TODO: Add QBFT messages support later
+      GossipMessageType.BEACON_BLOCK -> {
         require(message.payload is SealedBeaconBlock)
         val serializedSealedBeaconBlock = Bytes.wrap(serDe.serialize(message.payload as SealedBeaconBlock))
         p2pNetwork.gossip(topicIdGenerator.id(message.type, message.version), serializedSealedBeaconBlock)
