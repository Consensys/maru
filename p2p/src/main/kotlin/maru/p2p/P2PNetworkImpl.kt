/*
 * Copyright Consensys Software Inc.
 *
 * This file is dual-licensed under either the MIT license or Apache License 2.0.
 * See the LICENSE-MIT and LICENSE-APACHE files in the repository root for details.
 *
 * SPDX-License-Identifier: MIT OR Apache-2.0
 */
package maru.p2p

import io.libp2p.core.PeerId
import io.libp2p.core.crypto.unmarshalPrivateKey
import java.util.Optional
import java.util.concurrent.TimeUnit
import kotlin.jvm.optionals.getOrElse
import kotlin.jvm.optionals.getOrNull
import maru.config.P2P
import maru.consensus.ForkId
import maru.core.SealedBeaconBlock
import maru.metrics.MaruMetricsCategory
<<<<<<< HEAD
import maru.p2p.discovery.MaruDiscoveryService
import maru.p2p.topics.SealedBlocksTopicHandler
=======
import maru.p2p.topics.TopicHandlerWithInOrderDelivering
>>>>>>> 58e02153
import maru.serialization.SerDe
import net.consensys.linea.metrics.MetricsFacade
import net.consensys.linea.metrics.Tag
import org.apache.logging.log4j.LogManager
import org.apache.logging.log4j.Logger
import org.apache.tuweni.bytes.Bytes
import tech.pegasys.teku.infrastructure.async.SafeFuture
import tech.pegasys.teku.networking.p2p.libp2p.LibP2PNodeId
import tech.pegasys.teku.networking.p2p.libp2p.MultiaddrPeerAddress
import tech.pegasys.teku.networking.p2p.libp2p.PeerAlreadyConnectedException
import tech.pegasys.teku.networking.p2p.network.PeerAddress
import tech.pegasys.teku.networking.p2p.peer.DisconnectReason
import tech.pegasys.teku.networking.p2p.peer.NodeId
import tech.pegasys.teku.networking.p2p.peer.Peer
import tech.pegasys.teku.networking.p2p.rpc.RpcStreamController

class P2PNetworkImpl(
  privateKeyBytes: ByteArray,
  chainId: UInt,
  rpcMethodFactory: RpcMethodFactory,
  private val p2pConfig: P2P,
  private val serDe: SerDe<SealedBeaconBlock>,
  private val metricsFacade: MetricsFacade,
  nextExpectedBeaconBlockNumber: ULong,
) : P2PNetwork,
  PeerLookup {
  private val topicIdGenerator = LineaMessageIdGenerator(chainId)
  private val sealedBlocksTopicId = topicIdGenerator.id(GossipMessageType.BEACON_BLOCK.name, Version.V1)
  private val sealedBlocksSubscriptionManager = SubscriptionManager<SealedBeaconBlock>()
  private val sealedBlocksTopicHandler =
    TopicHandlerWithInOrderDelivering(
      initialExpectedSequenceNumber = nextExpectedBeaconBlockNumber,
      subscriptionManager = sealedBlocksSubscriptionManager,
      sequenceNumberExtractor = { it.beaconBlock.beaconBlockHeader.number },
      deserializer = serDe,
      topicId = sealedBlocksTopicId,
    )
  private val broadcastMessageCounterFactory =
    metricsFacade.createCounterFactory(
      category = MaruMetricsCategory.P2P_NETWORK,
      name = "message.broadcast.counter",
      description = "Count of messages broadcasted over the P2P network",
    )
  private val maruPeerManagerService = MaruPeerManagerService(p2pConfig = p2pConfig)
  private val rpcMethods = rpcMethodFactory.createRpcMethods(this)

  private fun buildP2PNetwork(
    privateKeyBytes: ByteArray,
    p2pConfig: P2P,
  ): TekuLibP2PNetwork {
    val privateKey = unmarshalPrivateKey(privateKeyBytes)

    return Libp2pNetworkFactory(LINEA_DOMAIN).build(
      privateKey = privateKey,
      ipAddress = p2pConfig.ipAddress,
      port = p2pConfig.port,
      sealedBlocksTopicHandler = sealedBlocksTopicHandler,
      sealedBlocksTopicId = sealedBlocksTopicId,
      rpcMethods = rpcMethods.values.toList(),
      maruPeerManagerService = maruPeerManagerService,
    )
  }

  private val builtNetwork: TekuLibP2PNetwork = buildP2PNetwork(privateKeyBytes, p2pConfig)
<<<<<<< HEAD
  private val p2pNetwork = builtNetwork.p2PNetwork
  private val discoveryService: MaruDiscoveryService? =
    if (p2pConfig.discoveryEnabled) {
      MaruDiscoveryService(
        privateKeyBytes =
          privateKeyBytes
            .slice(
              (privateKeyBytes.size - 32).rangeTo(privateKeyBytes.size - 1),
            ).toByteArray(),
        p2pConfig = p2pConfig,
        forkIdProvider = {
          // TODO: where do we get that from?
          ForkId(
            chainId = chainId,
            genesisRootHash = ByteArray(32),
          )
        },
      )
    } else {
      null
    }
  // TODO: We need to call the updateForkId method on the discovery service when the forkId changes

  private val log: Logger = LogManager.getLogger(this::class.java)
=======
  internal val p2pNetwork = builtNetwork.p2PNetwork
  private val log: Logger = LogManager.getLogger(this::javaClass)
>>>>>>> 58e02153
  private val delayedExecutor =
    SafeFuture.delayedExecutor(p2pConfig.reconnectDelay.inWholeMilliseconds, TimeUnit.MILLISECONDS)
  private val staticPeerMap = mutableMapOf<NodeId, MultiaddrPeerAddress>()

  override val nodeId: String = p2pNetwork.nodeId.toBase58()
  override val discoveryAddresses: List<String> = p2pNetwork.discoveryAddresses.getOrElse { emptyList() }
  override val enr: String? = p2pNetwork.enr.getOrNull()
  override val nodeAddresses: List<String> = p2pNetwork.nodeAddresses

  override fun start(): SafeFuture<Unit> =
    p2pNetwork
      .start()
      .thenApply {
        log.info(
          "Starting P2P network. port=$port, nodeId=${
            p2pNetwork.nodeId
          }",
        )
        p2pConfig.staticPeers.forEach { peer ->
          p2pNetwork
            .createPeerAddress(peer)
            ?.let { address -> addStaticPeer(address as MultiaddrPeerAddress) }
        }
      }.thenPeek {
        discoveryService?.start()
      }.thenPeek {
        maruPeerManagerService.start(discoveryService, p2pNetwork)
      }.thenPeek {
        metricsFacade.createGauge(
          category = MaruMetricsCategory.P2P_NETWORK,
          name = "peer.count",
          description = "Number of peers connected to the P2P network",
          measurementSupplier = { peerCount.toLong() },
        )
      }

  override fun stop(): SafeFuture<Unit> {
    val pmStop = maruPeerManagerService.stop()
    discoveryService?.stop()
    val p2pStop = p2pNetwork.stop()
    return SafeFuture.allOf(p2pStop, pmStop).thenApply {}
  }

  override fun broadcastMessage(message: Message<*, GossipMessageType>): SafeFuture<*> {
    broadcastMessageCounterFactory
      .create(
        listOf(
          Tag("message.type", message.type.name),
          Tag("message.version", message.version.name),
        ),
      ).increment()
    return when (message.type) {
      GossipMessageType.QBFT -> SafeFuture.completedFuture(Unit) // TODO: Add QBFT messages support later
      GossipMessageType.BEACON_BLOCK -> {
        require(message.payload is SealedBeaconBlock)
        val serializedSealedBeaconBlock = Bytes.wrap(serDe.serialize(message.payload as SealedBeaconBlock))
        p2pNetwork.gossip(topicIdGenerator.id(message.type.name, message.version), serializedSealedBeaconBlock)
      }
    }
  }

  fun <TRequest : Message<*, RpcMessageType>, TResponse : Message<*, RpcMessageType>> sendRpcMessage(
    message: TRequest,
    peer: Peer,
  ): SafeFuture<TResponse> {
    val rpcMethod =
      rpcMethods[message.type] ?: throw IllegalArgumentException("Unsupported message type: ${message.type}")
    val peerId = peer.id.toString()
    val responseHandler = MaruRpcResponseHandler<TResponse>()
    return sendRequest(
      peerId,
      rpcMethod as MaruRpcMethod<TRequest, TResponse>,
      message,
      responseHandler,
    ).thenCompose {
      responseHandler.response()
    }
  }

  override fun subscribeToBlocks(subscriber: SealedBeaconBlockHandler<ValidationResult>): Int {
    val subscriptionManagerHadSubscriptions = sealedBlocksSubscriptionManager.hasSubscriptions()

    return sealedBlocksSubscriptionManager.subscribeToBlocks(subscriber::handleSealedBlock).also {
      if (!subscriptionManagerHadSubscriptions) {
        p2pNetwork.subscribe(sealedBlocksTopicId, sealedBlocksTopicHandler)
      }
    }
  }

  /**
   * Unsubscribes the handler with a given subscriptionId from sealed block handling.
   * Note that it's impossible to unsubscribe from a topic on LibP2P level, so the messages will still be received and
   * handled by LibP2P, but not processed by Maru
   */
  override fun unsubscribeFromBlocks(subscriptionId: Int) = sealedBlocksSubscriptionManager.unsubscribe(subscriptionId)

  fun addStaticPeer(peerAddress: MultiaddrPeerAddress) {
    if (peerAddress.id == p2pNetwork.nodeId) { // Don't connect to self
      return
    }
    synchronized(this) {
      if (staticPeerMap.containsKey(peerAddress.id)) {
        return
      }
      staticPeerMap[peerAddress.id] = peerAddress
    }
    maintainPersistentConnection(peerAddress)
  }

  fun removeStaticPeer(peerAddress: PeerAddress) {
    synchronized(this) {
      staticPeerMap.remove(peerAddress.id)
      p2pNetwork.getPeer(peerAddress.id).ifPresent { peer -> peer.disconnectImmediately(Optional.empty(), true) }
    }
  }

  override fun getPeer(nodeId: NodeId): Peer? = p2pNetwork.getPeer(nodeId).getOrNull()

  private fun maintainPersistentConnection(peerAddress: MultiaddrPeerAddress): SafeFuture<Unit> =
    p2pNetwork
      .connect(peerAddress)
      .whenComplete { peer: Peer?, t: Throwable? ->
        if (t != null) {
          if (t is PeerAlreadyConnectedException) {
            reconnectWhenDisconnected(peer!!, peerAddress)
          } else {
            log.trace(
              "Failed to connect to peer {}, retrying after {} ms. Error: {}",
              peerAddress,
              p2pConfig.reconnectDelay,
              t.message,
            )
            SafeFuture
              .runAsync({ maintainPersistentConnection(peerAddress) }, delayedExecutor)
          }
        } else {
          log.debug("Created persistent connection to {}", peerAddress)
          reconnectWhenDisconnected(peer!!, peerAddress)
        }
      }.thenApply {}

  private fun reconnectWhenDisconnected(
    peer: Peer,
    peerAddress: MultiaddrPeerAddress,
  ) {
    peer.subscribeDisconnect { _: Optional<DisconnectReason>, _: Boolean ->
      if (staticPeerMap.containsKey(peerAddress.id)) {
        SafeFuture.runAsync({ maintainPersistentConnection(peerAddress) }, delayedExecutor)
      }
    }
  }

  override val port
    get(): UInt =
      builtNetwork.host.network.transports
        .first()
        .listenAddresses()
        .first()
        .components
        .last()
        .stringValue!!
        .toUInt()

  internal val peerCount: Int
    get() = p2pNetwork.peerCount

  internal fun isConnected(peer: String): Boolean {
    val peerAddress =
      PeerAddress(
        LibP2PNodeId(
          PeerId.fromBase58(
            peer,
          ),
        ),
      )
    return p2pNetwork.isConnected(peerAddress)
  }

  internal fun dropPeer(
    peer: String,
    reason: DisconnectReason,
  ): SafeFuture<Unit> {
    val maybePeer =
      p2pNetwork
        .getPeer(LibP2PNodeId(PeerId.fromBase58(peer)))
        .getOrNull()
    return if (maybePeer == null) {
      log.warn("Trying to disconnect from peer {}, but there's no connection to it!", peer)
      SafeFuture.completedFuture(Unit)
    } else {
      maybePeer.disconnectCleanly(reason).thenApply { }
    }
  }

  // TODO: This is pretty much WIP. This should be addressed with the syncing
  internal fun <TRequest : Message<*, RpcMessageType>, TResponse : Message<*, RpcMessageType>> sendRequest(
    peer: String,
    rpcMethod: MaruRpcMethod<TRequest, TResponse>,
    request: TRequest,
    responseHandler: MaruRpcResponseHandler<TResponse>,
  ): SafeFuture<RpcStreamController<MaruOutgoingRpcRequestHandler<TResponse>>> {
    val maybePeer = getPeer(peer)
    return if (maybePeer == null) {
      SafeFuture.failedFuture(IllegalStateException("Peer $peer is not connected!"))
    } else {
      maybePeer.sendRequest(rpcMethod, request, responseHandler)
    }
  }

  internal fun getPeer(peer: String) =
    p2pNetwork
      .getPeer(LibP2PNodeId(PeerId.fromBase58(peer)))
      .getOrNull()
}<|MERGE_RESOLUTION|>--- conflicted
+++ resolved
@@ -18,12 +18,8 @@
 import maru.consensus.ForkId
 import maru.core.SealedBeaconBlock
 import maru.metrics.MaruMetricsCategory
-<<<<<<< HEAD
 import maru.p2p.discovery.MaruDiscoveryService
-import maru.p2p.topics.SealedBlocksTopicHandler
-=======
 import maru.p2p.topics.TopicHandlerWithInOrderDelivering
->>>>>>> 58e02153
 import maru.serialization.SerDe
 import net.consensys.linea.metrics.MetricsFacade
 import net.consensys.linea.metrics.Tag
@@ -88,8 +84,7 @@
   }
 
   private val builtNetwork: TekuLibP2PNetwork = buildP2PNetwork(privateKeyBytes, p2pConfig)
-<<<<<<< HEAD
-  private val p2pNetwork = builtNetwork.p2PNetwork
+  internal val p2pNetwork = builtNetwork.p2PNetwork
   private val discoveryService: MaruDiscoveryService? =
     if (p2pConfig.discoveryEnabled) {
       MaruDiscoveryService(
@@ -113,10 +108,6 @@
   // TODO: We need to call the updateForkId method on the discovery service when the forkId changes
 
   private val log: Logger = LogManager.getLogger(this::class.java)
-=======
-  internal val p2pNetwork = builtNetwork.p2PNetwork
-  private val log: Logger = LogManager.getLogger(this::javaClass)
->>>>>>> 58e02153
   private val delayedExecutor =
     SafeFuture.delayedExecutor(p2pConfig.reconnectDelay.inWholeMilliseconds, TimeUnit.MILLISECONDS)
   private val staticPeerMap = mutableMapOf<NodeId, MultiaddrPeerAddress>()
