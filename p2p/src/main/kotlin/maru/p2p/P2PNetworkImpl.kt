/*
 * Copyright Consensys Software Inc.
 *
 * This file is dual-licensed under either the MIT license or Apache License 2.0.
 * See the LICENSE-MIT and LICENSE-APACHE files in the repository root for details.
 *
 * SPDX-License-Identifier: MIT OR Apache-2.0
 */
package maru.p2p

import io.libp2p.core.PeerId
import io.libp2p.core.crypto.unmarshalPrivateKey
import java.util.Optional
import java.util.concurrent.TimeUnit
import kotlin.jvm.optionals.getOrNull
import maru.config.P2P
import maru.core.SealedBeaconBlock
import maru.p2p.messages.Status
import maru.p2p.messages.StatusHandler
import maru.p2p.messages.StatusMessageSerializer
import maru.p2p.messages.StatusSerializer
import maru.p2p.topics.SealedBlocksTopicHandler
import maru.serialization.SerDe
import org.apache.logging.log4j.LogManager
import org.apache.logging.log4j.Logger
import org.apache.tuweni.bytes.Bytes
import tech.pegasys.teku.infrastructure.async.SafeFuture
import tech.pegasys.teku.networking.p2p.libp2p.LibP2PNodeId
import tech.pegasys.teku.networking.p2p.libp2p.MultiaddrPeerAddress
import tech.pegasys.teku.networking.p2p.libp2p.PeerAlreadyConnectedException
import tech.pegasys.teku.networking.p2p.network.PeerAddress
import tech.pegasys.teku.networking.p2p.peer.DisconnectReason
import tech.pegasys.teku.networking.p2p.peer.NodeId
import tech.pegasys.teku.networking.p2p.peer.Peer
import tech.pegasys.teku.networking.p2p.rpc.RpcStreamController

class P2PNetworkImpl(
  privateKeyBytes: ByteArray,
  private val p2pConfig: P2P,
<<<<<<< HEAD
  private val chainId: UInt,
  private val serializer: Serializer<SealedBeaconBlock>,
) : P2PNetwork,
  PeerLookup {
  private val topicIdGenerator = LineaMessageIdGenerator(chainId)
  private val sealedBlocksTopicId = topicIdGenerator.id(GossipMessageType.BEACON_BLOCK, Version.V1)
  private val sealedBlocksSubscriptionManager = SubscriptionManager<SealedBeaconBlock>()
  private val sealedBlocksTopicHandler = SealedBlocksTopicHandler(sealedBlocksSubscriptionManager, serializer)
  private val protocolIdGenerator = LineaRpcProtocolIdGenerator(chainId = chainId)
  private val statusMessageSerializer = StatusMessageSerializer(StatusSerializer())
  private val statusRpcMethod =
    MaruRpcMethod<Message<Status, RpcMessageType>, Message<Status, RpcMessageType>>(
      messageType = RpcMessageType.STATUS,
      rpcMessageHandler = StatusHandler(),
      requestMessageSerializer = statusMessageSerializer,
      responseMessageSerializer = statusMessageSerializer,
      peerLookup = this,
      protocolIdGenerator = protocolIdGenerator,
    )
=======
  chainId: UInt,
  private val serDe: SerDe<SealedBeaconBlock>,
) : P2PNetwork {
  private val topicIdGenerator = LineaTopicIdGenerator(chainId)
  private val sealedBlocksTopicId = topicIdGenerator.topicId(MessageType.BEACON_BLOCK, Version.V1)
  private val sealedBlocksSubscriptionManager = SubscriptionManager<SealedBeaconBlock>()
  private val sealedBlocksTopicHandler =
    SealedBlocksTopicHandler(sealedBlocksSubscriptionManager, serDe, sealedBlocksTopicId)
>>>>>>> 582b3beb

  private fun buildP2PNetwork(
    privateKeyBytes: ByteArray,
    p2pConfig: P2P,
  ): TekuLibP2PNetwork {
    val privateKey = unmarshalPrivateKey(privateKeyBytes)

    return Libp2pNetworkFactory(LINEA_DOMAIN).build(
      privateKey = privateKey,
      ipAddress = p2pConfig.ipAddress,
      port = p2pConfig.port,
      sealedBlocksTopicHandler = sealedBlocksTopicHandler,
      sealedBlocksTopicId = sealedBlocksTopicId,
      rpcMethods = listOf(statusRpcMethod),
    )
  }

  private val builtNetwork: TekuLibP2PNetwork = buildP2PNetwork(privateKeyBytes, p2pConfig)
  private val p2pNetwork = builtNetwork.p2PNetwork

  private val log: Logger = LogManager.getLogger(this::class.java)
  private val delayedExecutor =
    SafeFuture.delayedExecutor(p2pConfig.reconnectDelay.inWholeMilliseconds, TimeUnit.MILLISECONDS)
  private val staticPeerMap = mutableMapOf<NodeId, MultiaddrPeerAddress>()

  override fun start(): SafeFuture<Unit> =
    p2pNetwork
      .start()
      .thenApply {
        log.info(
          "Starting P2P network. port=$port, nodeId=${
            p2pNetwork.nodeId
          }",
        )
        p2pConfig.staticPeers.forEach { peer ->
          p2pNetwork
            .createPeerAddress(peer)
            ?.let { address -> addStaticPeer(address as MultiaddrPeerAddress) }
        }
      }

  override fun stop(): SafeFuture<Unit> = p2pNetwork.stop().thenApply { }

  override fun broadcastMessage(message: Message<*, GossipMessageType>): SafeFuture<*> =
    when (message.type.toEnum()) {
      GossipMessageType.QBFT -> SafeFuture.completedFuture(Unit) // TODO: Add QBFT messages support later
      GossipMessageType.BEACON_BLOCK -> {
        require(message.payload is SealedBeaconBlock)
<<<<<<< HEAD
        val serializedSealedBeaconBlock = Bytes.wrap(serializer.serialize(message.payload as SealedBeaconBlock))
        p2pNetwork.gossip(topicIdGenerator.id(message.type, message.version), serializedSealedBeaconBlock)
=======
        val serializedSealedBeaconBlock = Bytes.wrap(serDe.serialize(message.payload as SealedBeaconBlock))
        p2pNetwork.gossip(topicIdGenerator.topicId(message.type, message.version), serializedSealedBeaconBlock)
>>>>>>> 582b3beb
      }
    }

  fun sendRpcMessage(
    message: Message<*, RpcMessageType>,
    peer: Peer,
  ): SafeFuture<*> {
    val rpcMethod =
      when (message.type.toEnum()) {
        RpcMessageType.STATUS -> statusRpcMethod
      }

    val messageSerializer: Serializer<Message<*, RpcMessageType>> =
      when (message.type.toEnum()) {
        RpcMessageType.STATUS -> statusMessageSerializer
      } as Serializer<Message<*, RpcMessageType>>

    val peerId = peer.id.toString()
    val request: Bytes = Bytes.wrap(messageSerializer.serialize(message))
    val responseHandler = MaruRpcResponseHandler()
    return sendRequest(peerId, rpcMethod, request, responseHandler)
      .thenCompose {
        responseHandler.response()
      }.thenApply { bytes -> messageSerializer.deserialize(bytes.toArrayUnsafe()) }
  }

  override fun subscribeToBlocks(subscriber: SealedBeaconBlockHandler<ValidationResult>): Int {
    val subscriptionManagerHadSubscriptions = sealedBlocksSubscriptionManager.hasSubscriptions()

    return sealedBlocksSubscriptionManager.subscribeToBlocks(subscriber::handleSealedBlock).also {
      if (!subscriptionManagerHadSubscriptions) {
        p2pNetwork.subscribe(sealedBlocksTopicId, sealedBlocksTopicHandler)
      }
    }
  }

  /**
   * Unsubscribes the handler with a given subscriptionId from sealed block handling.
   * Note that it's impossible to unsubscribe from a topic on LibP2P level, so the messages will still be received and
   * handled by LibP2P, but not processed by Maru
   */
  override fun unsubscribeFromBlocks(subscriptionId: Int) = sealedBlocksSubscriptionManager.unsubscribe(subscriptionId)

  fun addStaticPeer(peerAddress: MultiaddrPeerAddress) {
    if (peerAddress.id == p2pNetwork.nodeId) { // Don't connect to self
      return
    }
    synchronized(this) {
      if (staticPeerMap.containsKey(peerAddress.id)) {
        return
      }
      staticPeerMap[peerAddress.id] = peerAddress
    }
    maintainPersistentConnection(peerAddress)
  }

  fun removeStaticPeer(peerAddress: PeerAddress) {
    synchronized(this) {
      staticPeerMap.remove(peerAddress.id)
      p2pNetwork.getPeer(peerAddress.id).ifPresent { peer -> peer.disconnectImmediately(Optional.empty(), true) }
    }
  }

  override fun getPeer(nodeId: NodeId): Peer = p2pNetwork.getPeer(nodeId).get()

  private fun maintainPersistentConnection(peerAddress: MultiaddrPeerAddress): SafeFuture<Unit> =
    p2pNetwork
      .connect(peerAddress)
      .whenComplete { peer: Peer?, t: Throwable? ->
        if (t != null) {
          if (t is PeerAlreadyConnectedException) {
            log.info("Already connected to peer $peerAddress. Error: ${t.message}")
            reconnectWhenDisconnected(peer!!, peerAddress)
          } else {
            log.trace(
              "Failed to connect to peer {}, retrying after {} ms. Error: {}",
              peerAddress,
              p2pConfig.reconnectDelay,
              t.message,
            )
            SafeFuture
              .runAsync({ maintainPersistentConnection(peerAddress) }, delayedExecutor)
          }
        } else {
          log.info("Created persistent connection to {}", peerAddress)
          reconnectWhenDisconnected(peer!!, peerAddress)
        }
      }.thenApply {}

  private fun reconnectWhenDisconnected(
    peer: Peer,
    peerAddress: MultiaddrPeerAddress,
  ) {
    peer.subscribeDisconnect { _: Optional<DisconnectReason>, _: Boolean ->
      if (staticPeerMap.containsKey(peerAddress.id)) {
        SafeFuture.runAsync({ maintainPersistentConnection(peerAddress) }, delayedExecutor)
      }
    }
  }

  override val port
    get(): UInt =
      builtNetwork.host.network.transports
        .first()
        .listenAddresses()
        .first()
        .components
        .last()
        .stringValue!!
        .toUInt()

  internal val peerCount: Int
    get() = p2pNetwork.peerCount

  internal fun isConnected(peer: String): Boolean {
    val peerAddress =
      PeerAddress(
        LibP2PNodeId(
          PeerId.fromBase58(
            peer,
          ),
        ),
      )
    return p2pNetwork.isConnected(peerAddress)
  }

  internal fun dropPeer(
    peer: String,
    reason: DisconnectReason,
  ): SafeFuture<Unit> {
    val maybePeer =
      p2pNetwork
        .getPeer(LibP2PNodeId(PeerId.fromBase58(peer)))
        .getOrNull()
    return if (maybePeer == null) {
      log.warn("Trying to disconnect from peer {}, but there's no connection to it!", peer)
      SafeFuture.completedFuture(Unit)
    } else {
      maybePeer.disconnectCleanly(reason).thenApply { }
    }
  }

  // TODO: This is pretty much WIP. This should be addressed with the syncing
  internal fun sendRequest(
    peer: String,
    rpcMethod: MaruRpcMethod<*, *>,
    request: Bytes,
    responseHandler: MaruRpcResponseHandler,
  ): SafeFuture<RpcStreamController<MaruOutgoingRpcRequestHandler>> {
    val maybePeer = getPeer(peer)
    return if (maybePeer == null) {
      SafeFuture.failedFuture(IllegalStateException("Peer $peer is not connected!"))
    } else {
      maybePeer.sendRequest(rpcMethod, request, responseHandler)
    }
  }

  internal fun getPeer(peer: String) =
    p2pNetwork
      .getPeer(LibP2PNodeId(PeerId.fromBase58(peer)))
      .getOrNull()
}<|MERGE_RESOLUTION|>--- conflicted
+++ resolved
@@ -37,15 +37,14 @@
 class P2PNetworkImpl(
   privateKeyBytes: ByteArray,
   private val p2pConfig: P2P,
-<<<<<<< HEAD
-  private val chainId: UInt,
-  private val serializer: Serializer<SealedBeaconBlock>,
-) : P2PNetwork,
-  PeerLookup {
+  chainId: UInt,
+  private val serDe: SerDe<SealedBeaconBlock>,
+) : P2PNetwork {
   private val topicIdGenerator = LineaMessageIdGenerator(chainId)
   private val sealedBlocksTopicId = topicIdGenerator.id(GossipMessageType.BEACON_BLOCK, Version.V1)
   private val sealedBlocksSubscriptionManager = SubscriptionManager<SealedBeaconBlock>()
-  private val sealedBlocksTopicHandler = SealedBlocksTopicHandler(sealedBlocksSubscriptionManager, serializer)
+  private val sealedBlocksTopicHandler =
+    SealedBlocksTopicHandler(sealedBlocksSubscriptionManager, serDe, sealedBlocksTopicId)
   private val protocolIdGenerator = LineaRpcProtocolIdGenerator(chainId = chainId)
   private val statusMessageSerializer = StatusMessageSerializer(StatusSerializer())
   private val statusRpcMethod =
@@ -57,16 +56,6 @@
       peerLookup = this,
       protocolIdGenerator = protocolIdGenerator,
     )
-=======
-  chainId: UInt,
-  private val serDe: SerDe<SealedBeaconBlock>,
-) : P2PNetwork {
-  private val topicIdGenerator = LineaTopicIdGenerator(chainId)
-  private val sealedBlocksTopicId = topicIdGenerator.topicId(MessageType.BEACON_BLOCK, Version.V1)
-  private val sealedBlocksSubscriptionManager = SubscriptionManager<SealedBeaconBlock>()
-  private val sealedBlocksTopicHandler =
-    SealedBlocksTopicHandler(sealedBlocksSubscriptionManager, serDe, sealedBlocksTopicId)
->>>>>>> 582b3beb
 
   private fun buildP2PNetwork(
     privateKeyBytes: ByteArray,
@@ -115,13 +104,8 @@
       GossipMessageType.QBFT -> SafeFuture.completedFuture(Unit) // TODO: Add QBFT messages support later
       GossipMessageType.BEACON_BLOCK -> {
         require(message.payload is SealedBeaconBlock)
-<<<<<<< HEAD
-        val serializedSealedBeaconBlock = Bytes.wrap(serializer.serialize(message.payload as SealedBeaconBlock))
+        val serializedSealedBeaconBlock = Bytes.wrap(serDe.serialize(message.payload as SealedBeaconBlock))
         p2pNetwork.gossip(topicIdGenerator.id(message.type, message.version), serializedSealedBeaconBlock)
-=======
-        val serializedSealedBeaconBlock = Bytes.wrap(serDe.serialize(message.payload as SealedBeaconBlock))
-        p2pNetwork.gossip(topicIdGenerator.topicId(message.type, message.version), serializedSealedBeaconBlock)
->>>>>>> 582b3beb
       }
     }
 
