--- conflicted
+++ resolved
@@ -67,9 +67,6 @@
   private val forkIdHasher: ForkIdHasher,
   isBlockImportEnabledProvider: () -> Boolean,
   private val p2PState: P2PState,
-<<<<<<< HEAD
-  private val qbftMessageSerDe: SerDe<QbftMessage> = MaruCompressorRLPSerDe(QbftMessageSerDe()),
-=======
   // for testing:
   private val rpcMethodsFactory: (
     StatusMessageFactory,
@@ -77,7 +74,7 @@
     () -> PeerLookup,
     BeaconChain,
   ) -> RpcMethods = ::RpcMethods,
->>>>>>> 338fe736
+  private val qbftMessageSerDe: SerDe<QbftMessage> = MaruCompressorRLPSerDe(QbftMessageSerDe()),
 ) : P2PNetwork {
   private val log: Logger = LogManager.getLogger(this.javaClass)
   internal lateinit var maruPeerManager: MaruPeerManager
@@ -306,7 +303,8 @@
    */
   override fun unsubscribeFromBlocks(subscriptionId: Int) = sealedBlocksSubscriptionManager.unsubscribe(subscriptionId)
 
-<<<<<<< HEAD
+  override fun isStaticPeer(nodeId: NodeId): Boolean = staticPeerMap.containsKey(nodeId)
+
   override fun subscribeToQbftMessages(subscriber: QbftMessageHandler<ValidationResult>): Int {
     log.trace("Subscribing to QBFT messages")
     val subscriptionManagerHadSubscriptions = qbftMessagesSubscriptionManager.hasSubscriptions()
@@ -329,9 +327,6 @@
    */
   override fun unsubscribeFromQbftMessages(subscriptionId: Int) =
     qbftMessagesSubscriptionManager.unsubscribe(subscriptionId)
-=======
-  override fun isStaticPeer(nodeId: NodeId): Boolean = staticPeerMap.containsKey(nodeId)
->>>>>>> 338fe736
 
   fun addStaticPeer(peerAddress: MultiaddrPeerAddress) {
     if (peerAddress.id == p2pNetwork.nodeId) { // Don't connect to self
