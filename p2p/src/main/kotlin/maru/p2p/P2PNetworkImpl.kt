/*
 * Copyright Consensys Software Inc.
 *
 * This file is dual-licensed under either the MIT license or Apache License 2.0.
 * See the LICENSE-MIT and LICENSE-APACHE files in the repository root for details.
 *
 * SPDX-License-Identifier: MIT OR Apache-2.0
 */
package maru.p2p

import io.libp2p.core.PeerId
import io.libp2p.core.crypto.unmarshalPrivateKey
import java.util.Optional
import java.util.concurrent.Executors
import java.util.concurrent.ScheduledExecutorService
import java.util.concurrent.TimeUnit
import kotlin.jvm.optionals.getOrElse
import kotlin.jvm.optionals.getOrNull
<<<<<<< HEAD
import maru.config.P2P
import maru.config.SyncingConfig
=======
import maru.config.P2PConfig
import maru.consensus.ForkId
>>>>>>> 4da2a145
import maru.consensus.ForkIdHashProvider
import maru.consensus.ForkIdHasher
import maru.consensus.ForkSpec
import maru.core.SealedBeaconBlock
import maru.crypto.Crypto.privateKeyBytesWithoutPrefix
import maru.database.BeaconChain
import maru.database.P2PState
import maru.metrics.MaruMetricsCategory
import maru.p2p.NetworkHelper.listIpsV4
import maru.p2p.discovery.MaruDiscoveryService
import maru.p2p.messages.StatusMessageFactory
import maru.p2p.topics.TopicHandlerWithInOrderDelivering
import maru.serialization.SerDe
import maru.syncing.SyncStatusProvider
import net.consensys.linea.metrics.MetricsFacade
import net.consensys.linea.metrics.Tag
import org.apache.logging.log4j.LogManager
import org.apache.logging.log4j.Logger
import org.apache.tuweni.bytes.Bytes
import org.ethereum.beacon.discovery.schema.NodeRecord
import tech.pegasys.teku.infrastructure.async.AsyncRunnerFactory
import tech.pegasys.teku.infrastructure.async.MetricTrackingExecutorFactory
import tech.pegasys.teku.infrastructure.async.SafeFuture
import tech.pegasys.teku.networking.p2p.libp2p.LibP2PNodeId
import tech.pegasys.teku.networking.p2p.libp2p.MultiaddrPeerAddress
import tech.pegasys.teku.networking.p2p.libp2p.PeerAlreadyConnectedException
import tech.pegasys.teku.networking.p2p.network.PeerAddress
import tech.pegasys.teku.networking.p2p.peer.DisconnectReason
import tech.pegasys.teku.networking.p2p.peer.NodeId
import tech.pegasys.teku.networking.p2p.peer.Peer
import org.hyperledger.besu.plugin.services.MetricsSystem as BesuMetricsSystem

class P2PNetworkImpl(
  private val privateKeyBytes: ByteArray,
  private val p2pConfig: P2PConfig,
  private val chainId: UInt,
  private val serDe: SerDe<SealedBeaconBlock>,
  private val metricsFacade: MetricsFacade,
  private val metricsSystem: BesuMetricsSystem,
  private val statusMessageFactory: StatusMessageFactory,
  private val beaconChain: BeaconChain,
  private val forkIdHashProvider: ForkIdHashProvider,
  private val forkIdHasher: ForkIdHasher,
  isBlockImportEnabledProvider: () -> Boolean,
<<<<<<< HEAD
  private val syncStatusProviderProvider: () -> SyncStatusProvider,
  private val syncConfig: SyncingConfig,
=======
  private val p2PState: P2PState,
>>>>>>> 4da2a145
) : P2PNetwork {
  private val log: Logger = LogManager.getLogger(this.javaClass)
  internal lateinit var maruPeerManager: MaruPeerManager
  private val topicIdGenerator = LineaMessageIdGenerator(chainId)
  private val sealedBlocksTopicId =
    topicIdGenerator.id(
      GossipMessageType.BEACON_BLOCK.name,
      Version.V1,
      Encoding.RLP_SNAPPY,
    )
  private val sealedBlocksSubscriptionManager = SubscriptionManager<SealedBeaconBlock>()
  private val sealedBlocksTopicHandler =
    TopicHandlerWithInOrderDelivering(
      subscriptionManager = sealedBlocksSubscriptionManager,
      sequenceNumberExtractor = { it.beaconBlock.beaconBlockHeader.number },
      deserializer = serDe,
      topicId = sealedBlocksTopicId,
      isHandlingEnabled = isBlockImportEnabledProvider,
      nextExpectedSequenceNumberProvider = { beaconChain.getLatestBeaconState().beaconBlockHeader.number + 1UL },
    )
  private val broadcastMessageCounterFactory =
    metricsFacade.createCounterFactory(
      category = MaruMetricsCategory.P2P_NETWORK,
      name = "message.broadcast.counter",
      description = "Count of messages broadcasted over the P2P network",
    )

  private val metricTrackingExecutorFactory = MetricTrackingExecutorFactory(metricsSystem)
  private val asyncRunner = AsyncRunnerFactory.createDefault(metricTrackingExecutorFactory).create("maru", 2)

  private fun buildP2PNetwork(
    privateKeyBytes: ByteArray,
    p2pConfig: P2PConfig,
    besuMetricsSystem: BesuMetricsSystem,
  ): TekuLibP2PNetwork {
    val privateKey = unmarshalPrivateKey(privateKeyBytes)
    val rpcIdGenerator = LineaRpcProtocolIdGenerator(chainId)

    val rpcMethods = RpcMethods(statusMessageFactory, rpcIdGenerator, { maruPeerManager }, beaconChain)
    maruPeerManager =
      MaruPeerManager(
        maruPeerFactory = DefaultMaruPeerFactory(rpcMethods, statusMessageFactory, p2pConfig),
        p2pConfig = p2pConfig,
        forkIdHashProvider = forkIdHashProvider,
        beaconChain = beaconChain,
        syncStatusProviderProvider = syncStatusProviderProvider,
        syncConfig = syncConfig,
      )

    return Libp2pNetworkFactory(LINEA_DOMAIN).build(
      privateKey = privateKey,
      ipAddress = p2pConfig.ipAddress,
      port = p2pConfig.port,
      sealedBlocksTopicHandler = sealedBlocksTopicHandler,
      sealedBlocksTopicId = sealedBlocksTopicId,
      rpcMethods = rpcMethods.all(),
      maruPeerManager = maruPeerManager,
      metricsSystem = besuMetricsSystem,
      asyncRunner = asyncRunner,
    )
  }

  private val builtNetwork: TekuLibP2PNetwork = buildP2PNetwork(privateKeyBytes, p2pConfig, metricsSystem)
  internal val p2pNetwork = builtNetwork.p2PNetwork
  private val discoveryService: MaruDiscoveryService? =
    p2pConfig.discovery?.let {
      MaruDiscoveryService(
        privateKeyBytes = privateKeyBytesWithoutPrefix(privateKeyBytes),
        p2pConfig = p2pConfig,
        forkIdHashProvider = forkIdHashProvider,
        p2PState = p2PState,
      )
    }

  // TODO: We need to call the updateForkId method on the discovery service when the forkId changes internal
  private val peerLookup = builtNetwork.peerLookup
  private val executor: ScheduledExecutorService =
    Executors.newSingleThreadScheduledExecutor(
      Thread.ofVirtual().factory(),
    )
  private val delayedExecutor =
    SafeFuture.delayedExecutor(p2pConfig.reconnectDelay.inWholeMilliseconds, TimeUnit.MILLISECONDS, executor)
  private val staticPeerMap = mutableMapOf<NodeId, MultiaddrPeerAddress>()

  override val nodeId: String = p2pNetwork.nodeId.toBase58()
  override val discoveryAddresses: List<String>
    get() = p2pNetwork.discoveryAddresses.getOrElse { emptyList() }
  override val enr: String =
    nodeRecords()
      .first()
      .asEnr()
  override val nodeAddresses: List<String> = p2pNetwork.nodeAddresses

  private fun logEnr(nodeRecord: NodeRecord) {
    log.info(
      "tcpAddr={} udpAddr={} enr={} ",
      nodeRecord.tcpAddress.getOrNull(),
      nodeRecord.udpAddress.getOrNull(),
      nodeRecord.asEnr(),
    )
  }

  override fun start(): SafeFuture<Unit> =
    p2pNetwork
      .start()
      .thenApply {
        log.info(
          "starting P2P network: nodeId={}",
          p2pNetwork.nodeId,
        )
        p2pConfig.staticPeers.forEach { peer ->
          p2pNetwork
            .createPeerAddress(peer)
            ?.let { address -> addStaticPeer(address as MultiaddrPeerAddress) }
        }
        discoveryService?.start()
        maruPeerManager.start(discoveryService, p2pNetwork)
        metricsFacade.createGauge(
          category = MaruMetricsCategory.P2P_NETWORK,
          name = "peer.count",
          description = "Number of peers connected to the P2P network",
          measurementSupplier = { peerCount.toLong() },
        )
        nodeRecords().forEach(::logEnr)
      }

  private fun nodeRecords(): List<NodeRecord> {
    val enrs: List<NodeRecord> =
      (listIpsV4(excludeLoopback = true) + discoveryAddresses)
        .toSet()
        .map {
          ENR.nodeRecord(
            privateKeyBytes = privateKeyBytes,
            seq = 0,
            ipv4 = it,
            ipv4UdpPort = p2pConfig.discovery?.port?.toInt() ?: p2pConfig.port.toInt(),
            ipv4TcpPort = p2pConfig.port.toInt(),
          )
        }
    return enrs + listOfNotNull(discoveryService?.getLocalNodeRecord())
  }

  override fun stop(): SafeFuture<Unit> {
    log.info("Stopping {}", this::class.simpleName)
    val pmStop = maruPeerManager.stop()
    discoveryService?.stop()
    val p2pStop = p2pNetwork.stop()
    return SafeFuture.allOf(p2pStop, pmStop).thenApply {}
  }

  override fun close() {
    asyncRunner.shutdown()
    executor.shutdown()
  }

  override fun broadcastMessage(message: Message<*, GossipMessageType>): SafeFuture<*> {
    log.trace("Broadcasting message={}", message)
    broadcastMessageCounterFactory
      .create(
        listOf(
          Tag("message.type", message.type.name),
          Tag("message.version", message.version.name),
        ),
      ).increment()
    return when (message.type) {
      GossipMessageType.QBFT -> SafeFuture.completedFuture(Unit) // TODO: Add QBFT messages support later
      GossipMessageType.BEACON_BLOCK -> {
        require(message.payload is SealedBeaconBlock)
        val serializedSealedBeaconBlock = Bytes.wrap(serDe.serialize(message.payload))
        p2pNetwork.gossip(
          topicIdGenerator.id(message.type.name, message.version, Encoding.RLP_SNAPPY),
          serializedSealedBeaconBlock,
        )
      }
    }
  }

  override fun subscribeToBlocks(subscriber: SealedBeaconBlockHandler<ValidationResult>): Int {
    log.trace("Subscribing on new sealed blocks")
    val subscriptionManagerHadSubscriptions = sealedBlocksSubscriptionManager.hasSubscriptions()

    return sealedBlocksSubscriptionManager.subscribeToBlocks(subscriber::handleSealedBlock).also {
      if (!subscriptionManagerHadSubscriptions) {
        log.trace(
          "First ever subscription on new sealed blocks topicId={}. Subscribing on network level",
          sealedBlocksTopicId,
        )
        p2pNetwork.subscribe(sealedBlocksTopicId, sealedBlocksTopicHandler)
      }
    }
  }

  /**
   * Unsubscribes the handler with a given subscriptionId from sealed block handling.
   * Note that it's impossible to unsubscribe from a topic on LibP2P level, so the messages will still be received and
   * handled by LibP2P, but not processed by Maru
   */
  override fun unsubscribeFromBlocks(subscriptionId: Int) = sealedBlocksSubscriptionManager.unsubscribe(subscriptionId)

  fun addStaticPeer(peerAddress: MultiaddrPeerAddress) {
    if (peerAddress.id == p2pNetwork.nodeId) { // Don't connect to self
      log.debug("Not adding static peer as it is the local node")
      return
    }
    synchronized(this) {
      if (staticPeerMap.containsKey(peerAddress.id)) {
        return
      }
      staticPeerMap[peerAddress.id] = peerAddress
    }
    maintainPersistentConnection(peerAddress)
  }

  fun removeStaticPeer(peerAddress: PeerAddress) {
    synchronized(this) {
      staticPeerMap.remove(peerAddress.id)
      p2pNetwork.getPeer(peerAddress.id).ifPresent { peer -> peer.disconnectImmediately(Optional.empty(), true) }
    }
  }

  private fun maintainPersistentConnection(peerAddress: MultiaddrPeerAddress): SafeFuture<Unit> =
    p2pNetwork
      .connect(peerAddress)
      .whenComplete { peer: Peer?, t: Throwable? ->
        if (t != null) {
          if (t is PeerAlreadyConnectedException) {
            log.debug("Already connected to peer {}. Error: {}", peerAddress, t.message)
            reconnectWhenDisconnected(peer!!, peerAddress)
          } else {
            log.trace(
              "Failed to connect to static peer={}, retrying after {} ms. Error: {}",
              peerAddress,
              p2pConfig.reconnectDelay,
              t.message,
            )
            if (t.cause?.message != "Transport is closed") {
              SafeFuture
                .runAsync({ maintainPersistentConnection(peerAddress) }, delayedExecutor)
            }
          }
        } else {
          log.trace("Created persistent connection to {}", peerAddress)
          reconnectWhenDisconnected(peer!!, peerAddress)
        }
      }.thenApply {}

  private fun reconnectWhenDisconnected(
    peer: Peer,
    peerAddress: MultiaddrPeerAddress,
  ) {
    peer.subscribeDisconnect { _: Optional<DisconnectReason>, _: Boolean ->
      if (staticPeerMap.containsKey(peerAddress.id)) {
        SafeFuture.runAsync({ maintainPersistentConnection(peerAddress) }, delayedExecutor)
      }
    }
  }

  override val port
    get(): UInt =
      builtNetwork.host.network.transports
        .first()
        .listenAddresses()
        .first()
        .components
        .last()
        .stringValue!!
        .toUInt()

  internal val peerCount: Int
    get() = maruPeerManager.getPeers().size

  internal fun isConnected(peer: String): Boolean {
    val peerAddress =
      PeerAddress(
        LibP2PNodeId(
          PeerId.fromBase58(
            peer,
          ),
        ),
      )
    return p2pNetwork.isConnected(peerAddress)
  }

  internal fun dropPeer(
    peer: String,
    reason: DisconnectReason,
  ): SafeFuture<Unit> {
    val maybePeer =
      p2pNetwork
        .getPeer(LibP2PNodeId(PeerId.fromBase58(peer)))
        .getOrNull()
    return if (maybePeer == null) {
      log.warn("Trying to disconnect from peer {}, but there's no connection to it!", peer)
      SafeFuture.completedFuture(Unit)
    } else {
      maybePeer.disconnectCleanly(reason).thenApply { }
    }
  }

  override fun getPeers(): List<PeerInfo> = peerLookup.getPeers().map { it.toPeerInfo() }

  override fun getPeer(peerId: String): PeerInfo? =
    peerLookup.getPeer(LibP2PNodeId(PeerId.fromBase58(peerId)))?.toPeerInfo()

  override fun getPeerLookup(): PeerLookup = peerLookup

  override fun dropPeer(peer: PeerInfo) {
    staticPeerMap[LibP2PNodeId(PeerId.fromBase58(peer.nodeId))]?.let { staticPeer ->
      removeStaticPeer(staticPeer)
    } ?: dropPeer(
      peer = peer.nodeId,
      reason = DisconnectReason.SHUTTING_DOWN,
    ).get()
  }

  override fun addPeer(address: String) {
    addStaticPeer(MultiaddrPeerAddress.fromAddress(address))
  }

  override fun handleForkTransition(forkSpec: ForkSpec) {
    val forkId =
      ForkId(
        chainId = chainId,
        forkSpec = forkSpec,
        genesisRootHash =
          beaconChain.getBeaconState(0u)?.beaconBlockHeader?.hash
            ?: throw IllegalStateException("Genesis state not found"),
      )
    val newForkIdHash = forkIdHasher.hash(forkId)
    discoveryService?.updateForkIdHash(Bytes.wrap(newForkIdHash))
  }
}<|MERGE_RESOLUTION|>--- conflicted
+++ resolved
@@ -16,13 +16,9 @@
 import java.util.concurrent.TimeUnit
 import kotlin.jvm.optionals.getOrElse
 import kotlin.jvm.optionals.getOrNull
-<<<<<<< HEAD
-import maru.config.P2P
+import maru.config.P2PConfig
 import maru.config.SyncingConfig
-=======
-import maru.config.P2PConfig
 import maru.consensus.ForkId
->>>>>>> 4da2a145
 import maru.consensus.ForkIdHashProvider
 import maru.consensus.ForkIdHasher
 import maru.consensus.ForkSpec
@@ -67,12 +63,9 @@
   private val forkIdHashProvider: ForkIdHashProvider,
   private val forkIdHasher: ForkIdHasher,
   isBlockImportEnabledProvider: () -> Boolean,
-<<<<<<< HEAD
+  private val p2PState: P2PState,
   private val syncStatusProviderProvider: () -> SyncStatusProvider,
   private val syncConfig: SyncingConfig,
-=======
-  private val p2PState: P2PState,
->>>>>>> 4da2a145
 ) : P2PNetwork {
   private val log: Logger = LogManager.getLogger(this.javaClass)
   internal lateinit var maruPeerManager: MaruPeerManager
