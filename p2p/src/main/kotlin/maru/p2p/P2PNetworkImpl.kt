--- conflicted
+++ resolved
@@ -62,7 +62,7 @@
   private val forkIdHashProvider: ForkIdHashProvider,
   private val forkIdHasher: ForkIdHasher,
   isBlockImportEnabledProvider: () -> Boolean,
-<<<<<<< HEAD
+  private val p2PState: P2PState,
   // for testing:
   private val rpcMethodsFactory: (
     StatusMessageFactory,
@@ -70,9 +70,6 @@
     () -> PeerLookup,
     BeaconChain,
   ) -> RpcMethods = ::RpcMethods,
-=======
-  private val p2PState: P2PState,
->>>>>>> 1ca4379d
 ) : P2PNetwork {
   private val log: Logger = LogManager.getLogger(this.javaClass)
   internal lateinit var maruPeerManager: MaruPeerManager
