--- conflicted
+++ resolved
@@ -17,12 +17,9 @@
 import maru.config.P2P
 import maru.core.SealedBeaconBlock
 import maru.metrics.MaruMetricsCategory
-<<<<<<< HEAD
+import maru.p2p.topics.TopicHandlerWithInOrderDelivering
 import maru.p2p.messages.StatusMessageFactory
 import maru.p2p.topics.SealedBlocksTopicHandler
-=======
-import maru.p2p.topics.TopicHandlerWithInOrderDelivering
->>>>>>> 58e02153
 import maru.serialization.SerDe
 import net.consensys.linea.metrics.MetricsFacade
 import net.consensys.linea.metrics.Tag
@@ -40,23 +37,14 @@
 
 class P2PNetworkImpl(
   privateKeyBytes: ByteArray,
-<<<<<<< HEAD
+  private val p2pConfig: P2P,
   private val chainId: UInt,
-  private val p2pConfig: P2P,
   private val serDe: SerDe<SealedBeaconBlock>,
   private val metricsFacade: MetricsFacade,
   private val statusMessageFactory: StatusMessageFactory,
-) : P2PNetwork {
-=======
-  chainId: UInt,
-  rpcMethodFactory: RpcMethodFactory,
-  private val p2pConfig: P2P,
-  private val serDe: SerDe<SealedBeaconBlock>,
-  private val metricsFacade: MetricsFacade,
   nextExpectedBeaconBlockNumber: ULong,
 ) : P2PNetwork,
   PeerLookup {
->>>>>>> 58e02153
   private val topicIdGenerator = LineaMessageIdGenerator(chainId)
   private val sealedBlocksTopicId = topicIdGenerator.id(GossipMessageType.BEACON_BLOCK.name, Version.V1)
   private val sealedBlocksSubscriptionManager = SubscriptionManager<SealedBeaconBlock>()
@@ -93,12 +81,8 @@
       port = p2pConfig.port,
       sealedBlocksTopicHandler = sealedBlocksTopicHandler,
       sealedBlocksTopicId = sealedBlocksTopicId,
-<<<<<<< HEAD
       rpcMethods = rpcMethods.all(),
       maruPeerManager = maruPeerManager,
-=======
-      rpcMethods = rpcMethods.values.toList(),
->>>>>>> 58e02153
     )
   }
 
@@ -291,24 +275,6 @@
     }
   }
 
-<<<<<<< HEAD
-=======
-  // TODO: This is pretty much WIP. This should be addressed with the syncing
-  internal fun <TRequest : Message<*, RpcMessageType>, TResponse : Message<*, RpcMessageType>> sendRequest(
-    peer: String,
-    rpcMethod: MaruRpcMethod<TRequest, TResponse>,
-    request: TRequest,
-    responseHandler: MaruRpcResponseHandler<TResponse>,
-  ): SafeFuture<RpcStreamController<MaruOutgoingRpcRequestHandler<TResponse>>> {
-    val maybePeer = getPeer(peer)
-    return if (maybePeer == null) {
-      SafeFuture.failedFuture(IllegalStateException("Peer $peer is not connected!"))
-    } else {
-      maybePeer.sendRequest(rpcMethod, request, responseHandler)
-    }
-  }
-
->>>>>>> 58e02153
   internal fun getPeer(peer: String) =
     p2pNetwork
       .getPeer(LibP2PNodeId(PeerId.fromBase58(peer)))
