--- conflicted
+++ resolved
@@ -46,11 +46,8 @@
   private val metricsFacade: MetricsFacade,
   private val metricsSystem: MetricsSystem,
   private val statusMessageFactory: StatusMessageFactory,
-<<<<<<< HEAD
+  private val beaconChain: BeaconChain,
   private val forkIdHashProvider: ForkIdHashProvider,
-=======
-  private val beaconChain: BeaconChain,
->>>>>>> ddc33457
   nextExpectedBeaconBlockNumber: ULong,
 ) : P2PNetwork {
   lateinit var maruPeerManager: MaruPeerManager
@@ -79,18 +76,12 @@
     val privateKey = unmarshalPrivateKey(privateKeyBytes)
     val rpcIdGenerator = LineaRpcProtocolIdGenerator(chainId)
 
-<<<<<<< HEAD
-    val rpcMethods = RpcMethods(statusMessageFactory, rpcIdGenerator) { maruPeerManager }
+    val rpcMethods = RpcMethods(statusMessageFactory, rpcIdGenerator, { maruPeerManager }, beaconChain)
     maruPeerManager =
       MaruPeerManager(
         maruPeerFactory = DefaultMaruPeerFactory(rpcMethods, statusMessageFactory),
         p2pConfig = p2pConfig,
       )
-=======
-    lateinit var maruPeerManager: MaruPeerManager
-    val rpcMethods = RpcMethods(statusMessageFactory, rpcIdGenerator, { maruPeerManager }, beaconChain)
-    maruPeerManager = MaruPeerManager(maruPeerFactory = DefaultMaruPeerFactory(rpcMethods, statusMessageFactory))
->>>>>>> ddc33457
 
     return Libp2pNetworkFactory(LINEA_DOMAIN).build(
       privateKey = privateKey,
