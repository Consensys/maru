--- conflicted
+++ resolved
@@ -66,11 +66,7 @@
   private val forkIdHashManager: ForkPeeringManager,
   isBlockImportEnabledProvider: () -> Boolean,
   private val p2PState: P2PState,
-<<<<<<< HEAD
-  private val syncStatusProviderProvider: () -> SyncStatusProvider,
   private val timerFactory: TimerFactory,
-=======
->>>>>>> 3305fe0c
   // for testing:
   private val rpcMethodsFactory: (
     StatusManager,
