--- conflicted
+++ resolved
@@ -8,14 +8,8 @@
  */
 package maru.p2p.discovery
 
-<<<<<<< HEAD
+import java.util.Optional
 import java.util.concurrent.CompletableFuture
-=======
-import java.util.Optional
-import java.util.Timer
-import java.util.TimerTask
-import java.util.UUID
->>>>>>> 3305fe0c
 import java.util.concurrent.atomic.AtomicBoolean
 import kotlin.time.Duration
 import linea.kotlin.encodeHex
@@ -153,38 +147,17 @@
     return discoverySystem
       .start()
       .thenRun {
-<<<<<<< HEAD
         poller =
           timerFactory.createTimer(
             name = "boot-node-refresher",
             initialDelay = Duration.ZERO,
             period = p2pConfig.discovery!!.refreshInterval,
             timerSchedule = TimerSchedule.FIXED_RATE,
-            errorHandler = { e -> log.warn("Error occurred while pinging bootnodes", e) },
+            errorHandler = { e -> log.warn("Failed to ping bootnodes", e) },
             task = Runnable { pingBootnodes() },
           )
         poller!!.start()
       }.thenApply {}
-=======
-        poller = timerFactory("boot-node-refresher", true)
-        poller!!.scheduleAtFixedRate(
-          /* task = */ pingBootnodesTask(),
-          /* delay = */ 0,
-          /* period = */ p2pConfig.discovery!!.refreshInterval.inWholeMilliseconds,
-        )
-      }.get()
-    return
-  }
-
-  private fun pingBootnodesTask(): TimerTask {
-    var task: TimerTask? = null
-    try {
-      task = timerTask { pingBootnodes() }
-    } catch (e: Exception) {
-      log.warn("Failed to ping bootnodes", e)
-    }
-    return task!!
->>>>>>> 3305fe0c
   }
 
   override fun stop(): CompletableFuture<Unit> {
