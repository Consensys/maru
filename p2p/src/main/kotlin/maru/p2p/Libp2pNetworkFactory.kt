/*
 * Copyright Consensys Software Inc.
 *
 * This file is dual-licensed under either the MIT license or Apache License 2.0.
 * See the LICENSE-MIT and LICENSE-APACHE files in the repository root for details.
 *
 * SPDX-License-Identifier: MIT OR Apache-2.0
 */
package maru.p2p

import io.libp2p.core.ConnectionHandler
import io.libp2p.core.Host
import io.libp2p.core.PeerId
import io.libp2p.core.crypto.PrivKey
import io.libp2p.core.dsl.host
import io.libp2p.core.multiformats.Multiaddr
import io.libp2p.core.mux.StreamMuxerProtocol
import io.libp2p.etc.types.seconds
import io.libp2p.pubsub.PubsubApiImpl
import io.libp2p.pubsub.gossip.Gossip
import io.libp2p.pubsub.gossip.GossipPeerScoreParams
import io.libp2p.pubsub.gossip.GossipScoreParams
import io.libp2p.pubsub.gossip.GossipTopicsScoreParams
import io.libp2p.pubsub.gossip.builders.GossipParamsBuilder
import io.libp2p.pubsub.gossip.builders.GossipRouterBuilder
import io.libp2p.security.secio.SecIoSecureChannel
import io.libp2p.transport.tcp.TcpTransport
import java.util.Optional
import kotlin.random.Random
import maru.core.SealedBeaconBlock
import maru.p2p.topics.TopicHandlerWithInOrderDelivering
import org.apache.tuweni.bytes.Bytes
<<<<<<< HEAD
import org.hyperledger.besu.plugin.services.MetricsSystem
=======
>>>>>>> fa30002c
import pubsub.pb.Rpc
import tech.pegasys.teku.infrastructure.async.AsyncRunnerFactory
import tech.pegasys.teku.infrastructure.async.MetricTrackingExecutorFactory
import tech.pegasys.teku.infrastructure.unsigned.UInt64
import tech.pegasys.teku.networking.p2p.libp2p.LibP2PNetwork
import tech.pegasys.teku.networking.p2p.libp2p.LibP2PNodeId
import tech.pegasys.teku.networking.p2p.libp2p.PeerManager
import tech.pegasys.teku.networking.p2p.libp2p.gossip.GossipTopicHandlers
import tech.pegasys.teku.networking.p2p.libp2p.gossip.LibP2PGossipNetwork
import tech.pegasys.teku.networking.p2p.libp2p.gossip.PreparedPubsubMessage
import tech.pegasys.teku.networking.p2p.libp2p.rpc.RpcHandler
import tech.pegasys.teku.networking.p2p.network.P2PNetwork
import tech.pegasys.teku.networking.p2p.network.PeerHandler
import tech.pegasys.teku.networking.p2p.peer.Peer
import tech.pegasys.teku.networking.p2p.reputation.ReputationManager
import tech.pegasys.teku.networking.p2p.rpc.RpcMethod
import org.hyperledger.besu.plugin.services.MetricsSystem as BesuMetricsSystem

data class TekuLibP2PNetwork(
  val p2PNetwork: P2PNetwork<Peer>,
  val host: Host,
  val peerLookup: PeerLookup,
)

class Libp2pNetworkFactory(
  private val domain: String,
) {
  fun build(
    privateKey: PrivKey,
    port: UInt,
    ipAddress: String,
    sealedBlocksTopicHandler: TopicHandlerWithInOrderDelivering<SealedBeaconBlock>,
    sealedBlocksTopicId: String,
    rpcMethods: List<RpcMethod<*, *, *>>,
    maruPeerManager: MaruPeerManager,
<<<<<<< HEAD
    metricsSystem: MetricsSystem,
=======
    metricsSystem: BesuMetricsSystem,
>>>>>>> fa30002c
  ): TekuLibP2PNetwork {
    val ipv4Address = Multiaddr("/ip4/$ipAddress/tcp/$port")
    val gossipTopicHandlers = GossipTopicHandlers()

    gossipTopicHandlers.add(
      sealedBlocksTopicId,
      sealedBlocksTopicHandler,
    )

    val gossipParams = GossipParamsBuilder().heartbeatInterval(1.seconds).build()
    val gossipRouterBuilder =
      GossipRouterBuilder().apply {
        params = gossipParams
        scoreParams = GossipScoreParams(GossipPeerScoreParams(), GossipTopicsScoreParams())
        messageFactory = { getMessageFactory(it, gossipTopicHandlers) }
      }
    val gossipRouter = gossipRouterBuilder.build()
    val pubsubApiImpl = PubsubApiImpl(gossipRouter)
    val gossip = Gossip(gossipRouter, pubsubApiImpl)

    val publisherApi = gossip.createPublisher(privateKey, Random.nextLong())
    val gossipNetwork = LibP2PGossipNetwork(metricsSystem, gossip, publisherApi, gossipTopicHandlers)

    val peerId = PeerId.fromPubKey(privateKey.publicKey())
    val libP2PNodeId = LibP2PNodeId(peerId)

    val metricTrackingExecutorFactory = MetricTrackingExecutorFactory(metricsSystem)
    val asyncRunner = AsyncRunnerFactory.createDefault(metricTrackingExecutorFactory).create("maru", 2)
    val rpcHandlers =
      rpcMethods.map { rpcMethod ->
        RpcHandler(asyncRunner, rpcMethod)
      }

    val peerManager =
      PeerManager(
        metricsSystem,
        ReputationManager.NOOP,
        listOf<PeerHandler>(maruPeerManager),
        rpcHandlers,
        { _ -> 50.0 }, // TODO: I guess we need a scoring function here
      )

    val host =
      createHost(
        privateKey = privateKey,
        connectionHandlers = listOf(gossip, peerManager),
        gossip = gossip,
        rpcHandlers = rpcHandlers,
        ipv4Address = ipv4Address,
      )

    val advertisedAddresses = listOf(ipv4Address)

    val p2pNetwork =
      LibP2PNetwork(
        /* privKey = */ privateKey,
        /* nodeId = */ libP2PNodeId,
        /* host = */ host,
        /* peerManager = */ peerManager,
        /* advertisedAddresses = */ advertisedAddresses,
        /* gossipNetwork = */ gossipNetwork,
        /* listenPorts = */ listOf(port.toInt()),
      )
    return TekuLibP2PNetwork(p2pNetwork, host, maruPeerManager)
  }

  private fun getMessageFactory(
    msg: Rpc.Message,
    gossipTopicHandlers: GossipTopicHandlers,
  ): PreparedPubsubMessage {
    val arrivalTimestamp = Optional.empty<UInt64>()
    val topic = msg.getTopicIDs(0)
    val payload = Bytes.wrap(msg.data.toByteArray())

    val preparedMessage =
      gossipTopicHandlers
        .getHandlerForTopic(topic)
        .map { handler -> handler.prepareMessage(payload, arrivalTimestamp) }
        .orElse(
          MaruPreparedGossipMessage(
            origMessage = payload,
            arrTimestamp = arrivalTimestamp,
            domain = domain,
            topicId = topic,
          ),
        )

    return PreparedPubsubMessage(msg, preparedMessage)
  }

  private fun createHost(
    privateKey: PrivKey,
    connectionHandlers: List<ConnectionHandler>,
    gossip: Gossip,
    rpcHandlers: List<RpcHandler<*, *, *>>,
    ipv4Address: Multiaddr,
  ): Host =
    host {
      protocols {
        +gossip
        rpcHandlers.forEach { rpcHandler -> add(rpcHandler) }
      }
      network {
        listen(ipv4Address.toString())
      }
      transports {
        add(::TcpTransport)
      }
      identity {
        factory = { privateKey }
      }
      secureChannels {
        add { localKey, muxerProtocols -> SecIoSecureChannel(localKey, muxerProtocols) }
      }
      connectionHandlers {
        connectionHandlers.forEach { handler ->
          add(handler)
        }
      }
      muxers {
        add(StreamMuxerProtocol.Mplex)
      }
    }
}<|MERGE_RESOLUTION|>--- conflicted
+++ resolved
@@ -30,10 +30,6 @@
 import maru.core.SealedBeaconBlock
 import maru.p2p.topics.TopicHandlerWithInOrderDelivering
 import org.apache.tuweni.bytes.Bytes
-<<<<<<< HEAD
-import org.hyperledger.besu.plugin.services.MetricsSystem
-=======
->>>>>>> fa30002c
 import pubsub.pb.Rpc
 import tech.pegasys.teku.infrastructure.async.AsyncRunnerFactory
 import tech.pegasys.teku.infrastructure.async.MetricTrackingExecutorFactory
@@ -69,11 +65,7 @@
     sealedBlocksTopicId: String,
     rpcMethods: List<RpcMethod<*, *, *>>,
     maruPeerManager: MaruPeerManager,
-<<<<<<< HEAD
-    metricsSystem: MetricsSystem,
-=======
     metricsSystem: BesuMetricsSystem,
->>>>>>> fa30002c
   ): TekuLibP2PNetwork {
     val ipv4Address = Multiaddr("/ip4/$ipAddress/tcp/$port")
     val gossipTopicHandlers = GossipTopicHandlers()
