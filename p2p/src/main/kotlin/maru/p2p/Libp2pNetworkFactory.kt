/*
 * Copyright Consensys Software Inc.
 *
 * This file is dual-licensed under either the MIT license or Apache License 2.0.
 * See the LICENSE-MIT and LICENSE-APACHE files in the repository root for details.
 *
 * SPDX-License-Identifier: MIT OR Apache-2.0
 */
package maru.p2p

import io.libp2p.core.ConnectionHandler
import io.libp2p.core.Host
import io.libp2p.core.PeerId
import io.libp2p.core.crypto.PrivKey
import io.libp2p.core.dsl.host
import io.libp2p.core.multiformats.Multiaddr
import io.libp2p.core.mux.StreamMuxerProtocol
import io.libp2p.etc.types.seconds
import io.libp2p.pubsub.PubsubApiImpl
import io.libp2p.pubsub.gossip.Gossip
import io.libp2p.pubsub.gossip.GossipPeerScoreParams
import io.libp2p.pubsub.gossip.GossipScoreParams
import io.libp2p.pubsub.gossip.GossipTopicsScoreParams
import io.libp2p.pubsub.gossip.builders.GossipParamsBuilder
import io.libp2p.pubsub.gossip.builders.GossipRouterBuilder
import io.libp2p.security.secio.SecIoSecureChannel
import io.libp2p.transport.tcp.TcpTransport
import java.util.Optional
import kotlin.random.Random
import maru.core.SealedBeaconBlock
import maru.p2p.topics.TopicHandlerWithInOrderDelivering
import org.apache.tuweni.bytes.Bytes
import org.hyperledger.besu.plugin.services.MetricsSystem
import pubsub.pb.Rpc
import tech.pegasys.teku.infrastructure.async.AsyncRunnerFactory
import tech.pegasys.teku.infrastructure.async.MetricTrackingExecutorFactory
import tech.pegasys.teku.infrastructure.unsigned.UInt64
import tech.pegasys.teku.networking.p2p.libp2p.LibP2PNetwork
import tech.pegasys.teku.networking.p2p.libp2p.LibP2PNodeId
import tech.pegasys.teku.networking.p2p.libp2p.PeerManager
import tech.pegasys.teku.networking.p2p.libp2p.gossip.GossipTopicHandlers
import tech.pegasys.teku.networking.p2p.libp2p.gossip.LibP2PGossipNetwork
import tech.pegasys.teku.networking.p2p.libp2p.gossip.PreparedPubsubMessage
import tech.pegasys.teku.networking.p2p.libp2p.rpc.RpcHandler
import tech.pegasys.teku.networking.p2p.network.P2PNetwork
import tech.pegasys.teku.networking.p2p.network.PeerHandler
import tech.pegasys.teku.networking.p2p.peer.Peer
import tech.pegasys.teku.networking.p2p.reputation.ReputationManager
import tech.pegasys.teku.networking.p2p.rpc.RpcMethod

data class TekuLibP2PNetwork(
  val p2PNetwork: P2PNetwork<Peer>,
  val host: Host,
  val peerLookup: PeerLookup,
)

class Libp2pNetworkFactory(
  private val domain: String,
) {
  fun build(
    privateKey: PrivKey,
    port: UInt,
    ipAddress: String,
    sealedBlocksTopicHandler: TopicHandlerWithInOrderDelivering<SealedBeaconBlock>,
    sealedBlocksTopicId: String,
    rpcMethods: List<RpcMethod<*, *, *>>,
<<<<<<< HEAD
    maruPeerManagerService: MaruPeerManagerService,
    metricsSystem: MetricsSystem,
=======
    maruPeerManager: MaruPeerManager,
>>>>>>> 449a5bdb
  ): TekuLibP2PNetwork {
    val ipv4Address = Multiaddr("/ip4/$ipAddress/tcp/$port")
    val gossipTopicHandlers = GossipTopicHandlers()

    gossipTopicHandlers.add(
      sealedBlocksTopicId,
      sealedBlocksTopicHandler,
    )

    val gossipParams = GossipParamsBuilder().heartbeatInterval(1.seconds).build()
    val gossipRouterBuilder =
      GossipRouterBuilder().apply {
        params = gossipParams
        scoreParams = GossipScoreParams(GossipPeerScoreParams(), GossipTopicsScoreParams())
        messageFactory = { getMessageFactory(it, gossipTopicHandlers) }
      }
    val gossipRouter = gossipRouterBuilder.build()
    val pubsubApiImpl = PubsubApiImpl(gossipRouter)
    val gossip = Gossip(gossipRouter, pubsubApiImpl)

    val publisherApi = gossip.createPublisher(privateKey, Random.nextLong())
    val gossipNetwork = LibP2PGossipNetwork(metricsSystem, gossip, publisherApi, gossipTopicHandlers)

    val peerId = PeerId.fromPubKey(privateKey.publicKey())
    val libP2PNodeId = LibP2PNodeId(peerId)

    val metricTrackingExecutorFactory = MetricTrackingExecutorFactory(metricsSystem)
    val asyncRunner = AsyncRunnerFactory.createDefault(metricTrackingExecutorFactory).create("maru", 2)
    val rpcHandlers =
      rpcMethods.map { rpcMethod ->
        RpcHandler(asyncRunner, rpcMethod)
      }

    val peerManager =
      PeerManager(
        metricsSystem,
        ReputationManager.NOOP,
<<<<<<< HEAD
        listOf<PeerHandler>(maruPeerManagerService),
=======
        listOf<PeerHandler>(maruPeerManager),
>>>>>>> 449a5bdb
        rpcHandlers,
        { _ -> 50.0 }, // TODO: I guess we need a scoring function here
      )

    val host =
      createHost(
        privateKey = privateKey,
        connectionHandlers = listOf(gossip, peerManager),
        gossip = gossip,
        rpcHandlers = rpcHandlers,
        ipv4Address = ipv4Address,
      )

    val advertisedAddresses = listOf(ipv4Address)

    val p2pNetwork =
      LibP2PNetwork(
        /* privKey = */ privateKey,
        /* nodeId = */ libP2PNodeId,
        /* host = */ host,
        /* peerManager = */ peerManager,
        /* advertisedAddresses = */ advertisedAddresses,
        /* gossipNetwork = */ gossipNetwork,
        /* listenPorts = */ listOf(port.toInt()),
      )
    return TekuLibP2PNetwork(p2pNetwork, host, maruPeerManager)
  }

  private fun getMessageFactory(
    msg: Rpc.Message,
    gossipTopicHandlers: GossipTopicHandlers,
  ): PreparedPubsubMessage {
    val arrivalTimestamp = Optional.empty<UInt64>()
    val topic = msg.getTopicIDs(0)
    val payload = Bytes.wrap(msg.data.toByteArray())

    val preparedMessage =
      gossipTopicHandlers
        .getHandlerForTopic(topic)
        .map { handler -> handler.prepareMessage(payload, arrivalTimestamp) }
        .orElse(
          MaruPreparedGossipMessage(
            origMessage = payload,
            arrTimestamp = arrivalTimestamp,
            domain = domain,
            topicId = topic,
          ),
        )

    return PreparedPubsubMessage(msg, preparedMessage)
  }

  private fun createHost(
    privateKey: PrivKey,
    connectionHandlers: List<ConnectionHandler>,
    gossip: Gossip,
    rpcHandlers: List<RpcHandler<*, *, *>>,
    ipv4Address: Multiaddr,
  ): Host =
    host {
      protocols {
        +gossip
        rpcHandlers.forEach { rpcHandler -> add(rpcHandler) }
      }
      network {
        listen(ipv4Address.toString())
      }
      transports {
        add(::TcpTransport)
      }
      identity {
        factory = { privateKey }
      }
      secureChannels {
        add { localKey, muxerProtocols -> SecIoSecureChannel(localKey, muxerProtocols) }
      }
      connectionHandlers {
        connectionHandlers.forEach { handler ->
          add(handler)
        }
      }
      muxers {
        add(StreamMuxerProtocol.Mplex)
      }
    }
}<|MERGE_RESOLUTION|>--- conflicted
+++ resolved
@@ -64,12 +64,8 @@
     sealedBlocksTopicHandler: TopicHandlerWithInOrderDelivering<SealedBeaconBlock>,
     sealedBlocksTopicId: String,
     rpcMethods: List<RpcMethod<*, *, *>>,
-<<<<<<< HEAD
-    maruPeerManagerService: MaruPeerManagerService,
+    maruPeerManager: MaruPeerManager,
     metricsSystem: MetricsSystem,
-=======
-    maruPeerManager: MaruPeerManager,
->>>>>>> 449a5bdb
   ): TekuLibP2PNetwork {
     val ipv4Address = Multiaddr("/ip4/$ipAddress/tcp/$port")
     val gossipTopicHandlers = GossipTopicHandlers()
@@ -107,11 +103,7 @@
       PeerManager(
         metricsSystem,
         ReputationManager.NOOP,
-<<<<<<< HEAD
-        listOf<PeerHandler>(maruPeerManagerService),
-=======
         listOf<PeerHandler>(maruPeerManager),
->>>>>>> 449a5bdb
         rpcHandlers,
         { _ -> 50.0 }, // TODO: I guess we need a scoring function here
       )
