--- conflicted
+++ resolved
@@ -61,12 +61,8 @@
     ipAddress: String,
     sealedBlocksTopicHandler: SealedBlocksTopicHandler,
     sealedBlocksTopicId: String,
-<<<<<<< HEAD
-    rpcMethods: List<RpcMethod<*, *, *>>,
-  ): P2PNetwork<Peer> {
-=======
+    rpcMethods: List<RpcMethod<*, *, *>>
   ): TekuLibP2PNetwork {
->>>>>>> 582b3beb
     val ipv4Address = Multiaddr("/ip4/$ipAddress/tcp/$port")
     val gossipTopicHandlers = GossipTopicHandlers()
 
@@ -105,14 +101,9 @@
         metricsSystem,
         ReputationManager.NOOP,
         listOf<PeerHandler>(MaruPeerHandler()),
-<<<<<<< HEAD
         rpcHandlers,
         { _ -> 50.0 }, // TODO: I guess we need a scoring function here
       )
-=======
-        listOf(rpcHandler),
-      ) { _ -> 50.0 } // TODO: I guess we need a scoring function here
->>>>>>> 582b3beb
 
     val host =
       createHost(
