/*
 * Copyright Consensys Software Inc.
 *
 * This file is dual-licensed under either the MIT license or Apache License 2.0.
 * See the LICENSE-MIT and LICENSE-APACHE files in the repository root for details.
 *
 * SPDX-License-Identifier: MIT OR Apache-2.0
 */
package maru.p2p

import io.libp2p.core.ConnectionHandler
import io.libp2p.core.Host
import io.libp2p.core.PeerId
import io.libp2p.core.crypto.PrivKey
import io.libp2p.core.dsl.host
import io.libp2p.core.multiformats.Multiaddr
import io.libp2p.core.mux.StreamMuxerProtocol
import io.libp2p.etc.types.seconds
import io.libp2p.pubsub.PubsubApiImpl
import io.libp2p.pubsub.gossip.Gossip
import io.libp2p.pubsub.gossip.GossipPeerScoreParams
import io.libp2p.pubsub.gossip.GossipScoreParams
import io.libp2p.pubsub.gossip.GossipTopicsScoreParams
import io.libp2p.pubsub.gossip.builders.GossipParamsBuilder
import io.libp2p.pubsub.gossip.builders.GossipRouterBuilder
import io.libp2p.security.secio.SecIoSecureChannel
import io.libp2p.transport.tcp.TcpTransport
import java.util.Optional
import kotlin.random.Random
import maru.p2p.topics.SealedBlocksTopicHandler
import org.apache.tuweni.bytes.Bytes
import org.hyperledger.besu.metrics.noop.NoOpMetricsSystem
import pubsub.pb.Rpc
import tech.pegasys.teku.infrastructure.async.AsyncRunnerFactory
import tech.pegasys.teku.infrastructure.async.MetricTrackingExecutorFactory
import tech.pegasys.teku.infrastructure.unsigned.UInt64
import tech.pegasys.teku.networking.p2p.libp2p.LibP2PNetwork
import tech.pegasys.teku.networking.p2p.libp2p.LibP2PNodeId
import tech.pegasys.teku.networking.p2p.libp2p.PeerManager
import tech.pegasys.teku.networking.p2p.libp2p.gossip.GossipTopicHandlers
import tech.pegasys.teku.networking.p2p.libp2p.gossip.LibP2PGossipNetwork
import tech.pegasys.teku.networking.p2p.libp2p.gossip.PreparedPubsubMessage
import tech.pegasys.teku.networking.p2p.libp2p.rpc.RpcHandler
import tech.pegasys.teku.networking.p2p.network.P2PNetwork
import tech.pegasys.teku.networking.p2p.network.PeerHandler
import tech.pegasys.teku.networking.p2p.peer.Peer
import tech.pegasys.teku.networking.p2p.reputation.ReputationManager
import tech.pegasys.teku.networking.p2p.rpc.RpcMethod

data class TekuLibP2PNetwork(
  val p2PNetwork: P2PNetwork<Peer>,
  val host: Host,
)

class Libp2pNetworkFactory(
  private val domain: String,
) {
  fun build(
    privateKey: PrivKey,
    port: UInt,
    ipAddress: String,
    sealedBlocksTopicHandler: SealedBlocksTopicHandler,
    sealedBlocksTopicId: String,
<<<<<<< HEAD
    maruPeerManagerService: MaruPeerManagerService,
=======
    rpcMethods: List<RpcMethod<*, *, *>>,
>>>>>>> 2bb0fb15
  ): TekuLibP2PNetwork {
    val ipv4Address = Multiaddr("/ip4/$ipAddress/tcp/$port")
    val gossipTopicHandlers = GossipTopicHandlers()

    gossipTopicHandlers.add(
      sealedBlocksTopicId,
      sealedBlocksTopicHandler,
    )

    val gossipParams = GossipParamsBuilder().heartbeatInterval(1.seconds).build()
    val gossipRouterBuilder =
      GossipRouterBuilder().apply {
        params = gossipParams
        scoreParams = GossipScoreParams(GossipPeerScoreParams(), GossipTopicsScoreParams())
        messageFactory = { getMessageFactory(it, gossipTopicHandlers) }
      }
    val gossipRouter = gossipRouterBuilder.build()
    val pubsubApiImpl = PubsubApiImpl(gossipRouter)
    val gossip = Gossip(gossipRouter, pubsubApiImpl)

    val metricsSystem = NoOpMetricsSystem()
    val publisherApi = gossip.createPublisher(privateKey, Random.nextLong())
    val gossipNetwork = LibP2PGossipNetwork(metricsSystem, gossip, publisherApi, gossipTopicHandlers)

    val peerId = PeerId.fromPubKey(privateKey.publicKey())
    val libP2PNodeId = LibP2PNodeId(peerId)

    val metricTrackingExecutorFactory = MetricTrackingExecutorFactory(metricsSystem)
    val asyncRunner = AsyncRunnerFactory.createDefault(metricTrackingExecutorFactory).create("maru", 2)
    val rpcHandlers =
      rpcMethods.map { rpcMethod ->
        RpcHandler(asyncRunner, rpcMethod)
      }

    val peerManager =
      PeerManager(
        metricsSystem,
        ReputationManager.NOOP,
<<<<<<< HEAD
        listOf<PeerHandler>(maruPeerManagerService),
        listOf(rpcHandler),
      ) { _ -> 50.0 } // TODO: I guess we need a scoring function here
=======
        listOf<PeerHandler>(MaruPeerHandler()),
        rpcHandlers,
        { _ -> 50.0 }, // TODO: I guess we need a scoring function here
      )
>>>>>>> 2bb0fb15

    val host =
      createHost(
        privateKey = privateKey,
        connectionHandlers = listOf(gossip, peerManager),
        gossip = gossip,
        rpcHandlers = rpcHandlers,
        ipv4Address = ipv4Address,
      )

    val advertisedAddresses = listOf(ipv4Address)

    val p2pNetwork =
      LibP2PNetwork(
        /* privKey = */ privateKey,
        /* nodeId = */ libP2PNodeId,
        /* host = */ host,
        /* peerManager = */ peerManager,
        /* advertisedAddresses = */ advertisedAddresses,
        /* gossipNetwork = */ gossipNetwork,
        /* listenPorts = */ listOf(port.toInt()),
      )
    return TekuLibP2PNetwork(p2pNetwork, host)
  }

  private fun getMessageFactory(
    msg: Rpc.Message,
    gossipTopicHandlers: GossipTopicHandlers,
  ): PreparedPubsubMessage {
    val arrivalTimestamp = Optional.empty<UInt64>()
    val topic = msg.getTopicIDs(0)
    val payload = Bytes.wrap(msg.data.toByteArray())

    val preparedMessage =
      gossipTopicHandlers
        .getHandlerForTopic(topic)
        .map { handler -> handler.prepareMessage(payload, arrivalTimestamp) }
        .orElse(
          MaruPreparedGossipMessage(
            origMessage = payload,
            arrTimestamp = arrivalTimestamp,
            domain = domain,
            topicId = topic,
          ),
        )

    return PreparedPubsubMessage(msg, preparedMessage)
  }

  private fun createHost(
    privateKey: PrivKey,
    connectionHandlers: List<ConnectionHandler>,
    gossip: Gossip,
    rpcHandlers: List<RpcHandler<*, *, *>>,
    ipv4Address: Multiaddr,
  ): Host =
    host {
      protocols {
        +gossip
        rpcHandlers.forEach { rpcHandler -> add(rpcHandler) }
      }
      network {
        listen(ipv4Address.toString())
      }
      transports {
        add(::TcpTransport)
      }
      identity {
        factory = { privateKey }
      }
      secureChannels {
        add { localKey, muxerProtocols -> SecIoSecureChannel(localKey, muxerProtocols) }
      }
      connectionHandlers {
        connectionHandlers.forEach { handler ->
          add(handler)
        }
      }
      muxers {
        add(StreamMuxerProtocol.Mplex)
      }
    }
}<|MERGE_RESOLUTION|>--- conflicted
+++ resolved
@@ -61,11 +61,8 @@
     ipAddress: String,
     sealedBlocksTopicHandler: SealedBlocksTopicHandler,
     sealedBlocksTopicId: String,
-<<<<<<< HEAD
+    rpcMethods: List<RpcMethod<*, *, *>>,
     maruPeerManagerService: MaruPeerManagerService,
-=======
-    rpcMethods: List<RpcMethod<*, *, *>>,
->>>>>>> 2bb0fb15
   ): TekuLibP2PNetwork {
     val ipv4Address = Multiaddr("/ip4/$ipAddress/tcp/$port")
     val gossipTopicHandlers = GossipTopicHandlers()
@@ -104,16 +101,10 @@
       PeerManager(
         metricsSystem,
         ReputationManager.NOOP,
-<<<<<<< HEAD
         listOf<PeerHandler>(maruPeerManagerService),
-        listOf(rpcHandler),
-      ) { _ -> 50.0 } // TODO: I guess we need a scoring function here
-=======
-        listOf<PeerHandler>(MaruPeerHandler()),
         rpcHandlers,
         { _ -> 50.0 }, // TODO: I guess we need a scoring function here
       )
->>>>>>> 2bb0fb15
 
     val host =
       createHost(
