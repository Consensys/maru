--- conflicted
+++ resolved
@@ -63,10 +63,7 @@
     sealedBlocksTopicHandler: TopicHandlerWithInOrderDelivering<SealedBeaconBlock>,
     sealedBlocksTopicId: String,
     rpcMethods: List<RpcMethod<*, *, *>>,
-<<<<<<< HEAD
     maruPeerManager: MaruPeerManager,
-=======
->>>>>>> 58e02153
   ): TekuLibP2PNetwork {
     val ipv4Address = Multiaddr("/ip4/$ipAddress/tcp/$port")
     val gossipTopicHandlers = GossipTopicHandlers()
@@ -105,11 +102,7 @@
       PeerManager(
         metricsSystem,
         ReputationManager.NOOP,
-<<<<<<< HEAD
-        listOf<PeerHandler>(maruPeerManager),
-=======
         listOf<PeerHandler>(MaruPeerHandler()),
->>>>>>> 58e02153
         rpcHandlers,
         { _ -> 50.0 }, // TODO: I guess we need a scoring function here
       )
