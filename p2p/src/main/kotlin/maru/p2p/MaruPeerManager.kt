--- conflicted
+++ resolved
@@ -16,14 +16,10 @@
 import java.util.concurrent.ScheduledExecutorService
 import java.util.concurrent.TimeUnit
 import java.util.concurrent.atomic.AtomicBoolean
-<<<<<<< HEAD
-import maru.config.P2P
+import maru.config.P2PConfig
 import maru.config.SyncingConfig
 import maru.consensus.ForkIdHashProvider
 import maru.database.BeaconChain
-=======
-import maru.config.P2PConfig
->>>>>>> 4da2a145
 import maru.p2p.discovery.MaruDiscoveryPeer
 import maru.p2p.discovery.MaruDiscoveryService
 import maru.syncing.CLSyncStatus
@@ -44,31 +40,24 @@
 
 class MaruPeerManager(
   private val maruPeerFactory: MaruPeerFactory,
-<<<<<<< HEAD
-  p2pConfig: P2P,
+  p2pConfig: P2PConfig,
   private val forkIdHashProvider: ForkIdHashProvider,
   private val beaconChain: BeaconChain,
   private val syncStatusProviderProvider: () -> SyncStatusProvider,
   syncConfig: SyncingConfig,
-=======
-  private val p2pConfig: P2PConfig,
->>>>>>> 4da2a145
 ) : PeerHandler,
   PeerLookup {
   var scheduler: ScheduledExecutorService? = null
 
-  val blocksBehindThreshold: ULong = syncConfig.peerChainHeightGranularity.toULong()
+  val blocksBehindThreshold: ULong = syncConfig.desyncTolerance
 
   private val log: Logger = LogManager.getLogger(this.javaClass)
   private val maxPeers = p2pConfig.maxPeers
   private val currentlySearching = AtomicBoolean(false)
-<<<<<<< HEAD
-=======
   private val connectedPeers: ConcurrentHashMap<NodeId, MaruPeer> = ConcurrentHashMap()
   val peerCount: Int
     get() = connectedPeers.size
 
->>>>>>> 4da2a145
   private val connectionInProgress = mutableListOf<Bytes>()
   private var discoveryService: MaruDiscoveryService? = null
   private val statusExchangingMaruPeers = mutableMapOf<NodeId, MaruPeer>()
@@ -91,16 +80,13 @@
     }
     this.discoveryService = discoveryService
     this.p2pNetwork = p2pNetwork
-<<<<<<< HEAD
     this.syncStatusProvider = syncStatusProviderProvider()
-=======
     if (scheduler == null) {
       scheduler = Executors.newSingleThreadScheduledExecutor(Thread.ofPlatform().daemon().factory())
     }
     scheduler!!.scheduleAtFixedRate({
       logConnectedPeers()
     }, 20000, 20000, TimeUnit.MILLISECONDS)
->>>>>>> 4da2a145
     searchForPeersUntilMaxReached()
   }
 
@@ -134,15 +120,9 @@
             }
           }.whenComplete { _, _ ->
             currentlySearching.set(false)
-<<<<<<< HEAD
-            log.trace("peerCount={}. maxPeers={}", connectedPeers.size, maxPeers)
-            if (!stopCalled && connectedPeers.size < maxPeers) {
-              scheduler.schedule({ searchForPeersUntilMaxReached() }, 1, TimeUnit.SECONDS)
-=======
             log.trace("peerCount={}. maxPeers={}", peerCount, maxPeers)
             if (started.get() && peerCount < maxPeers) {
               scheduler!!.schedule({ searchForPeersUntilMaxReached() }, 1, TimeUnit.SECONDS)
->>>>>>> 4da2a145
             }
           }
       }
@@ -157,21 +137,16 @@
   }
 
   override fun onConnect(peer: Peer) {
-<<<<<<< HEAD
-    if (connectedPeers.size >= maxPeers) {
-=======
     // TODO: here we could check if we want to be connected to that peer
     if (peerCount > maxPeers) {
->>>>>>> 4da2a145
       // TODO: We could disconnect another peer here, based on some criteria
       peer.disconnectCleanly(DisconnectReason.TOO_MANY_PEERS)
       return
     }
     val maruPeer = maruPeerFactory.createMaruPeer(peer)
-<<<<<<< HEAD
-    val localBeaconChainHead = beaconChain.getLatestBeaconState().latestBeaconBlockHeader.number
+    val localBeaconChainHead = beaconChain.getLatestBeaconState().beaconBlockHeader.number
     val targetBlockNumber =
-      syncStatusProvider.getSyncTarget()?.let { it } ?: localBeaconChainHead
+      syncStatusProvider.getSyncTarget() ?: localBeaconChainHead
     statusExchangingMaruPeers[peer.id] = maruPeer
     maruPeer
       .awaitInitialStatus()
@@ -208,14 +183,6 @@
       }.always {
         statusExchangingMaruPeers.remove(peer.id)
       }
-=======
-    connectedPeers[peer.id] = maruPeer
-    if (maruPeer.connectionInitiatedLocally()) {
-      maruPeer.sendStatus()
-    } else {
-      maruPeer.scheduleDisconnectIfStatusNotReceived(p2pConfig.statusUpdate.timeout)
-    }
->>>>>>> 4da2a145
   }
 
   private fun tooManyPeersBehind(currentHead: ULong): Boolean =
@@ -227,11 +194,7 @@
   override fun onDisconnect(peer: Peer) {
     connectedPeers.remove(peer.id)
     log.trace("Peer={} disconnected", peer.id)
-<<<<<<< HEAD
-    if (!stopCalled && connectedPeers.size < maxPeers) {
-=======
     if (started.get() && peerCount < maxPeers) {
->>>>>>> 4da2a145
       searchForPeersUntilMaxReached()
     }
   }
@@ -254,11 +217,7 @@
         return
       }
       synchronized(connectionInProgress) {
-<<<<<<< HEAD
-        if (connectedPeers.size >= maxPeers || connectionInProgress.contains(peer.nodeIdBytes)) {
-=======
         if (peerCount >= maxPeers || connectionInProgress.contains(peer.nodeId)) {
->>>>>>> 4da2a145
           return
         }
         connectionInProgress.add(peer.nodeId)
