/*
 * Copyright Consensys Software Inc.
 *
 * This file is dual-licensed under either the MIT license or Apache License 2.0.
 * See the LICENSE-MIT and LICENSE-APACHE files in the repository root for details.
 *
 * SPDX-License-Identifier: MIT OR Apache-2.0
 */
package maru.p2p

import io.libp2p.core.PeerId
import io.libp2p.crypto.keys.unmarshalSecp256k1PublicKey
import java.time.Duration
import java.util.concurrent.ConcurrentHashMap
import java.util.concurrent.Executors
import java.util.concurrent.ScheduledExecutorService
import java.util.concurrent.ScheduledFuture
import java.util.concurrent.TimeUnit
import java.util.concurrent.atomic.AtomicBoolean
import maru.config.P2PConfig
import maru.p2p.discovery.MaruDiscoveryPeer
import maru.p2p.discovery.MaruDiscoveryService
import org.apache.logging.log4j.LogManager
import org.apache.logging.log4j.Logger
import org.apache.tuweni.bytes.Bytes
import tech.pegasys.teku.infrastructure.async.SafeFuture
import tech.pegasys.teku.networking.p2p.discovery.DiscoveryPeer
import tech.pegasys.teku.networking.p2p.libp2p.LibP2PNodeId
import tech.pegasys.teku.networking.p2p.libp2p.PeerAlreadyConnectedException
import tech.pegasys.teku.networking.p2p.network.P2PNetwork
import tech.pegasys.teku.networking.p2p.network.PeerHandler
import tech.pegasys.teku.networking.p2p.peer.DisconnectReason
import tech.pegasys.teku.networking.p2p.peer.NodeId
import tech.pegasys.teku.networking.p2p.peer.Peer
import tech.pegasys.teku.networking.p2p.reputation.ReputationManager

class MaruPeerManager(
  private val maruPeerFactory: MaruPeerFactory,
<<<<<<< HEAD
  private val p2pConfig: P2P,
  private val reputationManager: ReputationManager,
  private val isStaticPeer: (NodeId) -> Boolean,
=======
  private val p2pConfig: P2PConfig,
>>>>>>> 57d837fb
) : PeerHandler,
  PeerLookup {
  var scheduler: ScheduledExecutorService? = null

  private val log: Logger = LogManager.getLogger(this.javaClass)
  private val maxPeers = p2pConfig.maxPeers
  private val currentlySearching = AtomicBoolean(false)
  private val connectedPeers: ConcurrentHashMap<NodeId, MaruPeer> = ConcurrentHashMap()
  val peerCount: Int
    get() = connectedPeers.size

  private val connectionInProgress = mutableListOf<Bytes>()
  private var discoveryService: MaruDiscoveryService? = null

  private lateinit var p2pNetwork: P2PNetwork<Peer>

  private var searchTaskFuture: ScheduledFuture<*>? = null
  private val searchInFlight = AtomicBoolean(false)

  @Volatile
  private var started = AtomicBoolean(false)

  fun start(
    discoveryService: MaruDiscoveryService?,
    p2pNetwork: P2PNetwork<Peer>,
  ) {
    if (!started.compareAndSet(false, true)) {
      log.warn("Trying to start already started MaruPeerManager")
      return
    }
    this.discoveryService = discoveryService
    this.p2pNetwork = p2pNetwork
    if (scheduler == null) {
      scheduler = Executors.newSingleThreadScheduledExecutor(Thread.ofPlatform().daemon().factory())
    }
    scheduler!!.scheduleAtFixedRate({
      logConnectedPeers()
    }, 20000, 20000, TimeUnit.MILLISECONDS)
    if (discoveryService != null) {
      searchTaskFuture =
        scheduler!!.scheduleWithFixedDelay(
          { runSearchTask(discoveryService) },
          0,
          1,
          TimeUnit.SECONDS,
        )
    }
  }

  fun stop(): SafeFuture<Unit> {
    if (!started.compareAndSet(true, false)) {
      log.warn("Trying to stop stopped MaruPeerManager")
      return SafeFuture.completedFuture(Unit)
    }
    searchTaskFuture?.cancel(true)
    searchTaskFuture = null
    scheduler!!.shutdown()
    scheduler = null
    return SafeFuture.completedFuture(Unit)
  }

  private fun runSearchTask(discoveryService: MaruDiscoveryService) {
    if (peerCount >= maxPeers) return
    if (!started.get()) return
    if (!searchInFlight.compareAndSet(false, true)) return

    try {
      discoveryService
        .searchForPeers()
        .orTimeout(Duration.ofSeconds(30L))
        .whenComplete { availablePeers, throwable ->
          log.info("Finished searching for peers. Found {} peers.", availablePeers.size)
          if (started.get()) {
            if (throwable != null) {
              log.debug("Failed to discover peers: {}", throwable.message, throwable)
              discoveryService.getKnownPeers()
            } else {
              availablePeers
            }.forEach { peer ->
              tryToConnectIfNotFull(peer)
            }
          }
        }
    } finally {
      searchInFlight.set(false)
    }
  }

  private fun logConnectedPeers() {
    log.info("Currently connected peers={}", connectedPeers.keys.toList())
    discoveryService?.getKnownPeers()?.forEach { peer ->
      log.info("discovered peer={}", peer)
    }
  }

  override fun onConnect(peer: Peer) {
    // TODO: here we could check if we want to be connected to that peer
    val isAStaticPeer = isStaticPeer(peer.id)
    if (!isAStaticPeer && peerCount >= maxPeers) {
      // TODO: We could disconnect another peer here, based on some criteria
      peer.disconnectCleanly(DisconnectReason.TOO_MANY_PEERS)
      return
    }
    if (isAStaticPeer || reputationManager.isConnectionInitiationAllowed(peer.address)) {
      val maruPeer = maruPeerFactory.createMaruPeer(peer)
      connectedPeers[peer.id] = maruPeer
      if (maruPeer.connectionInitiatedLocally()) {
        maruPeer.sendStatus()
      } else {
        maruPeer.scheduleDisconnectIfStatusNotReceived(p2pConfig.statusUpdate.timeout)
      }
    } else {
      peer.disconnectCleanly(DisconnectReason.TOO_MANY_PEERS)
    }
  }

  override fun onDisconnect(peer: Peer) {
    connectedPeers.remove(peer.id)
    log.trace("Peer={} disconnected", peer.id)
  }

  override fun getPeer(nodeId: NodeId): MaruPeer? = connectedPeers[nodeId]

  override fun getPeers(): List<MaruPeer> = connectedPeers.values.toList()

  private fun tryToConnectIfNotFull(peer: MaruDiscoveryPeer) {
    try {
      if (!started.get()) return
      if (peerCount >= maxPeers) return

      val peerAddress = p2pNetwork.createPeerAddress(peer)

      if (!reputationManager.isConnectionInitiationAllowed(peerAddress)) return
      if (p2pNetwork.isConnected(peerAddress)) return

      synchronized(connectionInProgress) {
        if (connectionInProgress.contains(peer.nodeId)) {
          return
        }
        connectionInProgress.add(peer.nodeId)
      }

      p2pNetwork
        .connect(peerAddress)
        .orTimeout(30, TimeUnit.SECONDS)
        .whenComplete { _, throwable ->
          try {
            if (throwable != null) {
              if (throwable.cause !is PeerAlreadyConnectedException) {
                reputationManager.reportInitiatedConnectionFailed(peerAddress)
                log.error("Failed to connect to peer={}", peer.nodeId, throwable)
              }
            }
          } finally {
            synchronized(connectionInProgress) {
              connectionInProgress.remove(peer.nodeId)
            }
          }
        }
    } catch (e: Exception) {
      log.debug("Failed to initiate connection to peer={}. errorMessage={}", peer.nodeId, e.message, e)
      synchronized(connectionInProgress) {
        connectionInProgress.remove(peer.nodeId)
      }
    }
  }

  fun getNodeId(peer: DiscoveryPeer): LibP2PNodeId {
    val pubKey = unmarshalSecp256k1PublicKey(peer.publicKey.toArrayUnsafe())
    return LibP2PNodeId(PeerId.fromPubKey(pubKey))
  }
}<|MERGE_RESOLUTION|>--- conflicted
+++ resolved
@@ -36,13 +36,9 @@
 
 class MaruPeerManager(
   private val maruPeerFactory: MaruPeerFactory,
-<<<<<<< HEAD
-  private val p2pConfig: P2P,
+  private val p2pConfig: P2PConfig,
   private val reputationManager: ReputationManager,
   private val isStaticPeer: (NodeId) -> Boolean,
-=======
-  private val p2pConfig: P2PConfig,
->>>>>>> 57d837fb
 ) : PeerHandler,
   PeerLookup {
   var scheduler: ScheduledExecutorService? = null
