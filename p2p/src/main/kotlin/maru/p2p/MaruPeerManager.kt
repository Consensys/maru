/*
 * Copyright Consensys Software Inc.
 *
 * This file is dual-licensed under either the MIT license or Apache License 2.0.
 * See the LICENSE-MIT and LICENSE-APACHE files in the repository root for details.
 *
 * SPDX-License-Identifier: MIT OR Apache-2.0
 */
package maru.p2p

import java.time.Duration
import java.util.concurrent.ConcurrentHashMap
import java.util.concurrent.Executors
import java.util.concurrent.ScheduledExecutorService
import java.util.concurrent.TimeUnit
import java.util.concurrent.atomic.AtomicBoolean
import maru.config.P2PConfig
import maru.config.SyncingConfig
import maru.database.BeaconChain
import maru.p2p.discovery.MaruDiscoveryService
import maru.syncing.CLSyncStatus
import maru.syncing.SyncStatusProvider
import org.apache.logging.log4j.LogManager
import org.apache.logging.log4j.Logger
import tech.pegasys.teku.infrastructure.async.SafeFuture
<<<<<<< HEAD
=======
import tech.pegasys.teku.networking.p2p.libp2p.PeerAlreadyConnectedException
>>>>>>> 8f663534
import tech.pegasys.teku.networking.p2p.network.P2PNetwork
import tech.pegasys.teku.networking.p2p.network.PeerHandler
import tech.pegasys.teku.networking.p2p.peer.DisconnectReason
import tech.pegasys.teku.networking.p2p.peer.NodeId
import tech.pegasys.teku.networking.p2p.peer.Peer

class MaruPeerManager(
  private val maruPeerFactory: MaruPeerFactory,
  p2pConfig: P2PConfig,
  private val reputationManager: MaruReputationManager,
  private val isStaticPeer: (NodeId) -> Boolean,
  private val beaconChain: BeaconChain,
  private val syncStatusProviderProvider: () -> SyncStatusProvider,
  syncConfig: SyncingConfig,
) : PeerHandler,
  PeerLookup {
  val blocksBehindThreshold: ULong = syncConfig.desyncTolerance

  private val log: Logger = LogManager.getLogger(this.javaClass)

  private val maxPeers = p2pConfig.maxPeers
<<<<<<< HEAD
  private val maxUnsyncedPeers = p2pConfig.maxUnsyncedPeers

  private var discoveryService: MaruDiscoveryService? = null
  private var discoveryTask: PeerDiscoveryTask? = null

  private val connectedPeers: ConcurrentHashMap<NodeId, MaruPeer> = ConcurrentHashMap()
  private val statusExchangingMaruPeers = mutableMapOf<NodeId, MaruPeer>()

  private var scheduler: ScheduledExecutorService? = null
=======
  private val currentlySearching = AtomicBoolean(false)
  private val peers: ConcurrentHashMap<NodeId, MaruPeer> = ConcurrentHashMap()
  private var searchTaskFuture: ScheduledFuture<*>? = null
  private val connectionInProgress = mutableListOf<Bytes>()
  private var discoveryService: MaruDiscoveryService? = null
>>>>>>> 8f663534
  private lateinit var p2pNetwork: P2PNetwork<Peer>
  private lateinit var syncStatusProvider: SyncStatusProvider

  @Volatile
  private var started = AtomicBoolean(false)

  fun start(
    discoveryService: MaruDiscoveryService?,
    p2pNetwork: P2PNetwork<Peer>,
  ) {
    if (!started.compareAndSet(false, true)) {
      log.warn("Trying to start already started MaruPeerManager")
      return
    }
    this.discoveryService = discoveryService
    this.p2pNetwork = p2pNetwork
<<<<<<< HEAD
    this.syncStatusProvider = syncStatusProviderProvider()
    scheduler = Executors.newSingleThreadScheduledExecutor(Thread.ofPlatform().daemon().factory())
    scheduler!!.scheduleAtFixedRate({
      logConnectedPeers()
    }, 20000, 20000, TimeUnit.MILLISECONDS)
=======
    if (scheduler == null) {
      scheduler = Executors.newSingleThreadScheduledExecutor(Thread.ofPlatform().daemon().factory())
    }
    scheduler!!.scheduleAtFixedRate(
      /* command = */ this::logConnectedPeers,
      /* initialDelay = */ 5,
      /* period = */ 20,
      /* unit = */ TimeUnit.SECONDS,
    )
>>>>>>> 8f663534
    if (discoveryService != null) {
      discoveryTask =
        PeerDiscoveryTask(
          discoveryService = discoveryService,
          p2pNetwork = p2pNetwork,
          reputationManager = reputationManager,
          maxPeers = maxPeers,
          getPeerCount = { peerCount },
        )
      discoveryTask!!.start()
    }
  }

  fun stop(): SafeFuture<Unit> {
    if (!started.compareAndSet(true, false)) {
      log.warn("Trying to stop stopped MaruPeerManager")
      return SafeFuture.completedFuture(Unit)
    }
    discoveryTask?.stop()
    discoveryTask = null
    scheduler!!.shutdown()
    scheduler = null
    return SafeFuture.completedFuture(Unit)
  }

  private fun logConnectedPeers() {
    log.info("currently connected peers={}", peers.values.toList().map { it.toLogString() })
    if (log.isDebugEnabled) {
      discoveryService?.getKnownPeers()?.forEach { peer ->
        log.debug("discovered peer={}", peer)
      }
    }
  }

  override fun onConnect(peer: Peer) {
    val isAStaticPeer = isStaticPeer(peer.id)
    if (!isAStaticPeer && peerCount >= maxPeers) {
      peer.disconnectCleanly(DisconnectReason.TOO_MANY_PEERS)
      return
    }
    if (isAStaticPeer || reputationManager.isConnectionInitiationAllowed(peer.address)) {
      val maruPeer = maruPeerFactory.createMaruPeer(peer)
<<<<<<< HEAD
      val localBeaconChainHead = beaconChain.getLatestBeaconState().beaconBlockHeader.number
      statusExchangingMaruPeers[peer.id] = maruPeer
      maruPeer
        .awaitInitialStatusAndCheckForkIdHash()
        .orTimeout(Duration.ofSeconds(15L))
        .whenComplete { status, throwable ->
          if (throwable != null) {
            log.debug("Failed to get status from peer={}", peer.id, throwable)
          } else {
            if (syncStatusProvider.getCLSyncStatus() == CLSyncStatus.SYNCING &&
              status.latestBlockNumber + blocksBehindThreshold < syncStatusProvider.getCLSyncTarget()
            ) {
              log.debug(
                "Peer={} is too far behind our target block number={} (peer's block number={}). Disconnecting.",
                peer.id,
                syncStatusProvider.getCLSyncTarget(),
                status.latestBlockNumber,
              )
              maruPeer.disconnectCleanly(DisconnectReason.TOO_MANY_PEERS) // there is no better reason available
            } else if (syncStatusProvider.getCLSyncStatus() == CLSyncStatus.SYNCED &&
              status.latestBlockNumber + blocksBehindThreshold < localBeaconChainHead &&
              tooManyPeersBehind(localBeaconChainHead)
            ) {
              log.debug("Peer={} is behind and we already have too many peers behind. Disconnecting.", peer.id)
              maruPeer.disconnectCleanly(DisconnectReason.TOO_MANY_PEERS) // there is no better reason available
            } else {
              connectedPeers[peer.id] = maruPeer
              log.debug("Connected to peer={} with status={}", peer.id, status)
            }
          }
        }.always {
          statusExchangingMaruPeers.remove(peer.id)
        }
    } else {
      log.debug("Disconnecting from peer={} because connection is not allowed yet.", peer.address)
      peer.disconnectCleanly(DisconnectReason.TOO_MANY_PEERS)
=======
      peers[peer.id] = maruPeer
      if (maruPeer.connectionInitiatedLocally()) {
        maruPeer.sendStatus()
      } else {
        maruPeer.scheduleDisconnectIfStatusNotReceived(p2pConfig.statusUpdate.timeout)
      }
    } else {
      log.trace("Disconnecting from peer={} due to connection not allowed yet.", peer.address)
      peer.disconnectCleanly(DisconnectReason.RATE_LIMITING)
>>>>>>> 8f663534
    }
  }

  private fun tooManyPeersBehind(currentHead: ULong): Boolean =
    connectedPeers.values.count { peer ->
      // peers in connectedPeers always have a status
      peer.getStatus()!!.latestBlockNumber + blocksBehindThreshold < currentHead
    } >= maxUnsyncedPeers

  override fun onDisconnect(peer: Peer) {
<<<<<<< HEAD
    connectedPeers.remove(peer.id)
    log.debug("Peer={} disconnected", peer.id)
  }

  override fun getPeer(nodeId: NodeId): MaruPeer? {
    if (connectedPeers.containsKey(nodeId)) {
      return connectedPeers[nodeId]
    } else if (statusExchangingMaruPeers.containsKey(nodeId)) {
      return statusExchangingMaruPeers[nodeId]
=======
    peers.remove(peer.id)
    log.trace("Peer={} disconnected", peer.id)
  }

  private fun connectedPeers(): Map<NodeId, MaruPeer> = peers.filter { it.value.isConnected }

  override fun getPeer(nodeId: NodeId): MaruPeer? = connectedPeers()[nodeId]

  val peerCount: Int
    get() = connectedPeers().size

  override fun getPeers(): List<MaruPeer> = connectedPeers().values.toList()

  private fun tryToConnect(peer: MaruDiscoveryPeer) {
    try {
      if (!started.get()) return
      if (peerCount >= maxPeers) return

      val peerAddress = p2pNetwork.createPeerAddress(peer)

      if (p2pNetwork.isConnected(peerAddress)) return
      if (!reputationManager.isConnectionInitiationAllowed(peerAddress)) return

      synchronized(connectionInProgress) {
        if (connectionInProgress.contains(peer.nodeId)) {
          return
        }
        connectionInProgress.add(peer.nodeId)
      }

      p2pNetwork
        .connect(peerAddress)
        .orTimeout(30, TimeUnit.SECONDS)
        .whenComplete { _, throwable ->
          try {
            if (throwable != null) {
              if (throwable.cause !is PeerAlreadyConnectedException) {
                reputationManager.reportInitiatedConnectionFailed(peerAddress)
                log.trace("Failed to connect to peer={}", peerAddress, throwable)
              } else {
                log.trace("Peer is already connected, peer={}", peerAddress)
              }
            } else {
              log.trace("Successfully connected to peer={}", peerAddress)
            }
          } finally {
            synchronized(connectionInProgress) {
              connectionInProgress.remove(peer.nodeId)
            }
          }
        }
    } catch (e: Exception) {
      log.trace("Failed to initiate connection to peer={}. errorMessage={}", peer.nodeId, e.message, e)
      synchronized(connectionInProgress) {
        connectionInProgress.remove(peer.nodeId)
      }
>>>>>>> 8f663534
    }
    return null
  }
<<<<<<< HEAD

  override fun getPeers(): List<MaruPeer> = connectedPeers.values.toList()
=======
>>>>>>> 8f663534
}<|MERGE_RESOLUTION|>--- conflicted
+++ resolved
@@ -23,10 +23,6 @@
 import org.apache.logging.log4j.LogManager
 import org.apache.logging.log4j.Logger
 import tech.pegasys.teku.infrastructure.async.SafeFuture
-<<<<<<< HEAD
-=======
-import tech.pegasys.teku.networking.p2p.libp2p.PeerAlreadyConnectedException
->>>>>>> 8f663534
 import tech.pegasys.teku.networking.p2p.network.P2PNetwork
 import tech.pegasys.teku.networking.p2p.network.PeerHandler
 import tech.pegasys.teku.networking.p2p.peer.DisconnectReason
@@ -48,25 +44,20 @@
   private val log: Logger = LogManager.getLogger(this.javaClass)
 
   private val maxPeers = p2pConfig.maxPeers
-<<<<<<< HEAD
   private val maxUnsyncedPeers = p2pConfig.maxUnsyncedPeers
 
   private var discoveryService: MaruDiscoveryService? = null
   private var discoveryTask: PeerDiscoveryTask? = null
 
-  private val connectedPeers: ConcurrentHashMap<NodeId, MaruPeer> = ConcurrentHashMap()
+  private val peers: ConcurrentHashMap<NodeId, MaruPeer> = ConcurrentHashMap()
   private val statusExchangingMaruPeers = mutableMapOf<NodeId, MaruPeer>()
 
   private var scheduler: ScheduledExecutorService? = null
-=======
-  private val currentlySearching = AtomicBoolean(false)
-  private val peers: ConcurrentHashMap<NodeId, MaruPeer> = ConcurrentHashMap()
-  private var searchTaskFuture: ScheduledFuture<*>? = null
-  private val connectionInProgress = mutableListOf<Bytes>()
-  private var discoveryService: MaruDiscoveryService? = null
->>>>>>> 8f663534
   private lateinit var p2pNetwork: P2PNetwork<Peer>
   private lateinit var syncStatusProvider: SyncStatusProvider
+
+  val peerCount: Int
+    get() = connectedPeers().size
 
   @Volatile
   private var started = AtomicBoolean(false)
@@ -81,23 +72,11 @@
     }
     this.discoveryService = discoveryService
     this.p2pNetwork = p2pNetwork
-<<<<<<< HEAD
     this.syncStatusProvider = syncStatusProviderProvider()
     scheduler = Executors.newSingleThreadScheduledExecutor(Thread.ofPlatform().daemon().factory())
     scheduler!!.scheduleAtFixedRate({
       logConnectedPeers()
     }, 20000, 20000, TimeUnit.MILLISECONDS)
-=======
-    if (scheduler == null) {
-      scheduler = Executors.newSingleThreadScheduledExecutor(Thread.ofPlatform().daemon().factory())
-    }
-    scheduler!!.scheduleAtFixedRate(
-      /* command = */ this::logConnectedPeers,
-      /* initialDelay = */ 5,
-      /* period = */ 20,
-      /* unit = */ TimeUnit.SECONDS,
-    )
->>>>>>> 8f663534
     if (discoveryService != null) {
       discoveryTask =
         PeerDiscoveryTask(
@@ -124,7 +103,7 @@
   }
 
   private fun logConnectedPeers() {
-    log.info("currently connected peers={}", peers.values.toList().map { it.toLogString() })
+    log.info("Currently connected peers={}", connectedPeers().keys.toList())
     if (log.isDebugEnabled) {
       discoveryService?.getKnownPeers()?.forEach { peer ->
         log.debug("discovered peer={}", peer)
@@ -140,7 +119,6 @@
     }
     if (isAStaticPeer || reputationManager.isConnectionInitiationAllowed(peer.address)) {
       val maruPeer = maruPeerFactory.createMaruPeer(peer)
-<<<<<<< HEAD
       val localBeaconChainHead = beaconChain.getLatestBeaconState().beaconBlockHeader.number
       statusExchangingMaruPeers[peer.id] = maruPeer
       maruPeer
@@ -167,7 +145,7 @@
               log.debug("Peer={} is behind and we already have too many peers behind. Disconnecting.", peer.id)
               maruPeer.disconnectCleanly(DisconnectReason.TOO_MANY_PEERS) // there is no better reason available
             } else {
-              connectedPeers[peer.id] = maruPeer
+              peers[peer.id] = maruPeer
               log.debug("Connected to peer={} with status={}", peer.id, status)
             }
           }
@@ -176,102 +154,31 @@
         }
     } else {
       log.debug("Disconnecting from peer={} because connection is not allowed yet.", peer.address)
-      peer.disconnectCleanly(DisconnectReason.TOO_MANY_PEERS)
-=======
-      peers[peer.id] = maruPeer
-      if (maruPeer.connectionInitiatedLocally()) {
-        maruPeer.sendStatus()
-      } else {
-        maruPeer.scheduleDisconnectIfStatusNotReceived(p2pConfig.statusUpdate.timeout)
-      }
-    } else {
-      log.trace("Disconnecting from peer={} due to connection not allowed yet.", peer.address)
       peer.disconnectCleanly(DisconnectReason.RATE_LIMITING)
->>>>>>> 8f663534
     }
   }
 
   private fun tooManyPeersBehind(currentHead: ULong): Boolean =
-    connectedPeers.values.count { peer ->
+    peers.values.count { peer ->
       // peers in connectedPeers always have a status
       peer.getStatus()!!.latestBlockNumber + blocksBehindThreshold < currentHead
     } >= maxUnsyncedPeers
 
+  private fun connectedPeers(): Map<NodeId, MaruPeer> = peers.filter { it.value.isConnected }
+
   override fun onDisconnect(peer: Peer) {
-<<<<<<< HEAD
-    connectedPeers.remove(peer.id)
+    peers.remove(peer.id)
     log.debug("Peer={} disconnected", peer.id)
   }
 
   override fun getPeer(nodeId: NodeId): MaruPeer? {
-    if (connectedPeers.containsKey(nodeId)) {
-      return connectedPeers[nodeId]
+    if (connectedPeers().containsKey(nodeId)) {
+      return peers[nodeId]
     } else if (statusExchangingMaruPeers.containsKey(nodeId)) {
       return statusExchangingMaruPeers[nodeId]
-=======
-    peers.remove(peer.id)
-    log.trace("Peer={} disconnected", peer.id)
-  }
-
-  private fun connectedPeers(): Map<NodeId, MaruPeer> = peers.filter { it.value.isConnected }
-
-  override fun getPeer(nodeId: NodeId): MaruPeer? = connectedPeers()[nodeId]
-
-  val peerCount: Int
-    get() = connectedPeers().size
-
-  override fun getPeers(): List<MaruPeer> = connectedPeers().values.toList()
-
-  private fun tryToConnect(peer: MaruDiscoveryPeer) {
-    try {
-      if (!started.get()) return
-      if (peerCount >= maxPeers) return
-
-      val peerAddress = p2pNetwork.createPeerAddress(peer)
-
-      if (p2pNetwork.isConnected(peerAddress)) return
-      if (!reputationManager.isConnectionInitiationAllowed(peerAddress)) return
-
-      synchronized(connectionInProgress) {
-        if (connectionInProgress.contains(peer.nodeId)) {
-          return
-        }
-        connectionInProgress.add(peer.nodeId)
-      }
-
-      p2pNetwork
-        .connect(peerAddress)
-        .orTimeout(30, TimeUnit.SECONDS)
-        .whenComplete { _, throwable ->
-          try {
-            if (throwable != null) {
-              if (throwable.cause !is PeerAlreadyConnectedException) {
-                reputationManager.reportInitiatedConnectionFailed(peerAddress)
-                log.trace("Failed to connect to peer={}", peerAddress, throwable)
-              } else {
-                log.trace("Peer is already connected, peer={}", peerAddress)
-              }
-            } else {
-              log.trace("Successfully connected to peer={}", peerAddress)
-            }
-          } finally {
-            synchronized(connectionInProgress) {
-              connectionInProgress.remove(peer.nodeId)
-            }
-          }
-        }
-    } catch (e: Exception) {
-      log.trace("Failed to initiate connection to peer={}. errorMessage={}", peer.nodeId, e.message, e)
-      synchronized(connectionInProgress) {
-        connectionInProgress.remove(peer.nodeId)
-      }
->>>>>>> 8f663534
     }
     return null
   }
-<<<<<<< HEAD
 
-  override fun getPeers(): List<MaruPeer> = connectedPeers.values.toList()
-=======
->>>>>>> 8f663534
+  override fun getPeers(): List<MaruPeer> = connectedPeers().values.toList()
 }