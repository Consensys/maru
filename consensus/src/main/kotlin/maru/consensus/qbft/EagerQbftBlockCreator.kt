--- conflicted
+++ resolved
@@ -15,13 +15,13 @@
  */
 package maru.consensus.qbft
 
-import java.time.Clock
 import kotlin.time.Duration
+import maru.consensus.MetadataProvider
+import maru.consensus.NextBlockTimestampProvider
 import maru.consensus.qbft.adapters.toBeaconBlockHeader
 import maru.consensus.state.FinalizationState
 import maru.core.BeaconBlockHeader
 import maru.core.Validator
-import maru.executionlayer.manager.BlockMetadata
 import maru.executionlayer.manager.ExecutionLayerManager
 import org.apache.logging.log4j.LogManager
 import org.apache.logging.log4j.Logger
@@ -40,17 +40,13 @@
   private val delegate: QbftBlockCreator,
   private val finalizationStateProvider: (BeaconBlockHeader) -> FinalizationState,
   private val blockBuilderIdentity: Validator,
+  private val metadataProvider: MetadataProvider,
+  private val nextBlockTimestampProvider: NextBlockTimestampProvider,
   private val config: Config,
-<<<<<<< HEAD
-  private val clock: Clock,
-=======
-  private val metadataProvider: () -> BlockMetadata,
->>>>>>> 0cf033d5
 ) : QbftBlockCreator {
   private val log: Logger = LogManager.getLogger(this.javaClass)
 
   data class Config(
-    val blockTimeSeconds: Int,
     val communicationMargin: Duration,
   )
 
@@ -62,7 +58,7 @@
     val finalizedState = finalizationStateProvider(beaconBlockHeader)
     manager
       .setHeadAndStartBlockBuilding(
-        headHash = metadataProvider().blockHash,
+        headHash = metadataProvider.getLatestBlockMetadata().blockHash,
         safeHash = finalizedState.safeBlockHash,
         finalizedHash = finalizedState.finalizedBlockHash,
         nextBlockTimestamp = headerTimeStampSeconds,
@@ -81,9 +77,7 @@
     commitSeals: MutableCollection<SECPSignature>,
   ): QbftBlock = DelayedQbftBlockCreator.createSealedBlock(block, roundNumber, commitSeals)
 
-  // TODO: replace this logic with NextBlockTimestampProvider once PR #76 is merged
-  // Target next whole second or skip a round. This helps block time consistency
   private fun computeSleepDurationMilliseconds(headerTimeStampSeconds: Long): Long =
-    (headerTimeStampSeconds + config.blockTimeSeconds) * 1000 - clock.millis() -
+    (nextBlockTimestampProvider.nextTargetBlockUnixTimestamp(headerTimeStampSeconds) - headerTimeStampSeconds) * 1000 -
       config.communicationMargin.inWholeMilliseconds
 }