/*
   Copyright 2025 Consensys Software Inc.

   Licensed under the Apache License, Version 2.0 (the "License");
   you may not use this file except in compliance with the License.
   You may obtain a copy of the License at

      http://www.apache.org/licenses/LICENSE-2.0

   Unless required by applicable law or agreed to in writing, software
   distributed under the License is distributed on an "AS IS" BASIS,
   WITHOUT WARRANTIES OR CONDITIONS OF ANY KIND, either express or implied.
   See the License for the specific language governing permissions and
   limitations under the License.
 */
package maru.consensus.qbft

import kotlin.time.Duration
import maru.consensus.qbft.adapters.toBeaconBlockHeader
import maru.consensus.state.FinalizationState
import maru.core.BeaconBlockBody
import maru.core.Validator
import maru.database.BeaconChain
import maru.executionlayer.manager.ExecutionLayerManager
import org.apache.logging.log4j.LogManager
import org.apache.logging.log4j.Logger
import org.hyperledger.besu.consensus.qbft.core.types.QbftBlock
import org.hyperledger.besu.consensus.qbft.core.types.QbftBlockCreator
import org.hyperledger.besu.consensus.qbft.core.types.QbftBlockHeader
import org.hyperledger.besu.crypto.SECPSignature

/**
 * Responsible for QBFT block creation. As opposed to DelayedQbftBlockCreator, Eager one will send the FCU request to
 * the execution client to start the block building process and will wait for the required time until a block is built,
 * blocking the thread
 */
class EagerQbftBlockCreator(
  private val manager: ExecutionLayerManager,
  private val delegate: QbftBlockCreator,
  private val finalizationStateProvider: (BeaconBlockBody) -> FinalizationState,
  private val blockBuilderIdentity: Validator,
  private val beaconChain: BeaconChain,
  private val config: Config,
) : QbftBlockCreator {
  private val log: Logger = LogManager.getLogger(this.javaClass)

  data class Config(
    val minBlockBuildTime: Duration,
  )

  override fun createBlock(
    headerTimeStampSeconds: Long,
    parentHeader: QbftBlockHeader,
  ): QbftBlock {
    val beaconBlockHeader = parentHeader.toBeaconBlockHeader()
    val parentBeaconBlockBody =
      beaconChain
        .getSealedBeaconBlock(beaconBlockHeader.hash)
        ?.beaconBlock
        ?.beaconBlockBody
        ?: throw IllegalStateException("Parent block not found in the database")
    val finalizedState = finalizationStateProvider(parentBeaconBlockBody)
    val blockBuildingTriggerResult =
      manager
        .setHeadAndStartBlockBuilding(
          headHash = parentBeaconBlockBody.executionPayload.blockHash,
          safeHash = finalizedState.safeBlockHash,
          finalizedHash = finalizedState.finalizedBlockHash,
          nextBlockTimestamp = headerTimeStampSeconds,
          feeRecipient = blockBuilderIdentity.address,
        ).get()
    log.debug(
      "Building new block, FCU result={}",
      blockBuildingTriggerResult,
    )
    val sleepTime = config.minBlockBuildTime.inWholeMilliseconds
    log.debug("Block building has started, sleeping for {} milliseconds", sleepTime)
    Thread.sleep(sleepTime)
    log.debug("Block building has finished, time to collect block building results")
    return delegate.createBlock(headerTimeStampSeconds, parentHeader)
  }

  override fun createSealedBlock(
    block: QbftBlock,
    roundNumber: Int,
    commitSeals: Collection<SECPSignature>,
<<<<<<< HEAD
  ): QbftBlock = delegate.createSealedBlock(block, roundNumber, commitSeals)

  private fun computeSleepDurationMilliseconds(headerTimeStampSeconds: Long): Long {
    val targetSleepTime =
      (nextBlockTimestampProvider.nextTargetBlockUnixTimestamp(headerTimeStampSeconds)) * 1000 -
        clock.millis() - config.communicationMargin.inWholeMilliseconds
    return max(targetSleepTime, 0) // To avoid negative sleep time
  }
=======
  ): QbftBlock = DelayedQbftBlockCreator.createSealedBlock(block, roundNumber, commitSeals)
>>>>>>> 369e5faf
}<|MERGE_RESOLUTION|>--- conflicted
+++ resolved
@@ -84,16 +84,5 @@
     block: QbftBlock,
     roundNumber: Int,
     commitSeals: Collection<SECPSignature>,
-<<<<<<< HEAD
-  ): QbftBlock = delegate.createSealedBlock(block, roundNumber, commitSeals)
-
-  private fun computeSleepDurationMilliseconds(headerTimeStampSeconds: Long): Long {
-    val targetSleepTime =
-      (nextBlockTimestampProvider.nextTargetBlockUnixTimestamp(headerTimeStampSeconds)) * 1000 -
-        clock.millis() - config.communicationMargin.inWholeMilliseconds
-    return max(targetSleepTime, 0) // To avoid negative sleep time
-  }
-=======
   ): QbftBlock = DelayedQbftBlockCreator.createSealedBlock(block, roundNumber, commitSeals)
->>>>>>> 369e5faf
 }