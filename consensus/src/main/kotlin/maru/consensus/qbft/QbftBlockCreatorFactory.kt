--- conflicted
+++ resolved
@@ -15,13 +15,13 @@
  */
 package maru.consensus.qbft
 
-import java.time.Clock
+import maru.consensus.MetadataProvider
+import maru.consensus.NextBlockTimestampProvider
 import maru.consensus.ValidatorProvider
 import maru.consensus.state.FinalizationState
 import maru.core.BeaconBlockHeader
 import maru.core.Validator
 import maru.database.BeaconChain
-import maru.executionlayer.manager.BlockMetadata
 import maru.executionlayer.manager.ExecutionLayerManager
 import org.hyperledger.besu.consensus.common.bft.blockcreation.ProposerSelector
 import org.hyperledger.besu.consensus.qbft.core.types.QbftBlockCreatorFactory
@@ -38,11 +38,8 @@
   private val finalizationStateProvider: (BeaconBlockHeader) -> FinalizationState,
   private val blockBuilderIdentity: Validator,
   private val eagerQbftBlockCreatorConfig: EagerQbftBlockCreator.Config,
-<<<<<<< HEAD
-  private val clock: Clock,
-=======
-  private val metadataProvider: () -> BlockMetadata,
->>>>>>> 0cf033d5
+  private val metadataProvider: MetadataProvider,
+  private val nextBlockTimestampProvider: NextBlockTimestampProvider,
 ) : QbftBlockCreatorFactory {
   override fun create(round: Int): BesuQbftBlockCreator {
     val delayedQbftBlockCreator =
@@ -53,28 +50,14 @@
         beaconChain = beaconChain,
         round = round,
       )
-<<<<<<< HEAD
     return EagerQbftBlockCreator(
       manager = manager,
       delegate = delayedQbftBlockCreator,
       finalizationStateProvider = finalizationStateProvider,
       blockBuilderIdentity = blockBuilderIdentity,
+      metadataProvider = metadataProvider,
+      nextBlockTimestampProvider = nextBlockTimestampProvider,
       config = eagerQbftBlockCreatorConfig,
-      clock = clock,
     )
-=======
-    return if (round == 0) {
-      mainBlockCreator
-    } else {
-      EagerQbftBlockCreator(
-        manager = manager,
-        delegate = mainBlockCreator,
-        finalizationStateProvider = finalizationStateProvider,
-        blockBuilderIdentity = blockBuilderIdentity,
-        config = eagerQbftBlockCreatorConfig,
-        metadataProvider = metadataProvider,
-      )
-    }
->>>>>>> 0cf033d5
   }
 }