--- conflicted
+++ resolved
@@ -19,15 +19,8 @@
 import com.github.michaelbull.result.Ok
 import com.github.michaelbull.result.Result
 import encodeHex
-<<<<<<< HEAD
-import java.util.Optional
 import maru.consensus.ProposerSelector
 import maru.consensus.ValidatorProvider
-import maru.consensus.qbft.adapters.toBeaconBlock
-=======
-import maru.consensus.ProposerSelector
-import maru.consensus.ValidatorProvider
->>>>>>> 3b3f32c7
 import maru.consensus.state.StateTransition
 import maru.consensus.toConsensusRoundIdentifier
 import maru.consensus.validation.BlockValidator.BlockValidationError
@@ -43,15 +36,9 @@
 import maru.serialization.rlp.bodyRoot
 import maru.serialization.rlp.stateRoot
 import org.hyperledger.besu.consensus.common.bft.BftHelpers
-import org.hyperledger.besu.consensus.qbft.core.types.QbftBlock
-import org.hyperledger.besu.consensus.qbft.core.types.QbftBlockValidator
 import tech.pegasys.teku.infrastructure.async.SafeFuture
 
-<<<<<<< HEAD
-interface BlockValidator : QbftBlockValidator {
-=======
 interface BlockValidator {
->>>>>>> 3b3f32c7
   data class BlockValidationError(
     val message: String,
   )
@@ -62,40 +49,16 @@
     fun error(message: String): Result<Unit, BlockValidationError> = Err(BlockValidationError(message))
   }
 
-<<<<<<< HEAD
-  fun validateBlock(newBlock: BeaconBlock): SafeFuture<Result<Unit, BlockValidationError>>
-
-  override fun validateBlock(qbftBlock: QbftBlock): QbftBlockValidator.ValidationResult {
-    val beaconBlock = qbftBlock.toBeaconBlock()
-    val blockValidationResult = validateBlock(beaconBlock).get()
-    return if (blockValidationResult is Err) {
-      QbftBlockValidator.ValidationResult(
-        false,
-        Optional.of(blockValidationResult.error.toString()),
-      )
-    } else {
-      QbftBlockValidator.ValidationResult(true, Optional.empty())
-    }
-  }
-=======
   fun validateBlock(block: BeaconBlock): SafeFuture<Result<Unit, BlockValidationError>>
->>>>>>> 3b3f32c7
 }
 
 class CompositeBlockValidator(
   private val blockValidators: List<BlockValidator>,
 ) : BlockValidator {
-<<<<<<< HEAD
-  override fun validateBlock(newBlock: BeaconBlock): SafeFuture<Result<Unit, BlockValidationError>> {
-    val validationResultFutures =
-      blockValidators
-        .map { it.validateBlock(newBlock) }
-=======
   override fun validateBlock(block: BeaconBlock): SafeFuture<Result<Unit, BlockValidationError>> {
     val validationResultFutures =
       blockValidators
         .map { it.validateBlock(block) }
->>>>>>> 3b3f32c7
         .stream()
     return SafeFuture.collectAll(validationResultFutures).thenApply { validationResults ->
       val errors = validationResults.mapNotNull { it.component2() }
@@ -108,46 +71,6 @@
   }
 }
 
-<<<<<<< HEAD
-class StateRootValidator(
-  private val stateTransition: StateTransition,
-) : BlockValidator {
-  override fun validateBlock(newBlock: BeaconBlock): SafeFuture<Result<Unit, BlockValidationError>> =
-    stateTransition
-      .processBlock(newBlock)
-      .thenApply { postState ->
-        val stateRootHeader =
-          postState.latestBeaconBlockHeader.copy(
-            stateRoot = BeaconBlockHeader.EMPTY_STATE_ROOT,
-          )
-        val expectedStateRoot = HashUtil.stateRoot(postState.copy(latestBeaconBlockHeader = stateRootHeader))
-        if (!newBlock.beaconBlockHeader.stateRoot.contentEquals(expectedStateRoot)) {
-          error(
-            "State root in header does not match state root " +
-              "stateRoot=${newBlock.beaconBlockHeader.stateRoot.encodeHex()} " +
-              "expectedStateRoot=${expectedStateRoot.encodeHex()}",
-          )
-        } else {
-          ok()
-        }
-      }.exceptionally {
-        error("State root validation failed: ${it.message}")
-      }
-}
-
-class BlockNumberValidator(
-  private val beaconChain: BeaconChain,
-) : BlockValidator {
-  override fun validateBlock(newBlock: BeaconBlock): SafeFuture<Result<Unit, BlockValidationError>> {
-    val currentState = beaconChain.getLatestBeaconState()
-    val parentBlockNumber = currentState.latestBeaconBlockHeader.number
-    return if (newBlock.beaconBlockHeader.number != parentBlockNumber + 1u) {
-      SafeFuture.completedFuture(
-        error(
-          "Block number is not the next block number " +
-            "blockNumber=${newBlock.beaconBlockHeader.number} " +
-            "nextBlockNumber=${parentBlockNumber + 1u}",
-=======
 class BlockNumberValidator(
   private val parentBlockHeader: BeaconBlockHeader,
 ) : BlockValidator {
@@ -159,7 +82,6 @@
           "Block number is not the next block number " +
             "blockNumber=${block.beaconBlockHeader.number} " +
             "parentBlockNumber=$parentBlockNumber",
->>>>>>> 3b3f32c7
         ),
       )
     } else {
@@ -169,18 +91,6 @@
 }
 
 class TimestampValidator(
-<<<<<<< HEAD
-  private val beaconChain: BeaconChain,
-) : BlockValidator {
-  override fun validateBlock(newBlock: BeaconBlock): SafeFuture<Result<Unit, BlockValidationError>> {
-    val parentBlockHeader = beaconChain.getLatestBeaconState().latestBeaconBlockHeader
-    return if (newBlock.beaconBlockHeader.timestamp <= parentBlockHeader.timestamp) {
-      SafeFuture.completedFuture(
-        error(
-          "Block timestamp is not greater than previous block timestamp " +
-            "blockTimestamp=${newBlock.beaconBlockHeader.timestamp} " +
-            "parentBlockTimestamp=${parentBlockHeader.timestamp}",
-=======
   private val parentBlockHeader: BeaconBlockHeader,
 ) : BlockValidator {
   override fun validateBlock(block: BeaconBlock): SafeFuture<Result<Unit, BlockValidationError>> {
@@ -191,7 +101,6 @@
           "Block timestamp is not greater than previous block timestamp " +
             "blockTimestamp=${block.beaconBlockHeader.timestamp} " +
             "parentBlockTimestamp=$parentBlockTimeStamp",
->>>>>>> 3b3f32c7
         ),
       )
     } else {
@@ -203,17 +112,6 @@
 class ProposerValidator(
   private val proposerSelector: ProposerSelector,
 ) : BlockValidator {
-<<<<<<< HEAD
-  override fun validateBlock(newBlock: BeaconBlock): SafeFuture<Result<Unit, BlockValidationError>> =
-    proposerSelector
-      .getProposerForBlock(newBlock.beaconBlockHeader.toConsensusRoundIdentifier())
-      .thenApply { proposerForNewBlock ->
-        if (newBlock.beaconBlockHeader.proposer != proposerForNewBlock) {
-          Err(
-            BlockValidationError(
-              "Proposer is not expected proposer " +
-                "proposer=${newBlock.beaconBlockHeader.proposer} " +
-=======
   override fun validateBlock(block: BeaconBlock): SafeFuture<Result<Unit, BlockValidationError>> =
     proposerSelector
       .getProposerForBlock(block.beaconBlockHeader.toConsensusRoundIdentifier())
@@ -223,7 +121,6 @@
             BlockValidationError(
               "Proposer is not expected proposer " +
                 "proposer=${block.beaconBlockHeader.proposer} " +
->>>>>>> 3b3f32c7
                 "expectedProposer=$proposerForNewBlock",
             ),
           )
@@ -234,17 +131,6 @@
 }
 
 class ParentRootValidator(
-<<<<<<< HEAD
-  private val beaconChain: BeaconChain,
-) : BlockValidator {
-  override fun validateBlock(newBlock: BeaconBlock): SafeFuture<Result<Unit, BlockValidationError>> {
-    val parentBlockHeader = beaconChain.getLatestBeaconState().latestBeaconBlockHeader
-    return if (!newBlock.beaconBlockHeader.parentRoot.contentEquals(parentBlockHeader.hash)) {
-      SafeFuture.completedFuture(
-        error(
-          "Parent root does not match parent block root " +
-            "parentRoot=${newBlock.beaconBlockHeader.parentRoot.encodeHex()} " +
-=======
   private val parentBlockHeader: BeaconBlockHeader,
 ) : BlockValidator {
   override fun validateBlock(block: BeaconBlock): SafeFuture<Result<Unit, BlockValidationError>> =
@@ -253,26 +139,12 @@
         error(
           "Parent root does not match parent block root " +
             "parentRoot=${block.beaconBlockHeader.parentRoot.encodeHex()} " +
->>>>>>> 3b3f32c7
             "expectedParentRoot=${parentBlockHeader.hash.encodeHex()}",
         ),
       )
     } else {
       SafeFuture.completedFuture(ok())
     }
-<<<<<<< HEAD
-  }
-}
-
-class BodyRootValidator : BlockValidator {
-  override fun validateBlock(newBlock: BeaconBlock): SafeFuture<Result<Unit, BlockValidationError>> {
-    val beaconBodyRoot = HashUtil.bodyRoot(newBlock.beaconBlockBody)
-    return if (!newBlock.beaconBlockHeader.bodyRoot.contentEquals(beaconBodyRoot)) {
-      SafeFuture.completedFuture(
-        error(
-          "Body root in header does not match body root " +
-            "bodyRoot=${newBlock.beaconBlockHeader.bodyRoot.encodeHex()} " +
-=======
 }
 
 class StateRootValidator(
@@ -309,7 +181,6 @@
         error(
           "Body root in header does not match body root " +
             "bodyRoot=${block.beaconBlockHeader.bodyRoot.encodeHex()} " +
->>>>>>> 3b3f32c7
             "expectedBodyRoot=${beaconBodyRoot.encodeHex()}",
         ),
       )
@@ -328,8 +199,6 @@
   data class Config(
     val prevBlockOffset: UInt,
   )
-<<<<<<< HEAD
-=======
 
   override fun validateBlock(block: BeaconBlock): SafeFuture<Result<Unit, BlockValidationError>> {
     val prevBlockNumber = block.beaconBlockHeader.number - config.prevBlockOffset
@@ -343,7 +212,6 @@
       .getValidatorsForBlock(prevBlock.beaconBlockHeader.number)
       .thenApply { validatorsForPrevBlock -> verifySeals(block, prevBlock, validatorsForPrevBlock) }
   }
->>>>>>> 3b3f32c7
 
   private fun verifySeals(
     newBlock: BeaconBlock,
@@ -380,36 +248,14 @@
       )
     }
     return ok()
-<<<<<<< HEAD
-  }
-
-  override fun validateBlock(newBlock: BeaconBlock): SafeFuture<Result<Unit, BlockValidationError>> {
-    val prevBlockNumber =
-      beaconChain.getLatestBeaconState().latestBeaconBlockHeader.number - (config.prevBlockOffset - 1u)
-
-    val prevBlock =
-      beaconChain.getSealedBeaconBlock(prevBlockNumber) ?: return SafeFuture.completedFuture(
-        error("Previous block not found, previousBlockNumber=$prevBlockNumber"),
-      )
-
-    return validatorProvider
-      .getValidatorsForBlock(prevBlock.beaconBlock.beaconBlockHeader.number)
-      .thenApply { validatorsForPrevBlock -> verifySeals(newBlock, prevBlock.beaconBlock, validatorsForPrevBlock) }
-=======
->>>>>>> 3b3f32c7
   }
 }
 
 class ExecutionPayloadValidator(
   private val executionLayerClient: ExecutionLayerClient,
 ) : BlockValidator {
-<<<<<<< HEAD
-  override fun validateBlock(newBlock: BeaconBlock): SafeFuture<Result<Unit, BlockValidationError>> =
-    executionLayerClient.newPayload(newBlock.beaconBlockBody.executionPayload).thenApply { newPayloadResponse ->
-=======
   override fun validateBlock(block: BeaconBlock): SafeFuture<Result<Unit, BlockValidationError>> =
     executionLayerClient.newPayload(block.beaconBlockBody.executionPayload).thenApply { newPayloadResponse ->
->>>>>>> 3b3f32c7
       if (newPayloadResponse.isSuccess && newPayloadResponse.payload.hasValidExecutionPayload()) {
         ok()
       } else {
