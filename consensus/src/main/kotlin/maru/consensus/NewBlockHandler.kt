--- conflicted
+++ resolved
@@ -42,10 +42,6 @@
   protected val log: Logger = LogManager.getLogger(CallAndForgetFutureMultiplexer<*, *>::javaClass)!!,
 ) {
   private val handlersMap = ConcurrentHashMap(handlersMap)
-<<<<<<< HEAD
-  private val log = LogManager.getLogger(this::javaClass)
-=======
->>>>>>> 9ffcab05
 
   protected abstract fun Logger.logError(
     handlerName: String,
@@ -82,44 +78,6 @@
   }
 }
 
-<<<<<<< HEAD
-=======
-class NewSealedBlockHandlerMultiplexer(
-  handlersMap: Map<String, SealedBlockHandler>,
-  log: Logger = LogManager.getLogger(CallAndForgetFutureMultiplexer<*, *>::javaClass)!!,
-) : CallAndForgetFutureMultiplexer<SealedBeaconBlock, Unit>(
-    handlersMap = sealedBlockHandlersToGenericHandlers(handlersMap),
-    log = log,
-  ),
-  SealedBlockHandler {
-  companion object {
-    fun sealedBlockHandlersToGenericHandlers(
-      handlersMap: Map<String, SealedBlockHandler>,
-    ): Map<String, AsyncFunction<SealedBeaconBlock, Unit>> =
-      handlersMap.mapValues { newSealedBlockHandler ->
-        {
-          newSealedBlockHandler.value.handleSealedBlock(it).thenApply { }
-        }
-      }
-  }
-
-  override fun Logger.logError(
-    handlerName: String,
-    input: SealedBeaconBlock,
-    ex: Exception,
-  ) {
-    this.error(
-      "New sealed block handler $handlerName failed processing" +
-        "blockHash=${input.beaconBlock.beaconBlockHeader.hash}, number=${input.beaconBlock.beaconBlockHeader.number} " +
-        "executionPayloadBlockNumber=${input.beaconBlock.beaconBlockBody.executionPayload.blockNumber}!",
-      ex,
-    )
-  }
-
-  override fun handleSealedBlock(sealedBeaconBlock: SealedBeaconBlock): SafeFuture<*> = handle(sealedBeaconBlock)
-}
-
->>>>>>> 9ffcab05
 class NewBlockHandlerMultiplexer(
   handlersMap: Map<String, NewBlockHandler>,
   log: Logger = LogManager.getLogger(CallAndForgetFutureMultiplexer<*, *>::javaClass)!!,
