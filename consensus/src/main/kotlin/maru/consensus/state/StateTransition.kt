/*
   Copyright 2025 Consensys Software Inc.

   Licensed under the Apache License, Version 2.0 (the "License");
   you may not use this file except in compliance with the License.
   You may obtain a copy of the License at

      http://www.apache.org/licenses/LICENSE-2.0

   Unless required by applicable law or agreed to in writing, software
   distributed under the License is distributed on an "AS IS" BASIS,
   WITHOUT WARRANTIES OR CONDITIONS OF ANY KIND, either express or implied.
   See the License for the specific language governing permissions and
   limitations under the License.
 */
package maru.consensus.state

<<<<<<< HEAD
import com.github.michaelbull.result.Err
import com.github.michaelbull.result.Ok
import com.github.michaelbull.result.Result
import maru.consensus.ValidatorProvider
import maru.consensus.state.StateTransition.Companion.ok
=======
import maru.consensus.ValidatorProvider
>>>>>>> 3b3f32c7
import maru.core.BeaconBlock
import maru.core.BeaconState
import maru.serialization.rlp.bodyRoot
import tech.pegasys.teku.infrastructure.async.SafeFuture

fun interface StateTransition {
<<<<<<< HEAD
  data class StateTransitionError(
    val message: String,
  )

  companion object {
    fun ok(beaconState: BeaconState): Result<BeaconState, StateTransitionError> = Ok(beaconState)

    fun error(message: String): Result<BeaconState, StateTransitionError> = Err(StateTransitionError(message))
  }

  fun processBlock(block: BeaconBlock): SafeFuture<Result<BeaconState, StateTransitionError>>
=======
  fun processBlock(block: BeaconBlock): SafeFuture<BeaconState>
>>>>>>> 3b3f32c7
}

class StateTransitionImpl(
  private val validatorProvider: ValidatorProvider,
) : StateTransition {
<<<<<<< HEAD
  override fun processBlock(
    block: BeaconBlock,
  ): SafeFuture<Result<BeaconState, StateTransition.StateTransitionError>> {
    val validatorsForBlockFuture = validatorProvider.getValidatorsForBlock(block.beaconBlockHeader.number)
    return validatorsForBlockFuture.thenApply { validatorsForBlock ->
      val postState =
        BeaconState(
          latestBeaconBlockHeader = block.beaconBlockHeader,
          latestBeaconBlockRoot = block.beaconBlockHeader.bodyRoot,
          validators = validatorsForBlock,
        )
      ok(postState)
=======
  override fun processBlock(block: BeaconBlock): SafeFuture<BeaconState> {
    val validatorsForBlockFuture = validatorProvider.getValidatorsForBlock(block.beaconBlockHeader.number)
    return validatorsForBlockFuture.thenApply { validatorsForBlock ->
      BeaconState(
        latestBeaconBlockHeader = block.beaconBlockHeader,
        latestBeaconBlockRoot = block.beaconBlockHeader.bodyRoot,
        validators = validatorsForBlock,
      )
>>>>>>> 3b3f32c7
    }
  }
}<|MERGE_RESOLUTION|>--- conflicted
+++ resolved
@@ -15,55 +15,19 @@
  */
 package maru.consensus.state
 
-<<<<<<< HEAD
-import com.github.michaelbull.result.Err
-import com.github.michaelbull.result.Ok
-import com.github.michaelbull.result.Result
 import maru.consensus.ValidatorProvider
-import maru.consensus.state.StateTransition.Companion.ok
-=======
-import maru.consensus.ValidatorProvider
->>>>>>> 3b3f32c7
 import maru.core.BeaconBlock
 import maru.core.BeaconState
 import maru.serialization.rlp.bodyRoot
 import tech.pegasys.teku.infrastructure.async.SafeFuture
 
 fun interface StateTransition {
-<<<<<<< HEAD
-  data class StateTransitionError(
-    val message: String,
-  )
-
-  companion object {
-    fun ok(beaconState: BeaconState): Result<BeaconState, StateTransitionError> = Ok(beaconState)
-
-    fun error(message: String): Result<BeaconState, StateTransitionError> = Err(StateTransitionError(message))
-  }
-
-  fun processBlock(block: BeaconBlock): SafeFuture<Result<BeaconState, StateTransitionError>>
-=======
   fun processBlock(block: BeaconBlock): SafeFuture<BeaconState>
->>>>>>> 3b3f32c7
 }
 
 class StateTransitionImpl(
   private val validatorProvider: ValidatorProvider,
 ) : StateTransition {
-<<<<<<< HEAD
-  override fun processBlock(
-    block: BeaconBlock,
-  ): SafeFuture<Result<BeaconState, StateTransition.StateTransitionError>> {
-    val validatorsForBlockFuture = validatorProvider.getValidatorsForBlock(block.beaconBlockHeader.number)
-    return validatorsForBlockFuture.thenApply { validatorsForBlock ->
-      val postState =
-        BeaconState(
-          latestBeaconBlockHeader = block.beaconBlockHeader,
-          latestBeaconBlockRoot = block.beaconBlockHeader.bodyRoot,
-          validators = validatorsForBlock,
-        )
-      ok(postState)
-=======
   override fun processBlock(block: BeaconBlock): SafeFuture<BeaconState> {
     val validatorsForBlockFuture = validatorProvider.getValidatorsForBlock(block.beaconBlockHeader.number)
     return validatorsForBlockFuture.thenApply { validatorsForBlock ->
@@ -72,7 +36,6 @@
         latestBeaconBlockRoot = block.beaconBlockHeader.bodyRoot,
         validators = validatorsForBlock,
       )
->>>>>>> 3b3f32c7
     }
   }
 }