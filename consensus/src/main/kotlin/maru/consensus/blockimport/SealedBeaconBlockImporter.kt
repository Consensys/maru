/*
   Copyright 2025 Consensys Software Inc.

   Licensed under the Apache License, Version 2.0 (the "License");
   you may not use this file except in compliance with the License.
   You may obtain a copy of the License at

      http://www.apache.org/licenses/LICENSE-2.0

   Unless required by applicable law or agreed to in writing, software
   distributed under the License is distributed on an "AS IS" BASIS,
   WITHOUT WARRANTIES OR CONDITIONS OF ANY KIND, either express or implied.
   See the License for the specific language governing permissions and
   limitations under the License.
 */
package maru.consensus.blockimport

import com.github.michaelbull.result.Err
import com.github.michaelbull.result.Ok
import com.github.michaelbull.result.Result
import com.github.michaelbull.result.flatMap
import com.github.michaelbull.result.mapError
import maru.consensus.AsyncFunction
import maru.consensus.CallAndForgetFutureMultiplexer
import maru.consensus.state.StateTransition
import maru.consensus.validation.BeaconBlockValidatorFactory
import maru.consensus.validation.SealsVerifier
import maru.core.SealedBeaconBlock
import maru.database.BeaconChain
import maru.extensions.encodeHex
<<<<<<< HEAD
import maru.p2p.SealedBlockHandler
import maru.p2p.ValidationResult
=======
import maru.p2p.SealedBeaconBlockHandler
>>>>>>> 4cc86643
import org.apache.logging.log4j.LogManager
import org.apache.logging.log4j.Logger
import tech.pegasys.teku.infrastructure.async.SafeFuture

// This is basically Chain of Responsibility design pattern, except it doesn't allow multiple children
// Multiplexer class was created to address that
fun interface SealedBeaconBlockImporter<T> {
  fun importBlock(sealedBeaconBlock: SealedBeaconBlock): SafeFuture<T>
}

<<<<<<< HEAD
class NewSealedBlockHandlerMultiplexer<T>(
  handlersMap: Map<String, SealedBlockHandler<*>>,
  log: Logger = LogManager.getLogger(CallAndForgetFutureMultiplexer<*>::javaClass)!!,
) : CallAndForgetFutureMultiplexer<SealedBeaconBlock>(
    handlersMap = sealedBlockHandlersToGenericHandlers(handlersMap),
    log = log,
  ),
  SealedBlockHandler<Unit> {
  companion object {
    fun sealedBlockHandlersToGenericHandlers(
      handlersMap: Map<String, SealedBlockHandler<*>>,
=======
class NewSealedBeaconBeaconBlockHandlerMultiplexer(
  handlersMap: Map<String, SealedBeaconBlockHandler>,
  log: Logger = LogManager.getLogger(CallAndForgetFutureMultiplexer<*, *>::javaClass)!!,
) : CallAndForgetFutureMultiplexer<SealedBeaconBlock, Unit>(
    handlersMap = sealedBlockHandlersToGenericHandlers(handlersMap),
    log = log,
  ),
  SealedBeaconBlockHandler {
  companion object {
    fun sealedBlockHandlersToGenericHandlers(
      handlersMap: Map<String, SealedBeaconBlockHandler>,
>>>>>>> 4cc86643
    ): Map<String, AsyncFunction<SealedBeaconBlock, Unit>> =
      handlersMap.mapValues { newSealedBlockHandler ->
        {
          newSealedBlockHandler.value.handleSealedBlock(it).thenApply { }
        }
      }
  }

  override fun Logger.logError(
    handlerName: String,
    input: SealedBeaconBlock,
    ex: Exception,
  ) {
    this.error(
      "New sealed block handler $handlerName failed processing" +
        "blockHash=${input.beaconBlock.beaconBlockHeader.hash}, number=${input.beaconBlock.beaconBlockHeader.number} " +
        "executionPayloadBlockNumber=${input.beaconBlock.beaconBlockBody.executionPayload.blockNumber}!",
      ex,
    )
  }

  override fun handleSealedBlock(sealedBeaconBlock: SealedBeaconBlock): SafeFuture<Unit> = handle(sealedBeaconBlock)
}

/**
 * Responsible for: transactional  and El node
 * 1. state transition of node's BeaconChain
 * 2. new block import into an EL node
 * The import is transactional, I.e. all or nothing approach
 */
class TransactionalSealedBeaconBlockImporter(
  private val beaconChain: BeaconChain,
  private val stateTransition: StateTransition,
  private val beaconBlockImporter: BeaconBlockImporter,
) : SealedBeaconBlockImporter<ValidationResult> {
  private val log: Logger = LogManager.getLogger(this::javaClass)

  override fun importBlock(sealedBeaconBlock: SealedBeaconBlock): SafeFuture<ValidationResult> {
    val updater = beaconChain.newUpdater()
    try {
      return stateTransition
        .processBlock(sealedBeaconBlock.beaconBlock)
        .thenCompose { resultingState ->
          updater
            .putBeaconState(resultingState)
            .putSealedBeaconBlock(sealedBeaconBlock)
          beaconBlockImporter
            .importBlock(resultingState, sealedBeaconBlock.beaconBlock)
        }.thenApply {
          updater.commit()
          ValidationResult.Companion.Successful as ValidationResult
        }.exceptionally { ex ->
          updater.rollback()
          ValidationResult.Companion.Failed(ex.message!!, ex.cause)
        }.whenComplete { _, _ ->
          updater.close()
        }
    } catch (e: Exception) {
      log.error("Block import state transition failed!: ${e.message}", e)
      return SafeFuture.failedFuture(e)
    }
  }
}

/**
 * Verifies the seal and delegates to another beaconBlockImporter
 */
class ValidatingSealedBeaconBlockImporter(
  private val sealsVerifier: SealsVerifier,
  private val beaconBlockImporter: SealedBeaconBlockImporter<ValidationResult>,
  private val beaconBlockValidatorFactory: BeaconBlockValidatorFactory,
) : SealedBeaconBlockImporter<ValidationResult> {
  companion object {
    fun Result<Unit, String>.toDomain(): ValidationResult =
      when (this) {
        is Ok -> ValidationResult.Companion.Successful
        is Err -> ValidationResult.Companion.Failed(this.error, null)
      }
  }

  private val log = LogManager.getLogger(this.javaClass)

  override fun importBlock(sealedBeaconBlock: SealedBeaconBlock): SafeFuture<ValidationResult> {
    try {
      val beaconBlock = sealedBeaconBlock.beaconBlock
      val beaconBlockHeader = beaconBlock.beaconBlockHeader
      log.debug("Received beacon block blockNumber={} hash={}", beaconBlockHeader.number, beaconBlockHeader.hash)
      val blockValidators =
        beaconBlockValidatorFactory
          .createValidatorForBlock(beaconBlockHeader)
      return sealsVerifier
        .verifySeals(sealedBeaconBlock.commitSeals, beaconBlockHeader)
        .thenComposeCombined(
          blockValidators.validateBlock(beaconBlock),
        ) { sealsVerificationResult, blockValidationResult ->
          val combinedValidationResult =
            sealsVerificationResult.flatMap { blockValidationResult.mapError { it.message } }
          when (combinedValidationResult) {
            is Ok -> {
              log.debug("Block is validated blockNumber={} hash={}", beaconBlockHeader.number, beaconBlockHeader.hash)
              beaconBlockImporter.importBlock(sealedBeaconBlock).thenApply { it }
            }

            is Err -> {
              log.error(
                "Validation failed for blockNumber=${sealedBeaconBlock.beaconBlock.beaconBlockHeader.number}, " +
                  "hash=${sealedBeaconBlock.beaconBlock.beaconBlockHeader.hash.encodeHex()}! " +
                  "error=${combinedValidationResult.error}",
              )
              SafeFuture.completedFuture(combinedValidationResult.toDomain())
            }
          }
        }.whenException {
          log.error("Exception during sealed block import!", it)
        }
    } catch (ex: Throwable) {
      log.error("Exception during sealed block import!", ex)
      throw ex
    }
  }
}<|MERGE_RESOLUTION|>--- conflicted
+++ resolved
@@ -28,12 +28,8 @@
 import maru.core.SealedBeaconBlock
 import maru.database.BeaconChain
 import maru.extensions.encodeHex
-<<<<<<< HEAD
-import maru.p2p.SealedBlockHandler
+import maru.p2p.SealedBeaconBlockHandler
 import maru.p2p.ValidationResult
-=======
-import maru.p2p.SealedBeaconBlockHandler
->>>>>>> 4cc86643
 import org.apache.logging.log4j.LogManager
 import org.apache.logging.log4j.Logger
 import tech.pegasys.teku.infrastructure.async.SafeFuture
@@ -44,31 +40,17 @@
   fun importBlock(sealedBeaconBlock: SealedBeaconBlock): SafeFuture<T>
 }
 
-<<<<<<< HEAD
-class NewSealedBlockHandlerMultiplexer<T>(
-  handlersMap: Map<String, SealedBlockHandler<*>>,
+class NewSealedBeaconBlockHandlerMultiplexer<T>(
+  handlersMap: Map<String, SealedBeaconBlockHandler<*>>,
   log: Logger = LogManager.getLogger(CallAndForgetFutureMultiplexer<*>::javaClass)!!,
 ) : CallAndForgetFutureMultiplexer<SealedBeaconBlock>(
     handlersMap = sealedBlockHandlersToGenericHandlers(handlersMap),
     log = log,
   ),
-  SealedBlockHandler<Unit> {
+  SealedBeaconBlockHandler<Unit> {
   companion object {
     fun sealedBlockHandlersToGenericHandlers(
-      handlersMap: Map<String, SealedBlockHandler<*>>,
-=======
-class NewSealedBeaconBeaconBlockHandlerMultiplexer(
-  handlersMap: Map<String, SealedBeaconBlockHandler>,
-  log: Logger = LogManager.getLogger(CallAndForgetFutureMultiplexer<*, *>::javaClass)!!,
-) : CallAndForgetFutureMultiplexer<SealedBeaconBlock, Unit>(
-    handlersMap = sealedBlockHandlersToGenericHandlers(handlersMap),
-    log = log,
-  ),
-  SealedBeaconBlockHandler {
-  companion object {
-    fun sealedBlockHandlersToGenericHandlers(
-      handlersMap: Map<String, SealedBeaconBlockHandler>,
->>>>>>> 4cc86643
+      handlersMap: Map<String, SealedBeaconBlockHandler<*>>,
     ): Map<String, AsyncFunction<SealedBeaconBlock, Unit>> =
       handlersMap.mapValues { newSealedBlockHandler ->
         {
