/*
 * Copyright Consensys Software Inc.
 *
 * This file is dual-licensed under either the MIT license or Apache License 2.0.
 * See the LICENSE-MIT and LICENSE-APACHE files in the repository root for details.
 *
 * SPDX-License-Identifier: MIT OR Apache-2.0
 */
package maru.consensus

<<<<<<< HEAD
import maru.consensus.qbft.sortedByAddress
=======
import java.util.SequencedSet
>>>>>>> 775f6d10
import maru.core.Validator
import org.apache.logging.log4j.LogManager
import tech.pegasys.teku.infrastructure.async.SafeFuture

/**
 * Provides access to the set of validators for a given block.
 */
interface ValidatorProvider {
  fun getValidatorsAfterBlock(blockNumber: ULong): SafeFuture<SequencedSet<Validator>> =
    getValidatorsForBlock(
      blockNumber + 1u,
    )

  fun getValidatorsForBlock(blockNumber: ULong): SafeFuture<SequencedSet<Validator>>
}

/**
 * A [ValidatorProvider] that always returns the same [Validator] instance. This is useful for the single validator case.
 */
class StaticValidatorProvider(
  validators: Set<Validator>,
) : ValidatorProvider {
<<<<<<< HEAD
  private val log = LogManager.getLogger(this.javaClass)

  private val validators: Set<Validator> =
    validators.sortedByAddress()

  override fun getValidatorsForBlock(blockNumber: ULong): SafeFuture<Set<Validator>> {
    log.debug("Providing static validators for block {}: {}", blockNumber, validators)
    return SafeFuture.completedFuture(validators)
  }
=======
  private val validators: SequencedSet<Validator> = validators.toSortedSet()

  override fun getValidatorsForBlock(blockNumber: ULong): SafeFuture<SequencedSet<Validator>> =
    SafeFuture.completedFuture(validators)
>>>>>>> 775f6d10
}<|MERGE_RESOLUTION|>--- conflicted
+++ resolved
@@ -8,13 +8,8 @@
  */
 package maru.consensus
 
-<<<<<<< HEAD
-import maru.consensus.qbft.sortedByAddress
-=======
 import java.util.SequencedSet
->>>>>>> 775f6d10
 import maru.core.Validator
-import org.apache.logging.log4j.LogManager
 import tech.pegasys.teku.infrastructure.async.SafeFuture
 
 /**
@@ -35,20 +30,8 @@
 class StaticValidatorProvider(
   validators: Set<Validator>,
 ) : ValidatorProvider {
-<<<<<<< HEAD
-  private val log = LogManager.getLogger(this.javaClass)
-
-  private val validators: Set<Validator> =
-    validators.sortedByAddress()
-
-  override fun getValidatorsForBlock(blockNumber: ULong): SafeFuture<Set<Validator>> {
-    log.debug("Providing static validators for block {}: {}", blockNumber, validators)
-    return SafeFuture.completedFuture(validators)
-  }
-=======
   private val validators: SequencedSet<Validator> = validators.toSortedSet()
 
   override fun getValidatorsForBlock(blockNumber: ULong): SafeFuture<SequencedSet<Validator>> =
     SafeFuture.completedFuture(validators)
->>>>>>> 775f6d10
 }