/*
   Copyright 2025 Consensys Software Inc.

   Licensed under the Apache License, Version 2.0 (the "License");
   you may not use this file except in compliance with the License.
   You may obtain a copy of the License at

      http://www.apache.org/licenses/LICENSE-2.0

   Unless required by applicable law or agreed to in writing, software
   distributed under the License is distributed on an "AS IS" BASIS,
   WITHOUT WARRANTIES OR CONDITIONS OF ANY KIND, either express or implied.
   See the License for the specific language governing permissions and
   limitations under the License.
 */
package maru.consensus

import maru.core.Validator
import tech.pegasys.teku.infrastructure.async.SafeFuture

/**
 * Provides access to the set of validators for a given block.
 */
interface ValidatorProvider {
  fun getValidatorsAfterBlock(blockNumber: ULong): SafeFuture<Set<Validator>> = getValidatorsForBlock(blockNumber + 1u)

  fun getValidatorsForBlock(blockNumber: ULong): SafeFuture<Set<Validator>>
}

/**
 * A [ValidatorProvider] that always returns the same [Validator] instance. This is useful for the single validator case.
 */
class StaticValidatorProvider(
  private val validators: Set<Validator>,
) : ValidatorProvider {
<<<<<<< HEAD
  // TODO: will be removed in the future
  override fun getValidatorsForBlock(header: BeaconBlockHeader): SafeFuture<Set<Validator>> =
    SafeFuture.completedFuture(validators)

=======
>>>>>>> 3b3f32c7
  override fun getValidatorsForBlock(blockNumber: ULong): SafeFuture<Set<Validator>> =
    SafeFuture.completedFuture(validators)
}<|MERGE_RESOLUTION|>--- conflicted
+++ resolved
@@ -33,13 +33,6 @@
 class StaticValidatorProvider(
   private val validators: Set<Validator>,
 ) : ValidatorProvider {
-<<<<<<< HEAD
-  // TODO: will be removed in the future
-  override fun getValidatorsForBlock(header: BeaconBlockHeader): SafeFuture<Set<Validator>> =
-    SafeFuture.completedFuture(validators)
-
-=======
->>>>>>> 3b3f32c7
   override fun getValidatorsForBlock(blockNumber: ULong): SafeFuture<Set<Validator>> =
     SafeFuture.completedFuture(validators)
 }