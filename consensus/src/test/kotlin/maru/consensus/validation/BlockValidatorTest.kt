/*
   Copyright 2025 Consensys Software Inc.

   Licensed under the Apache License, Version 2.0 (the "License");
   you may not use this file except in compliance with the License.
   You may obtain a copy of the License at

      http://www.apache.org/licenses/LICENSE-2.0

   Unless required by applicable law or agreed to in writing, software
   distributed under the License is distributed on an "AS IS" BASIS,
   WITHOUT WARRANTIES OR CONDITIONS OF ANY KIND, either express or implied.
   See the License for the specific language governing permissions and
   limitations under the License.
 */
package maru.consensus.validation

import com.github.michaelbull.result.Err
import com.github.michaelbull.result.Ok
import com.github.michaelbull.result.Result
import encodeHex
import maru.consensus.ProposerSelector
import maru.consensus.ValidatorProvider
import maru.consensus.state.StateTransitionImpl
import maru.consensus.toConsensusRoundIdentifier
import maru.consensus.validation.BlockValidator.Companion.error
import maru.core.BeaconBlock
import maru.core.BeaconBlockHeader
import maru.core.BeaconState
import maru.core.HashUtil
import maru.core.Seal
import maru.core.SealedBeaconBlock
import maru.core.Validator
import maru.core.ext.DataGenerators
import maru.database.InMemoryBeaconChain
import maru.executionlayer.client.ExecutionLayerClient
import maru.serialization.rlp.bodyRoot
import maru.serialization.rlp.stateRoot
import org.assertj.core.api.Assertions.assertThat
import org.hyperledger.besu.consensus.common.bft.BftHelpers
import org.junit.jupiter.api.Test
import org.mockito.kotlin.any
import org.mockito.kotlin.mock
import tech.pegasys.teku.ethereum.executionclient.schema.PayloadStatusV1
import tech.pegasys.teku.ethereum.executionclient.schema.Response
import tech.pegasys.teku.infrastructure.async.SafeFuture
import tech.pegasys.teku.spec.executionlayer.ExecutionPayloadStatus

class BlockValidatorTest {
  private val validators = (1..3).map { DataGenerators.randomValidator() }
  private val nonValidatorNode = DataGenerators.randomValidator()

  private val currBlockNumber = 9uL
  private val newBlockNumber = 10uL

  private val validCurrBlockBody = DataGenerators.randomBeaconBlockBody(numSeals = validators.size)
  private val validCurrBlockHeader =
    DataGenerators.randomBeaconBlockHeader(currBlockNumber).copy(
      proposer = validators[0],
      bodyRoot = HashUtil.bodyRoot(validCurrBlockBody),
    )
  private val validCurrBlock = BeaconBlock(validCurrBlockHeader, validCurrBlockBody)

  private val currBeaconState =
    BeaconState(
      latestBeaconBlockHeader = validCurrBlockHeader,
<<<<<<< HEAD
=======
      latestBeaconBlockRoot = validCurrBlockHeader.bodyRoot,
>>>>>>> 3b3f32c7
      validators = validators.toSet(),
    )

  private val validNewBlockBody = DataGenerators.randomBeaconBlockBody(numSeals = validators.size)
  private val validNewBlockStateRootHeader =
    DataGenerators.randomBeaconBlockHeader(newBlockNumber).copy(
      proposer = validators[1],
      parentRoot = validCurrBlockHeader.hash,
      timestamp = validCurrBlockHeader.timestamp + 1u,
      bodyRoot = HashUtil.bodyRoot(validNewBlockBody),
      stateRoot = BeaconBlockHeader.EMPTY_STATE_ROOT,
    )
  private val validNewStateRoot =
    HashUtil.stateRoot(
      BeaconState(
        latestBeaconBlockHeader = validNewBlockStateRootHeader,
<<<<<<< HEAD
=======
        latestBeaconBlockRoot = validNewBlockStateRootHeader.bodyRoot,
>>>>>>> 3b3f32c7
        validators = validators.toSet(),
      ),
    )
  private val validNewBlockHeader = validNewBlockStateRootHeader.copy(stateRoot = validNewStateRoot)
  private val validNewBlock = BeaconBlock(validNewBlockHeader, validNewBlockBody)

  private val beaconChain = InMemoryBeaconChain(currBeaconState)

  private val proposerSelector =
    ProposerSelector { consensusRoundIdentifier ->
      when (consensusRoundIdentifier) {
        validNewBlockHeader.toConsensusRoundIdentifier() -> SafeFuture.completedFuture(validNewBlockHeader.proposer)
        else -> throw IllegalArgumentException("Unexpected consensus round identifier")
      }
    }

  private val validatorProvider =
    object : ValidatorProvider {
      override fun getValidatorsForBlock(blockNumber: ULong): SafeFuture<Set<Validator>> =
        SafeFuture.completedFuture(validators.toSet())
    }

  private val stateTransition = StateTransitionImpl(validatorProvider)

  init {
    beaconChain.newUpdater().putSealedBeaconBlock(SealedBeaconBlock(validCurrBlock, emptyList())).commit()
  }

  @Test
  fun `test valid block`() {
    val stateRootValidator =
      StateRootValidator(stateTransition).also {
<<<<<<< HEAD
        assertThat(it.validateBlock(newBlock = validNewBlock).get()).isEqualTo(BlockValidator.ok())
      }

    val blockNumberValidator =
      BlockNumberValidator(beaconChain = beaconChain).also {
        assertThat(it.validateBlock(newBlock = validNewBlock).get()).isEqualTo(BlockValidator.ok())
      }

    val timestampValidator =
      TimestampValidator(beaconChain = beaconChain).also {
        assertThat(it.validateBlock(newBlock = validNewBlock).get()).isEqualTo(BlockValidator.ok())
=======
        assertThat(it.validateBlock(block = validNewBlock).get()).isEqualTo(BlockValidator.ok())
      }

    val blockNumberValidator =
      BlockNumberValidator(parentBlockHeader = validCurrBlockHeader).also {
        assertThat(it.validateBlock(block = validNewBlock).get()).isEqualTo(BlockValidator.ok())
      }

    val timestampValidator =
      TimestampValidator(parentBlockHeader = validCurrBlockHeader).also {
        assertThat(it.validateBlock(block = validNewBlock).get()).isEqualTo(BlockValidator.ok())
>>>>>>> 3b3f32c7
      }

    val proposerValidator =
      ProposerValidator(proposerSelector = proposerSelector).also {
<<<<<<< HEAD
        assertThat(it.validateBlock(newBlock = validNewBlock).get()).isEqualTo(BlockValidator.ok())
      }

    val parentRootValidator =
      ParentRootValidator(beaconChain = beaconChain).also {
        assertThat(it.validateBlock(newBlock = validNewBlock).get()).isEqualTo(BlockValidator.ok())
=======
        assertThat(it.validateBlock(block = validNewBlock).get()).isEqualTo(BlockValidator.ok())
      }

    val parentRootValidator =
      ParentRootValidator(parentBlockHeader = validCurrBlockHeader).also {
        assertThat(it.validateBlock(block = validNewBlock).get()).isEqualTo(BlockValidator.ok())
>>>>>>> 3b3f32c7
      }

    val bodyRootValidator =
      BodyRootValidator().also {
<<<<<<< HEAD
        assertThat(it.validateBlock(newBlock = validNewBlock).get()).isEqualTo(BlockValidator.ok())
=======
        assertThat(it.validateBlock(block = validNewBlock).get()).isEqualTo(BlockValidator.ok())
>>>>>>> 3b3f32c7
      }

    val sealVerifier =
      object : SealVerifier {
        override fun extractValidator(
          seal: Seal,
          beaconBlockHeader: BeaconBlockHeader,
        ): Result<Validator, SealVerifier.SealValidationError> {
          assertThat(beaconBlockHeader).isEqualTo(validCurrBlockHeader)
          return when (seal) {
            validNewBlockBody.prevCommitSeals[0] -> return Ok(validators[0])
            validNewBlockBody.prevCommitSeals[1] -> return Ok(validators[1])
            validNewBlockBody.prevCommitSeals[2] -> return Ok(validators[2])
            else -> Err(SealVerifier.SealValidationError("Invalid seal"))
          }
        }
      }

    val prevCommitSealValidator =
      PrevCommitSealValidator(
        sealVerifier = sealVerifier,
        beaconChain = beaconChain,
        validatorProvider = validatorProvider,
        config = PrevCommitSealValidator.Config(prevBlockOffset = 1u),
      ).also {
<<<<<<< HEAD
        assertThat(it.validateBlock(newBlock = validNewBlock).get()).isEqualTo(BlockValidator.ok())
=======
        assertThat(it.validateBlock(block = validNewBlock).get()).isEqualTo(BlockValidator.ok())
>>>>>>> 3b3f32c7
      }

    val executionLayerClient =
      mock<ExecutionLayerClient> {
        on { newPayload(any()) }.thenReturn(
          SafeFuture.completedFuture(
            Response.fromPayloadReceivedAsSsz(
              PayloadStatusV1(ExecutionPayloadStatus.VALID, null, null),
            ),
          ),
        )
      }
    val executionPayloadValidator =
      ExecutionPayloadValidator(executionLayerClient).also {
<<<<<<< HEAD
        assertThat(it.validateBlock(newBlock = validNewBlock).get()).isEqualTo(BlockValidator.ok())
=======
        assertThat(it.validateBlock(block = validNewBlock).get()).isEqualTo(BlockValidator.ok())
>>>>>>> 3b3f32c7
      }

    val blockValidators =
      listOf(
        stateRootValidator,
        blockNumberValidator,
        timestampValidator,
        proposerValidator,
        parentRootValidator,
        bodyRootValidator,
        prevCommitSealValidator,
        executionPayloadValidator,
      )
    CompositeBlockValidator(blockValidators).also {
<<<<<<< HEAD
      assertThat(it.validateBlock(newBlock = validNewBlock).get()).isEqualTo(BlockValidator.ok())
=======
      assertThat(it.validateBlock(block = validNewBlock).get()).isEqualTo(BlockValidator.ok())
>>>>>>> 3b3f32c7
    }
  }

  @Test
  fun `test invalid state root`() {
    val invalidNewBlockHeader = validNewBlockHeader.copy(stateRoot = validNewStateRoot.reversedArray())
    val invalidNewBlock = validNewBlock.copy(beaconBlockHeader = invalidNewBlockHeader)
    val stateRootValidator = StateRootValidator(stateTransition)
<<<<<<< HEAD
    val result = stateRootValidator.validateBlock(newBlock = invalidNewBlock).get()
=======
    val result = stateRootValidator.validateBlock(block = invalidNewBlock).get()
>>>>>>> 3b3f32c7
    val expectedResult =
      error(
        "State root in header does not match state root " +
          "stateRoot=${invalidNewBlockHeader.stateRoot.encodeHex()} " +
          "expectedStateRoot=${validNewStateRoot.encodeHex()}",
      )
    assertThat(result).isEqualTo(expectedResult)
  }

  @Test
  fun `test invalid previous block number, number lower`() {
<<<<<<< HEAD
    val blockNumberValidator = BlockNumberValidator(beaconChain = beaconChain)
=======
    val blockNumberValidator = BlockNumberValidator(parentBlockHeader = validCurrBlockHeader)
>>>>>>> 3b3f32c7
    val invalidBlock =
      validNewBlock.copy(
        beaconBlockHeader = validNewBlockHeader.copy(number = validNewBlockHeader.number - 1u),
      )
    val result =
      blockNumberValidator
        .validateBlock(
<<<<<<< HEAD
          newBlock = invalidBlock,
=======
          block = invalidBlock,
>>>>>>> 3b3f32c7
        ).get()
    val expectedResult =
      error(
        "Block number is not the next block number " +
          "blockNumber=${invalidBlock.beaconBlockHeader.number} " +
<<<<<<< HEAD
          "nextBlockNumber=${validCurrBlock.beaconBlockHeader.number + 1u}",
=======
          "parentBlockNumber=${validCurrBlock.beaconBlockHeader.number}",
>>>>>>> 3b3f32c7
      )
    assertThat(result).isEqualTo(expectedResult)
  }

  @Test
  fun `test invalid previous block number, number higher`() {
<<<<<<< HEAD
    val blockNumberValidator = BlockNumberValidator(beaconChain = beaconChain)
=======
    val blockNumberValidator = BlockNumberValidator(parentBlockHeader = validCurrBlockHeader)
>>>>>>> 3b3f32c7
    val invalidBlock =
      validNewBlock.copy(
        beaconBlockHeader = validNewBlockHeader.copy(number = validNewBlockHeader.number + 1u),
      )
    val result =
      blockNumberValidator
        .validateBlock(
<<<<<<< HEAD
          newBlock = invalidBlock,
=======
          block = invalidBlock,
>>>>>>> 3b3f32c7
        ).get()
    val expectedResult =
      error(
        "Block number is not the next block number " +
          "blockNumber=${invalidBlock.beaconBlockHeader.number} " +
<<<<<<< HEAD
          "nextBlockNumber=${validCurrBlock.beaconBlockHeader.number + 1u}",
=======
          "parentBlockNumber=${validCurrBlock.beaconBlockHeader.number}",
>>>>>>> 3b3f32c7
      )
    assertThat(result).isEqualTo(expectedResult)
  }

  @Test
  fun `test invalid block timestamp, equal to previous block timestamp`() {
<<<<<<< HEAD
    val timestampValidator = TimestampValidator(beaconChain = beaconChain)
=======
    val timestampValidator = TimestampValidator(parentBlockHeader = validCurrBlockHeader)
>>>>>>> 3b3f32c7
    val invalidBlockHeader = validNewBlockHeader.copy(timestamp = validCurrBlockHeader.timestamp)
    val invalidBlock = validNewBlock.copy(beaconBlockHeader = invalidBlockHeader)
    val result =
      timestampValidator
        .validateBlock(
<<<<<<< HEAD
          newBlock = invalidBlock,
=======
          block = invalidBlock,
>>>>>>> 3b3f32c7
        ).get()
    val expectedResult =
      error(
        "Block timestamp is not greater than previous block timestamp " +
          "blockTimestamp=${invalidBlockHeader.timestamp} " +
          "parentBlockTimestamp=${validCurrBlockHeader.timestamp}",
      )
    assertThat(result).isEqualTo(expectedResult)
  }

  @Test
  fun `test invalid block timestamp, less than previous block timestamp`() {
<<<<<<< HEAD
    val timestampValidator = TimestampValidator(beaconChain = beaconChain)
=======
    val timestampValidator = TimestampValidator(parentBlockHeader = validCurrBlockHeader)
>>>>>>> 3b3f32c7
    val invalidBlockHeader = validNewBlockHeader.copy(timestamp = validCurrBlockHeader.timestamp - 1u)
    val invalidBlock = validNewBlock.copy(beaconBlockHeader = invalidBlockHeader)
    val result =
      timestampValidator
        .validateBlock(
<<<<<<< HEAD
          newBlock = invalidBlock,
=======
          block = invalidBlock,
>>>>>>> 3b3f32c7
        ).get()
    val expectedResult =
      error(
        "Block timestamp is not greater than previous block timestamp " +
          "blockTimestamp=${invalidBlockHeader.timestamp} " +
          "parentBlockTimestamp=${validCurrBlockHeader.timestamp}",
      )

    assertThat(result).isEqualTo(expectedResult)
  }

  @Test
  fun `test invalid block proposer`() {
    val invalidBlockHeader = validNewBlockHeader.copy(proposer = nonValidatorNode)
    val invalidBlock = validNewBlock.copy(beaconBlockHeader = invalidBlockHeader)
    val proposerValidator = ProposerValidator(proposerSelector = proposerSelector)
    val result =
      proposerValidator
        .validateBlock(
<<<<<<< HEAD
          newBlock = invalidBlock,
=======
          block = invalidBlock,
>>>>>>> 3b3f32c7
        ).get()
    val expectedResult =
      error(
        "Proposer is not expected proposer " +
          "proposer=${invalidBlockHeader.proposer} " +
          "expectedProposer=${validNewBlockHeader.proposer}",
      )
    assertThat(result).isEqualTo(expectedResult)
  }

  @Test
  fun `test invalid parent root`() {
<<<<<<< HEAD
    val parentRootValidator = ParentRootValidator(beaconChain = beaconChain)
=======
    val parentRootValidator = ParentRootValidator(parentBlockHeader = validCurrBlockHeader)
>>>>>>> 3b3f32c7
    val invalidBlockHeader = validNewBlockHeader.copy(parentRoot = validCurrBlockHeader.hash.reversedArray())
    val invalidBlock = validNewBlock.copy(beaconBlockHeader = invalidBlockHeader)
    val result =
      parentRootValidator
        .validateBlock(
<<<<<<< HEAD
          newBlock = invalidBlock,
=======
          block = invalidBlock,
>>>>>>> 3b3f32c7
        ).get()
    val expectedResult =
      error(
        "Parent root does not match parent block root " +
          "parentRoot=${invalidBlockHeader.parentRoot.encodeHex()} " +
          "expectedParentRoot=${validCurrBlockHeader.hash.encodeHex()}",
      )
    assertThat(result).isEqualTo(expectedResult)
  }

  @Test
  fun `test invalid body root`() {
    val bodyRootValidator = BodyRootValidator()
    val invalidBlockHeader = validNewBlockHeader.copy(bodyRoot = validNewBlockHeader.bodyRoot.reversedArray())
    val invalidBlock = validNewBlock.copy(beaconBlockHeader = invalidBlockHeader)
    val result =
      bodyRootValidator
        .validateBlock(
<<<<<<< HEAD
          newBlock = invalidBlock,
=======
          block = invalidBlock,
>>>>>>> 3b3f32c7
        ).get()
    val expectedResult =
      error(
        "Body root in header does not match body root " +
          "bodyRoot=${invalidBlockHeader.bodyRoot.encodeHex()} " +
          "expectedBodyRoot=${validNewBlockHeader.bodyRoot.encodeHex()}",
      )
    assertThat(result).isEqualTo(expectedResult)
  }

  @Test
  fun `test not enough commit seals`() {
    assertThat(BftHelpers.calculateRequiredValidatorQuorum(3)).isEqualTo(2)

    val blockBodyWithEnoughSeals =
      validNewBlockBody.copy(
        prevCommitSeals =
          listOf(
            validNewBlockBody.prevCommitSeals[0],
            validNewBlockBody.prevCommitSeals[1],
          ),
      )

    val blockBodyWithLessSeals =
      validNewBlockBody.copy(
        prevCommitSeals = listOf(validNewBlockBody.prevCommitSeals[0]),
      )

    val sealVerifier =
      object : SealVerifier {
        override fun extractValidator(
          seal: Seal,
          beaconBlockHeader: BeaconBlockHeader,
        ): Result<Validator, SealVerifier.SealValidationError> =
          when (seal) {
            validNewBlockBody.prevCommitSeals[0] -> Ok(validators[0])
            validNewBlockBody.prevCommitSeals[1] -> Ok(validators[1])
            else -> Err(SealVerifier.SealValidationError("Invalid seal"))
          }
      }
    val prevCommitSealValidator =
      PrevCommitSealValidator(
        sealVerifier = sealVerifier,
        beaconChain = beaconChain,
        validatorProvider = validatorProvider,
        config = PrevCommitSealValidator.Config(prevBlockOffset = 1u),
      )
    val validResult =
      prevCommitSealValidator
        .validateBlock(
<<<<<<< HEAD
          newBlock = validNewBlock.copy(beaconBlockBody = blockBodyWithEnoughSeals),
=======
          block = validNewBlock.copy(beaconBlockBody = blockBodyWithEnoughSeals),
>>>>>>> 3b3f32c7
        ).get()
    assertThat(validResult).isEqualTo(BlockValidator.ok())

    val inValidResult =
      prevCommitSealValidator
        .validateBlock(
<<<<<<< HEAD
          newBlock = validNewBlock.copy(beaconBlockBody = blockBodyWithLessSeals),
=======
          block = validNewBlock.copy(beaconBlockBody = blockBodyWithLessSeals),
>>>>>>> 3b3f32c7
        ).get()
    val expectedResult =
      error(
        "Quorum threshold not met. " +
          "committers=1 " +
          "validators=3 " +
          "quorumCount=2",
      )
    assertThat(inValidResult).isEqualTo(expectedResult)
  }

  @Test
  fun `test commit seals not from validator`() {
    val sealVerifier =
      object : SealVerifier {
        override fun extractValidator(
          seal: Seal,
          beaconBlockHeader: BeaconBlockHeader,
        ): Result<Validator, SealVerifier.SealValidationError> = Ok(nonValidatorNode)
      }

    val prevCommitSealValidator =
      PrevCommitSealValidator(
        sealVerifier = sealVerifier,
        beaconChain = beaconChain,
        validatorProvider = validatorProvider,
        config = PrevCommitSealValidator.Config(prevBlockOffset = 1u),
      )

    val result =
      prevCommitSealValidator
        .validateBlock(
<<<<<<< HEAD
          newBlock = validNewBlock,
=======
          block = validNewBlock,
>>>>>>> 3b3f32c7
        ).get()
    val expectedResult =
      error(
        "Seal validator is not in the parent block's validator set " +
          "seal=${validNewBlockBody.prevCommitSeals[0]} " +
          "sealValidator=$nonValidatorNode " +
          "validatorsForParentBlock=$validators",
      )
    assertThat(result).isEqualTo(expectedResult)
  }

  @Test
  fun `test invalid commit seals`() {
    val sealVerifier =
      object : SealVerifier {
        override fun extractValidator(
          seal: Seal,
          beaconBlockHeader: BeaconBlockHeader,
        ): Result<Validator, SealVerifier.SealValidationError> = Err(SealVerifier.SealValidationError("Invalid seal"))
      }

    val prevCommitSealValidator =
      PrevCommitSealValidator(
        sealVerifier = sealVerifier,
        beaconChain = beaconChain,
        validatorProvider = validatorProvider,
        config = PrevCommitSealValidator.Config(prevBlockOffset = 1u),
      )

    val result =
      prevCommitSealValidator
        .validateBlock(
<<<<<<< HEAD
          newBlock = validNewBlock,
=======
          block = validNewBlock,
>>>>>>> 3b3f32c7
        ).get()
    val expectedResult = error("Previous block seal verification failed. Reason: Invalid seal")
    assertThat(result).isEqualTo(expectedResult)
  }

  @Test
  fun `test invalid execution payload`() {
    val blockBody =
      validNewBlockBody.copy(
        executionPayload =
          validNewBlockBody.executionPayload.copy(
            timestamp = validNewBlockBody.executionPayload.timestamp + 1u,
          ),
      )
    val invalidExecutionClient =
      mock<ExecutionLayerClient> {
        on { newPayload(any()) }.thenReturn(
          SafeFuture.completedFuture(Response.fromErrorMessage<PayloadStatusV1>("Invalid execution payload")),
        )
      }
    val result =
      ExecutionPayloadValidator(executionLayerClient = invalidExecutionClient)
        .validateBlock(
<<<<<<< HEAD
          newBlock = validNewBlock.copy(beaconBlockBody = blockBody),
=======
          block = validNewBlock.copy(beaconBlockBody = blockBody),
>>>>>>> 3b3f32c7
        ).get()
    val expectedResult =
      error(
        "Execution payload validation failed: Invalid execution payload",
      )
    assertThat(result).isEqualTo(expectedResult)
  }
}<|MERGE_RESOLUTION|>--- conflicted
+++ resolved
@@ -64,10 +64,6 @@
   private val currBeaconState =
     BeaconState(
       latestBeaconBlockHeader = validCurrBlockHeader,
-<<<<<<< HEAD
-=======
-      latestBeaconBlockRoot = validCurrBlockHeader.bodyRoot,
->>>>>>> 3b3f32c7
       validators = validators.toSet(),
     )
 
@@ -84,10 +80,6 @@
     HashUtil.stateRoot(
       BeaconState(
         latestBeaconBlockHeader = validNewBlockStateRootHeader,
-<<<<<<< HEAD
-=======
-        latestBeaconBlockRoot = validNewBlockStateRootHeader.bodyRoot,
->>>>>>> 3b3f32c7
         validators = validators.toSet(),
       ),
     )
@@ -120,19 +112,6 @@
   fun `test valid block`() {
     val stateRootValidator =
       StateRootValidator(stateTransition).also {
-<<<<<<< HEAD
-        assertThat(it.validateBlock(newBlock = validNewBlock).get()).isEqualTo(BlockValidator.ok())
-      }
-
-    val blockNumberValidator =
-      BlockNumberValidator(beaconChain = beaconChain).also {
-        assertThat(it.validateBlock(newBlock = validNewBlock).get()).isEqualTo(BlockValidator.ok())
-      }
-
-    val timestampValidator =
-      TimestampValidator(beaconChain = beaconChain).also {
-        assertThat(it.validateBlock(newBlock = validNewBlock).get()).isEqualTo(BlockValidator.ok())
-=======
         assertThat(it.validateBlock(block = validNewBlock).get()).isEqualTo(BlockValidator.ok())
       }
 
@@ -144,35 +123,21 @@
     val timestampValidator =
       TimestampValidator(parentBlockHeader = validCurrBlockHeader).also {
         assertThat(it.validateBlock(block = validNewBlock).get()).isEqualTo(BlockValidator.ok())
->>>>>>> 3b3f32c7
       }
 
     val proposerValidator =
       ProposerValidator(proposerSelector = proposerSelector).also {
-<<<<<<< HEAD
-        assertThat(it.validateBlock(newBlock = validNewBlock).get()).isEqualTo(BlockValidator.ok())
-      }
-
-    val parentRootValidator =
-      ParentRootValidator(beaconChain = beaconChain).also {
-        assertThat(it.validateBlock(newBlock = validNewBlock).get()).isEqualTo(BlockValidator.ok())
-=======
         assertThat(it.validateBlock(block = validNewBlock).get()).isEqualTo(BlockValidator.ok())
       }
 
     val parentRootValidator =
       ParentRootValidator(parentBlockHeader = validCurrBlockHeader).also {
         assertThat(it.validateBlock(block = validNewBlock).get()).isEqualTo(BlockValidator.ok())
->>>>>>> 3b3f32c7
       }
 
     val bodyRootValidator =
       BodyRootValidator().also {
-<<<<<<< HEAD
-        assertThat(it.validateBlock(newBlock = validNewBlock).get()).isEqualTo(BlockValidator.ok())
-=======
-        assertThat(it.validateBlock(block = validNewBlock).get()).isEqualTo(BlockValidator.ok())
->>>>>>> 3b3f32c7
+        assertThat(it.validateBlock(block = validNewBlock).get()).isEqualTo(BlockValidator.ok())
       }
 
     val sealVerifier =
@@ -198,11 +163,7 @@
         validatorProvider = validatorProvider,
         config = PrevCommitSealValidator.Config(prevBlockOffset = 1u),
       ).also {
-<<<<<<< HEAD
-        assertThat(it.validateBlock(newBlock = validNewBlock).get()).isEqualTo(BlockValidator.ok())
-=======
-        assertThat(it.validateBlock(block = validNewBlock).get()).isEqualTo(BlockValidator.ok())
->>>>>>> 3b3f32c7
+        assertThat(it.validateBlock(block = validNewBlock).get()).isEqualTo(BlockValidator.ok())
       }
 
     val executionLayerClient =
@@ -217,11 +178,7 @@
       }
     val executionPayloadValidator =
       ExecutionPayloadValidator(executionLayerClient).also {
-<<<<<<< HEAD
-        assertThat(it.validateBlock(newBlock = validNewBlock).get()).isEqualTo(BlockValidator.ok())
-=======
-        assertThat(it.validateBlock(block = validNewBlock).get()).isEqualTo(BlockValidator.ok())
->>>>>>> 3b3f32c7
+        assertThat(it.validateBlock(block = validNewBlock).get()).isEqualTo(BlockValidator.ok())
       }
 
     val blockValidators =
@@ -236,11 +193,7 @@
         executionPayloadValidator,
       )
     CompositeBlockValidator(blockValidators).also {
-<<<<<<< HEAD
-      assertThat(it.validateBlock(newBlock = validNewBlock).get()).isEqualTo(BlockValidator.ok())
-=======
       assertThat(it.validateBlock(block = validNewBlock).get()).isEqualTo(BlockValidator.ok())
->>>>>>> 3b3f32c7
     }
   }
 
@@ -249,11 +202,7 @@
     val invalidNewBlockHeader = validNewBlockHeader.copy(stateRoot = validNewStateRoot.reversedArray())
     val invalidNewBlock = validNewBlock.copy(beaconBlockHeader = invalidNewBlockHeader)
     val stateRootValidator = StateRootValidator(stateTransition)
-<<<<<<< HEAD
-    val result = stateRootValidator.validateBlock(newBlock = invalidNewBlock).get()
-=======
     val result = stateRootValidator.validateBlock(block = invalidNewBlock).get()
->>>>>>> 3b3f32c7
     val expectedResult =
       error(
         "State root in header does not match state root " +
@@ -265,11 +214,7 @@
 
   @Test
   fun `test invalid previous block number, number lower`() {
-<<<<<<< HEAD
-    val blockNumberValidator = BlockNumberValidator(beaconChain = beaconChain)
-=======
     val blockNumberValidator = BlockNumberValidator(parentBlockHeader = validCurrBlockHeader)
->>>>>>> 3b3f32c7
     val invalidBlock =
       validNewBlock.copy(
         beaconBlockHeader = validNewBlockHeader.copy(number = validNewBlockHeader.number - 1u),
@@ -277,32 +222,20 @@
     val result =
       blockNumberValidator
         .validateBlock(
-<<<<<<< HEAD
-          newBlock = invalidBlock,
-=======
-          block = invalidBlock,
->>>>>>> 3b3f32c7
+          block = invalidBlock,
         ).get()
     val expectedResult =
       error(
         "Block number is not the next block number " +
           "blockNumber=${invalidBlock.beaconBlockHeader.number} " +
-<<<<<<< HEAD
-          "nextBlockNumber=${validCurrBlock.beaconBlockHeader.number + 1u}",
-=======
           "parentBlockNumber=${validCurrBlock.beaconBlockHeader.number}",
->>>>>>> 3b3f32c7
       )
     assertThat(result).isEqualTo(expectedResult)
   }
 
   @Test
   fun `test invalid previous block number, number higher`() {
-<<<<<<< HEAD
-    val blockNumberValidator = BlockNumberValidator(beaconChain = beaconChain)
-=======
     val blockNumberValidator = BlockNumberValidator(parentBlockHeader = validCurrBlockHeader)
->>>>>>> 3b3f32c7
     val invalidBlock =
       validNewBlock.copy(
         beaconBlockHeader = validNewBlockHeader.copy(number = validNewBlockHeader.number + 1u),
@@ -310,42 +243,26 @@
     val result =
       blockNumberValidator
         .validateBlock(
-<<<<<<< HEAD
-          newBlock = invalidBlock,
-=======
-          block = invalidBlock,
->>>>>>> 3b3f32c7
+          block = invalidBlock,
         ).get()
     val expectedResult =
       error(
         "Block number is not the next block number " +
           "blockNumber=${invalidBlock.beaconBlockHeader.number} " +
-<<<<<<< HEAD
-          "nextBlockNumber=${validCurrBlock.beaconBlockHeader.number + 1u}",
-=======
           "parentBlockNumber=${validCurrBlock.beaconBlockHeader.number}",
->>>>>>> 3b3f32c7
       )
     assertThat(result).isEqualTo(expectedResult)
   }
 
   @Test
   fun `test invalid block timestamp, equal to previous block timestamp`() {
-<<<<<<< HEAD
-    val timestampValidator = TimestampValidator(beaconChain = beaconChain)
-=======
     val timestampValidator = TimestampValidator(parentBlockHeader = validCurrBlockHeader)
->>>>>>> 3b3f32c7
     val invalidBlockHeader = validNewBlockHeader.copy(timestamp = validCurrBlockHeader.timestamp)
     val invalidBlock = validNewBlock.copy(beaconBlockHeader = invalidBlockHeader)
     val result =
       timestampValidator
         .validateBlock(
-<<<<<<< HEAD
-          newBlock = invalidBlock,
-=======
-          block = invalidBlock,
->>>>>>> 3b3f32c7
+          block = invalidBlock,
         ).get()
     val expectedResult =
       error(
@@ -358,21 +275,13 @@
 
   @Test
   fun `test invalid block timestamp, less than previous block timestamp`() {
-<<<<<<< HEAD
-    val timestampValidator = TimestampValidator(beaconChain = beaconChain)
-=======
     val timestampValidator = TimestampValidator(parentBlockHeader = validCurrBlockHeader)
->>>>>>> 3b3f32c7
     val invalidBlockHeader = validNewBlockHeader.copy(timestamp = validCurrBlockHeader.timestamp - 1u)
     val invalidBlock = validNewBlock.copy(beaconBlockHeader = invalidBlockHeader)
     val result =
       timestampValidator
         .validateBlock(
-<<<<<<< HEAD
-          newBlock = invalidBlock,
-=======
-          block = invalidBlock,
->>>>>>> 3b3f32c7
+          block = invalidBlock,
         ).get()
     val expectedResult =
       error(
@@ -392,11 +301,7 @@
     val result =
       proposerValidator
         .validateBlock(
-<<<<<<< HEAD
-          newBlock = invalidBlock,
-=======
-          block = invalidBlock,
->>>>>>> 3b3f32c7
+          block = invalidBlock,
         ).get()
     val expectedResult =
       error(
@@ -409,21 +314,13 @@
 
   @Test
   fun `test invalid parent root`() {
-<<<<<<< HEAD
-    val parentRootValidator = ParentRootValidator(beaconChain = beaconChain)
-=======
     val parentRootValidator = ParentRootValidator(parentBlockHeader = validCurrBlockHeader)
->>>>>>> 3b3f32c7
     val invalidBlockHeader = validNewBlockHeader.copy(parentRoot = validCurrBlockHeader.hash.reversedArray())
     val invalidBlock = validNewBlock.copy(beaconBlockHeader = invalidBlockHeader)
     val result =
       parentRootValidator
         .validateBlock(
-<<<<<<< HEAD
-          newBlock = invalidBlock,
-=======
-          block = invalidBlock,
->>>>>>> 3b3f32c7
+          block = invalidBlock,
         ).get()
     val expectedResult =
       error(
@@ -442,11 +339,7 @@
     val result =
       bodyRootValidator
         .validateBlock(
-<<<<<<< HEAD
-          newBlock = invalidBlock,
-=======
-          block = invalidBlock,
->>>>>>> 3b3f32c7
+          block = invalidBlock,
         ).get()
     val expectedResult =
       error(
@@ -497,22 +390,14 @@
     val validResult =
       prevCommitSealValidator
         .validateBlock(
-<<<<<<< HEAD
-          newBlock = validNewBlock.copy(beaconBlockBody = blockBodyWithEnoughSeals),
-=======
           block = validNewBlock.copy(beaconBlockBody = blockBodyWithEnoughSeals),
->>>>>>> 3b3f32c7
         ).get()
     assertThat(validResult).isEqualTo(BlockValidator.ok())
 
     val inValidResult =
       prevCommitSealValidator
         .validateBlock(
-<<<<<<< HEAD
-          newBlock = validNewBlock.copy(beaconBlockBody = blockBodyWithLessSeals),
-=======
           block = validNewBlock.copy(beaconBlockBody = blockBodyWithLessSeals),
->>>>>>> 3b3f32c7
         ).get()
     val expectedResult =
       error(
@@ -545,11 +430,7 @@
     val result =
       prevCommitSealValidator
         .validateBlock(
-<<<<<<< HEAD
-          newBlock = validNewBlock,
-=======
           block = validNewBlock,
->>>>>>> 3b3f32c7
         ).get()
     val expectedResult =
       error(
@@ -582,11 +463,7 @@
     val result =
       prevCommitSealValidator
         .validateBlock(
-<<<<<<< HEAD
-          newBlock = validNewBlock,
-=======
           block = validNewBlock,
->>>>>>> 3b3f32c7
         ).get()
     val expectedResult = error("Previous block seal verification failed. Reason: Invalid seal")
     assertThat(result).isEqualTo(expectedResult)
@@ -610,11 +487,7 @@
     val result =
       ExecutionPayloadValidator(executionLayerClient = invalidExecutionClient)
         .validateBlock(
-<<<<<<< HEAD
-          newBlock = validNewBlock.copy(beaconBlockBody = blockBody),
-=======
           block = validNewBlock.copy(beaconBlockBody = blockBody),
->>>>>>> 3b3f32c7
         ).get()
     val expectedResult =
       error(
