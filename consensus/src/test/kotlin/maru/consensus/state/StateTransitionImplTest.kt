--- conflicted
+++ resolved
@@ -71,14 +71,7 @@
     }
 
   private val proposerSelector =
-<<<<<<< HEAD
-    object : ProposerSelector {
-      override fun selectProposerForRound(header: BeaconBlockHeader): SafeFuture<Validator> =
-        SafeFuture.completedFuture(newBlockHeader.proposer)
-    }
-=======
     ProposerSelector { SafeFuture.completedFuture(newBlockHeader.proposer) }
->>>>>>> 9881b7a7
 
   private val postState =
     BeaconState(
