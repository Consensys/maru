--- conflicted
+++ resolved
@@ -15,18 +15,9 @@
  */
 package maru.consensus.state
 
-<<<<<<< HEAD
-import com.github.michaelbull.result.Ok
 import maru.consensus.ValidatorProvider
 import maru.core.BeaconState
 import maru.core.ext.DataGenerators
-=======
-import maru.consensus.ValidatorProvider
-import maru.core.BeaconState
-import maru.core.HashUtil
-import maru.core.ext.DataGenerators
-import maru.serialization.rlp.bodyRoot
->>>>>>> 26fe94c7
 import org.assertj.core.api.Assertions.assertThat
 import org.junit.jupiter.api.Test
 import org.mockito.ArgumentMatchers.eq
@@ -42,10 +33,6 @@
     val expectedPostState =
       BeaconState(
         latestBeaconBlockHeader = newBlock.beaconBlockHeader,
-<<<<<<< HEAD
-=======
-        latestBeaconBlockRoot = HashUtil.bodyRoot(newBlock.beaconBlockBody),
->>>>>>> 26fe94c7
         validators = validators,
       )
 
@@ -56,11 +43,6 @@
     val stateTransition = StateTransitionImpl(validatorProvider = validatorProvider)
 
     val result = stateTransition.processBlock(newBlock).get()
-<<<<<<< HEAD
-    val expectedResult = Ok(expectedPostState)
-    assertThat(result).isEqualTo(expectedResult)
-=======
     assertThat(result).isEqualTo(expectedPostState)
->>>>>>> 26fe94c7
   }
 }