/*
   Copyright 2025 Consensys Software Inc.

   Licensed under the Apache License, Version 2.0 (the "License");
   you may not use this file except in compliance with the License.
   You may obtain a copy of the License at

      http://www.apache.org/licenses/LICENSE-2.0

   Unless required by applicable law or agreed to in writing, software
   distributed under the License is distributed on an "AS IS" BASIS,
   WITHOUT WARRANTIES OR CONDITIONS OF ANY KIND, either express or implied.
   See the License for the specific language governing permissions and
   limitations under the License.
 */
package maru.consensus.qbft

import java.time.Clock
import java.time.Duration
import java.time.Instant
import java.time.temporal.ChronoUnit
import kotlin.random.Random
import kotlin.time.Duration.Companion.milliseconds
import maru.consensus.ValidatorProvider
import maru.consensus.qbft.adapters.QbftBlockHeaderAdapter
import maru.consensus.qbft.adapters.toBeaconBlock
import maru.consensus.qbft.adapters.toBeaconBlockHeader
import maru.consensus.state.FinalizationState
import maru.core.BeaconBlock
import maru.core.BeaconState
import maru.core.EMPTY_HASH
import maru.core.HashUtil
import maru.core.SealedBeaconBlock
import maru.core.Validator
import maru.core.ext.DataGenerators
import maru.database.BeaconChain
import maru.executionlayer.client.PragueWeb3JJsonRpcExecutionLayerEngineApiClient
import maru.executionlayer.manager.ExecutionLayerManager
import maru.executionlayer.manager.JsonRpcExecutionLayerManager
import maru.mappers.Mappers.toDomain
import maru.serialization.rlp.bodyRoot
import maru.serialization.rlp.headerHash
import maru.serialization.rlp.stateRoot
import maru.testutils.besu.BesuFactory
import maru.testutils.besu.BesuTransactionsHelper
import org.apache.tuweni.bytes.Bytes
import org.assertj.core.api.Assertions.assertThat
import org.hyperledger.besu.consensus.common.bft.ConsensusRoundIdentifier
import org.hyperledger.besu.consensus.common.bft.blockcreation.ProposerSelector
import org.hyperledger.besu.consensus.qbft.core.types.QbftBlockCreator
import org.hyperledger.besu.consensus.qbft.core.types.QbftBlockHeader
import org.hyperledger.besu.datatypes.Address
import org.hyperledger.besu.tests.acceptance.dsl.condition.net.NetConditions
import org.hyperledger.besu.tests.acceptance.dsl.node.BesuNode
import org.hyperledger.besu.tests.acceptance.dsl.node.ThreadBesuNodeRunner
import org.hyperledger.besu.tests.acceptance.dsl.node.cluster.Cluster
import org.hyperledger.besu.tests.acceptance.dsl.node.cluster.ClusterConfigurationBuilder
import org.hyperledger.besu.tests.acceptance.dsl.transaction.net.NetTransactions
import org.junit.jupiter.api.BeforeEach
import org.junit.jupiter.api.Test
import org.mockito.Mockito
import org.mockito.kotlin.reset
import org.mockito.kotlin.whenever
import org.web3j.protocol.core.DefaultBlockParameter
import tech.pegasys.teku.ethereum.executionclient.web3j.Web3JClient
import tech.pegasys.teku.ethereum.executionclient.web3j.Web3JExecutionEngineClient
import tech.pegasys.teku.ethereum.executionclient.web3j.Web3jClientBuilder
import tech.pegasys.teku.infrastructure.async.SafeFuture.completedFuture
import tech.pegasys.teku.infrastructure.time.SystemTimeProvider

class EagerQbftBlockCreatorTest {
  private lateinit var cluster: Cluster
  private lateinit var besuInstance: BesuNode
  private lateinit var ethApiClient: Web3JClient
  private val proposerSelector = Mockito.mock(ProposerSelector::class.java)
  private val validatorProvider = Mockito.mock(ValidatorProvider::class.java)
  private val beaconChain = Mockito.mock(BeaconChain::class.java)
  private val clock = Mockito.mock(Clock::class.java)
  private val validator = Validator(Random.nextBytes(20))
  private lateinit var executionLayerManager: ExecutionLayerManager
  private val validatorSet = DataGenerators.randomValidators() + validator

  @BeforeEach
  fun beforeEach() {
    cluster =
      Cluster(
        ClusterConfigurationBuilder().build(),
        NetConditions(NetTransactions()),
        ThreadBesuNodeRunner(),
      )
    besuInstance =
      BesuFactory.buildTestBesu().also {
        cluster.start(it)
      }
    ethApiClient =
      Web3jClientBuilder()
        .endpoint(besuInstance.engineRpcUrl().get())
        .timeout(Duration.ofMinutes(1))
        .timeProvider(SystemTimeProvider.SYSTEM_TIME_PROVIDER)
        .executionClientEventsPublisher { }
        .build()
    reset(
      proposerSelector,
      validatorProvider,
      beaconChain,
    )
    executionLayerManager = createExecutionLayerManager()
  }

  /*
   * Creates EagerQbftBlockCreator instance
   * Runs a block building attempt to ensure that Besu's state isn't a clean slate
   * Sets the mock up according to the generated genesis beacon block
   */
  private fun setup(
    sealedGenesisBeaconBlock: SealedBeaconBlock,
    adaptedGenesisBeaconBlock: QbftBlockHeaderAdapter,
  ): EagerQbftBlockCreator {
    whenever(
      beaconChain.getSealedBeaconBlock(sealedGenesisBeaconBlock.beaconBlock.beaconBlockHeader.hash()),
    ).thenReturn(
      sealedGenesisBeaconBlock,
    )
    whenever(proposerSelector.selectProposerForRound(ConsensusRoundIdentifier(1L, 1))).thenReturn(
      Address.wrap(
        Bytes.wrap
          (validator.address),
      ),
    )
    whenever(
      validatorProvider.getValidatorsAfterBlock(0u),
    ).thenReturn(completedFuture(validatorSet))

    val mainBlockCreator =
      DelayedQbftBlockCreator(
        manager = executionLayerManager,
        proposerSelector = proposerSelector,
        validatorProvider = validatorProvider,
        beaconChain = beaconChain,
        round = 1,
      )
    val genesisBlockHash = sealedGenesisBeaconBlock.beaconBlock.beaconBlockBody.executionPayload.blockHash
    val eagerQbftBlockCreator =
      EagerQbftBlockCreator(
        manager = executionLayerManager,
        delegate = mainBlockCreator,
        finalizationStateProvider = {
          FinalizationState(
            genesisBlockHash,
            genesisBlockHash,
          )
        },
        blockBuilderIdentity = validator,
        config =
          EagerQbftBlockCreator.Config(
            minBlockBuildTime = 500.milliseconds,
          ),
        beaconChain = beaconChain,
      )
    createProposalToBeRejected(
      clock = clock,
      genesisBlockHash = genesisBlockHash,
      mainBlockCreator = mainBlockCreator,
      parentHeader = adaptedGenesisBeaconBlock,
    )
    return eagerQbftBlockCreator
  }

  @Test
  fun `can create a non empty block with new timestamp`() {
    val genesisExecutionPayload =
      ethApiClient.eth1Web3j
        .ethGetBlockByNumber(
          DefaultBlockParameter.valueOf("earliest"),
          true,
        ).send()
        .block
        .toDomain()
    val parentBlock =
      BeaconBlock(
        beaconBlockHeader = DataGenerators.randomBeaconBlockHeader(0U),
        beaconBlockBody =
          DataGenerators
            .randomBeaconBlockBody()
            .copy(executionPayload = genesisExecutionPayload),
      )
    val sealedGenesisBeaconBlock = SealedBeaconBlock(parentBlock, emptySet())
    val parentHeader = QbftBlockHeaderAdapter(sealedGenesisBeaconBlock.beaconBlock.beaconBlockHeader)

    val eagerQbftBlockCreator = setup(sealedGenesisBeaconBlock, parentHeader)

    setNextSecondMillis(0)
    // Try to create an new non-empty block instead of a non-empty proposal
    val acceptedBlockTimestamp = (clock.millis() / 1000)
    val acceptedBlock = eagerQbftBlockCreator.createBlock(acceptedBlockTimestamp, parentHeader)
    val acceptedBeaconBlock = acceptedBlock.toBeaconBlock()

    // block header fields
    val createdBlockHeader = acceptedBeaconBlock.beaconBlockHeader
    assertThat(createdBlockHeader.number).isEqualTo(1UL)
    assertThat(createdBlockHeader.round).isEqualTo(1U)
    assertThat(createdBlockHeader.timestamp).isEqualTo(acceptedBlockTimestamp.toULong())
    assertThat(createdBlockHeader.proposer).isEqualTo(validator)

    // block header roots
    val stateRoot =
      HashUtil.stateRoot(
        BeaconState(
          acceptedBeaconBlock.beaconBlockHeader.copy(stateRoot = EMPTY_HASH),
          validatorSet,
        ),
      )
    assertThat(
      createdBlockHeader.bodyRoot,
    ).isEqualTo(
      HashUtil.bodyRoot(acceptedBeaconBlock.beaconBlockBody),
    )
    assertThat(createdBlockHeader.stateRoot).isEqualTo(stateRoot)
    assertThat(createdBlockHeader.parentRoot).isEqualTo(parentHeader.toBeaconBlockHeader().hash())
    assertThat(
      acceptedBeaconBlock.beaconBlockHeader.hash(),
    ).isEqualTo(HashUtil.headerHash(acceptedBeaconBlock.beaconBlockHeader))

    // block body fields
    val createdBlockBody = acceptedBeaconBlock.beaconBlockBody
    assertThat(
      createdBlockBody.prevCommitSeals,
    ).isEqualTo(
      sealedGenesisBeaconBlock.commitSeals,
    )
    assertThat(createdBlockBody.executionPayload.timestamp).isEqualTo(acceptedBlockTimestamp.toULong())
    assertThat(createdBlockBody.executionPayload.transactions).isNotEmpty
  }

<<<<<<< HEAD
  @Test
  fun `creates an empty block, if there is no time left`() {
    val genesisExecutionPayload =
      ethApiClient.eth1Web3j
        .ethGetBlockByNumber(
          DefaultBlockParameter.valueOf("earliest"),
          true,
        ).send()
        .block
        .toDomain()
    val parentBlock =
      BeaconBlock(
        beaconBlockHeader = DataGenerators.randomBeaconBlockHeader(0U),
        beaconBlockBody =
          DataGenerators
            .randomBeaconBlockBody()
            .copy(executionPayload = genesisExecutionPayload),
      )
    val sealedGenesisBeaconBlock = SealedBeaconBlock(parentBlock, emptySet())
    val parentHeader = QbftBlockHeaderAdapter(sealedGenesisBeaconBlock.beaconBlock.beaconBlockHeader)

    val eagerQbftBlockCreator = setup(sealedGenesisBeaconBlock, parentHeader)
    val communicationMargin = 100.milliseconds
    setNextSecondMillis(1000 - communicationMargin.inWholeMilliseconds.toInt())

    // Try to create an empty block instead of a non-empty proposal
    val acceptedBlockTimestamp = (clock.millis() / 1000)
    val createdBlock = eagerQbftBlockCreator.createBlock(acceptedBlockTimestamp, parentHeader)
    val createdBeaconBlock = createdBlock.toBeaconBlock()

    // block header fields
    val createdBlockHeader = createdBeaconBlock.beaconBlockHeader
    assertThat(createdBlockHeader.number).isEqualTo(1UL)
    assertThat(createdBlockHeader.round).isEqualTo(1U)
    assertThat(createdBlockHeader.timestamp).isEqualTo(acceptedBlockTimestamp.toULong())
    assertThat(createdBlockHeader.proposer).isEqualTo(validator)

    // block header roots
    val stateRoot =
      HashUtil.stateRoot(
        BeaconState(
          createdBeaconBlock.beaconBlockHeader.copy(stateRoot = EMPTY_HASH),
          validatorSet,
        ),
      )
    assertThat(
      createdBlockHeader.bodyRoot,
    ).isEqualTo(
      HashUtil.bodyRoot(createdBeaconBlock.beaconBlockBody),
    )
    assertThat(createdBlockHeader.stateRoot).isEqualTo(stateRoot)
    assertThat(createdBlockHeader.parentRoot).isEqualTo(parentHeader.toBeaconBlockHeader().hash())
    assertThat(
      createdBeaconBlock.beaconBlockHeader.hash(),
    ).isEqualTo(HashUtil.headerHash(createdBeaconBlock.beaconBlockHeader))

    // block body fields
    val createdBlockBody = createdBeaconBlock.beaconBlockBody
    assertThat(
      createdBlockBody.prevCommitSeals,
    ).isEqualTo(
      sealedGenesisBeaconBlock.commitSeals,
    )
    assertThat(createdBlockBody.executionPayload.timestamp).isEqualTo(acceptedBlockTimestamp.toULong())
    assertThat(createdBlockBody.executionPayload.transactions).isEmpty()
  }

=======
>>>>>>> 369e5faf
  private fun createProposalToBeRejected(
    clock: Clock,
    genesisBlockHash: ByteArray,
    mainBlockCreator: QbftBlockCreator,
    parentHeader: QbftBlockHeader,
  ) {
    val rejectedBlockTimestamp = (clock.millis() / 1000) + 1
    executionLayerManager
      .setHeadAndStartBlockBuilding(
        headHash = genesisBlockHash,
        safeHash = genesisBlockHash,
        finalizedHash = genesisBlockHash,
        nextBlockTimestamp = rejectedBlockTimestamp,
        feeRecipient = validator.address,
      ).get()
    val transaction = BesuTransactionsHelper().createTransfers(1u)
    besuInstance.execute(transaction)
    Thread.sleep(1000)
    val rejectedBlock = mainBlockCreator.createBlock(rejectedBlockTimestamp, parentHeader)
    val rejectedBlockTransactions =
      rejectedBlock
        .toBeaconBlock()
        .beaconBlockBody.executionPayload.transactions
    assertThat(
      rejectedBlockTransactions,
    ).isNotEmpty
  }

  private fun createExecutionLayerManager(): ExecutionLayerManager {
    val engineApiClient =
      Web3jClientBuilder()
        .endpoint(besuInstance.engineRpcUrl().get())
        .timeout(Duration.ofMinutes(1))
        .timeProvider(SystemTimeProvider.SYSTEM_TIME_PROVIDER)
        .executionClientEventsPublisher { }
        .build()
    return JsonRpcExecutionLayerManager(
      PragueWeb3JJsonRpcExecutionLayerEngineApiClient(
        Web3JExecutionEngineClient(engineApiClient),
      ),
    )
  }

  /*
   * Sets the clock to return the next second with the given milliseconds
   */
  private fun setNextSecondMillis(secondMillis: Int) {
    require(secondMillis in 0..999) { "secondMillis must be between 0 and 999" }

    val currentMillis = System.currentTimeMillis()
    val currentSecond = Instant.ofEpochMilli(currentMillis).truncatedTo(ChronoUnit.SECONDS)
    val nextSecond = currentSecond.plusSeconds(1).plusMillis(secondMillis.toLong())
    whenever(clock.millis()).thenAnswer {
      nextSecond.toEpochMilli()
    }
  }
}<|MERGE_RESOLUTION|>--- conflicted
+++ resolved
@@ -232,76 +232,6 @@
     assertThat(createdBlockBody.executionPayload.transactions).isNotEmpty
   }
 
-<<<<<<< HEAD
-  @Test
-  fun `creates an empty block, if there is no time left`() {
-    val genesisExecutionPayload =
-      ethApiClient.eth1Web3j
-        .ethGetBlockByNumber(
-          DefaultBlockParameter.valueOf("earliest"),
-          true,
-        ).send()
-        .block
-        .toDomain()
-    val parentBlock =
-      BeaconBlock(
-        beaconBlockHeader = DataGenerators.randomBeaconBlockHeader(0U),
-        beaconBlockBody =
-          DataGenerators
-            .randomBeaconBlockBody()
-            .copy(executionPayload = genesisExecutionPayload),
-      )
-    val sealedGenesisBeaconBlock = SealedBeaconBlock(parentBlock, emptySet())
-    val parentHeader = QbftBlockHeaderAdapter(sealedGenesisBeaconBlock.beaconBlock.beaconBlockHeader)
-
-    val eagerQbftBlockCreator = setup(sealedGenesisBeaconBlock, parentHeader)
-    val communicationMargin = 100.milliseconds
-    setNextSecondMillis(1000 - communicationMargin.inWholeMilliseconds.toInt())
-
-    // Try to create an empty block instead of a non-empty proposal
-    val acceptedBlockTimestamp = (clock.millis() / 1000)
-    val createdBlock = eagerQbftBlockCreator.createBlock(acceptedBlockTimestamp, parentHeader)
-    val createdBeaconBlock = createdBlock.toBeaconBlock()
-
-    // block header fields
-    val createdBlockHeader = createdBeaconBlock.beaconBlockHeader
-    assertThat(createdBlockHeader.number).isEqualTo(1UL)
-    assertThat(createdBlockHeader.round).isEqualTo(1U)
-    assertThat(createdBlockHeader.timestamp).isEqualTo(acceptedBlockTimestamp.toULong())
-    assertThat(createdBlockHeader.proposer).isEqualTo(validator)
-
-    // block header roots
-    val stateRoot =
-      HashUtil.stateRoot(
-        BeaconState(
-          createdBeaconBlock.beaconBlockHeader.copy(stateRoot = EMPTY_HASH),
-          validatorSet,
-        ),
-      )
-    assertThat(
-      createdBlockHeader.bodyRoot,
-    ).isEqualTo(
-      HashUtil.bodyRoot(createdBeaconBlock.beaconBlockBody),
-    )
-    assertThat(createdBlockHeader.stateRoot).isEqualTo(stateRoot)
-    assertThat(createdBlockHeader.parentRoot).isEqualTo(parentHeader.toBeaconBlockHeader().hash())
-    assertThat(
-      createdBeaconBlock.beaconBlockHeader.hash(),
-    ).isEqualTo(HashUtil.headerHash(createdBeaconBlock.beaconBlockHeader))
-
-    // block body fields
-    val createdBlockBody = createdBeaconBlock.beaconBlockBody
-    assertThat(
-      createdBlockBody.prevCommitSeals,
-    ).isEqualTo(
-      sealedGenesisBeaconBlock.commitSeals,
-    )
-    assertThat(createdBlockBody.executionPayload.timestamp).isEqualTo(acceptedBlockTimestamp.toULong())
-    assertThat(createdBlockBody.executionPayload.transactions).isEmpty()
-  }
-
-=======
->>>>>>> 369e5faf
   private fun createProposalToBeRejected(
     clock: Clock,
     genesisBlockHash: ByteArray,
