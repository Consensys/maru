--- conflicted
+++ resolved
@@ -53,38 +53,6 @@
     """.trimIndent()
 
   @Test
-<<<<<<< HEAD
-  fun genesisFileIsParseable() {
-    val config =
-      parseJsonConfig<JsonFriendlyForksSchedule>(
-        genesisConfig,
-      )
-    val expectedDelegatedConsensusMap =
-      mapOf(
-        "type" to "delegated",
-        "blockTimeSeconds" to "4",
-      )
-    val expectedQbftMap =
-      mapOf(
-        "type" to "qbft",
-        "blockTimeSeconds" to "6",
-        "feeRecipient" to "0x0000000000000000000000000000000000000000",
-        "elFork" to "Prague",
-      )
-    assertThat(config).isEqualTo(
-      JsonFriendlyForksSchedule(
-        1337,
-        mapOf(
-          "2" to expectedDelegatedConsensusMap,
-          "4" to expectedQbftMap,
-        ),
-      ),
-    )
-  }
-
-  @Test
-=======
->>>>>>> 4cc86643
   fun genesisFileIsConvertableToDomain() {
     val config =
       parseJsonConfig<JsonFriendlyForksSchedule>(
