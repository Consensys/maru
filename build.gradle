--- conflicted
+++ resolved
@@ -25,7 +25,6 @@
   apply from: "${rootDir}/gradle/versions.gradle"
   apply plugin: 'java-library'
 
-<<<<<<< HEAD
   repositories {
     maven {
       url 'https://hyperledger.jfrog.io/hyperledger/besu-maven'
@@ -57,8 +56,6 @@
     mavenCentral()
   }
 
-=======
->>>>>>> da0cb853
   apply plugin: libs.plugins.spotless.get().getPluginId()
 
   spotless {
