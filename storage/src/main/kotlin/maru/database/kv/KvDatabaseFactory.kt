--- conflicted
+++ resolved
@@ -34,11 +34,7 @@
         KvStoreConfiguration().withDatabaseDir(databasePath),
         listOf(
           KvDatabase.Companion.Schema.SealedBeaconBlockByBlockRoot,
-<<<<<<< HEAD
-          KvDatabase.Companion.Schema.SealedBeaconBlockByBlockNumber,
-=======
           KvDatabase.Companion.Schema.BeaconBlockRootByBlockNumber,
->>>>>>> 9881b7a7
           KvDatabase.Companion.Schema.BeaconStateByBlockRoot,
         ),
         emptyList(),
