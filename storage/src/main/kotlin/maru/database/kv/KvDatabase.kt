--- conflicted
+++ resolved
@@ -67,14 +67,8 @@
   override fun getSealedBeaconBlock(beaconBlockRoot: ByteArray): SealedBeaconBlock? =
     kvStoreAccessor.get(Schema.SealedBeaconBlockByBlockRoot, beaconBlockRoot).getOrNull()
 
-<<<<<<< HEAD
-  override fun getSealedBeaconBlock(beaconBlockNumber: ULong): SealedBeaconBlock? {
-    TODO("Not yet implemented")
-  }
-=======
   override fun getSealedBeaconBlock(beaconBlockNumber: ULong): SealedBeaconBlock? =
     kvStoreAccessor.get(Schema.SealedBeaconBlockByBlockNumber, beaconBlockNumber).getOrNull()
->>>>>>> ef437202
 
   override fun newUpdater(): Updater = KvUpdater(this.kvStoreAccessor)
 
