--- conflicted
+++ resolved
@@ -44,19 +44,11 @@
           KvStoreSerializers.SealedBeaconBlockSerializer,
         )
 
-<<<<<<< HEAD
-      val SealedBeaconBlockByBlockNumber: KvStoreColumn<ULong, SealedBeaconBlock> =
-        KvStoreColumn.create(
-          3,
-          KvStoreSerializers.ULongSerializer,
-          KvStoreSerializers.SealedBeaconBlockSerializer,
-=======
       val BeaconBlockRootByBlockNumber: KvStoreColumn<ULong, ByteArray> =
         KvStoreColumn.create(
           3,
           KvStoreSerializers.ULongSerializer,
           KvStoreSerializers.BytesSerializer,
->>>>>>> 9881b7a7
         )
 
       val LatestBeaconState: KvStoreVariable<BeaconState> =
@@ -76,14 +68,10 @@
     kvStoreAccessor.get(Schema.SealedBeaconBlockByBlockRoot, beaconBlockRoot).getOrNull()
 
   override fun getSealedBeaconBlock(beaconBlockNumber: ULong): SealedBeaconBlock? =
-<<<<<<< HEAD
-    kvStoreAccessor.get(Schema.SealedBeaconBlockByBlockNumber, beaconBlockNumber).getOrNull()
-=======
     kvStoreAccessor
       .get(Schema.BeaconBlockRootByBlockNumber, beaconBlockNumber)
       .flatMap { blockRoot -> kvStoreAccessor.get(Schema.SealedBeaconBlockByBlockRoot, blockRoot) }
       .getOrNull()
->>>>>>> 9881b7a7
 
   override fun newUpdater(): Updater = KvUpdater(this.kvStoreAccessor)
 
@@ -109,15 +97,9 @@
         sealedBeaconBlock,
       )
       transaction.put(
-<<<<<<< HEAD
-        Schema.SealedBeaconBlockByBlockNumber,
-        sealedBeaconBlock.beaconBlock.beaconBlockHeader.number,
-        sealedBeaconBlock,
-=======
         Schema.BeaconBlockRootByBlockNumber,
         sealedBeaconBlock.beaconBlock.beaconBlockHeader.number,
         sealedBeaconBlock.beaconBlock.beaconBlockHeader.hash,
->>>>>>> 9881b7a7
       )
 
       return this
