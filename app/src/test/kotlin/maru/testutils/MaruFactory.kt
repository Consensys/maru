/*
   Copyright 2025 Consensys Software Inc.

   Licensed under the Apache License, Version 2.0 (the "License");
   you may not use this file except in compliance with the License.
   You may obtain a copy of the License at

      http://www.apache.org/licenses/LICENSE-2.0

   Unless required by applicable law or agreed to in writing, software
   distributed under the License is distributed on an "AS IS" BASIS,
   WITHOUT WARRANTIES OR CONDITIONS OF ANY KIND, either express or implied.
   See the License for the specific language governing permissions and
   limitations under the License.
 */
package maru.testutils

import java.io.File
import java.nio.file.Files
import java.nio.file.Path
import maru.app.MaruApp
import maru.app.MaruAppCli.Companion.loadConfig
import maru.config.MaruConfigDtoToml
import maru.config.Utils
import maru.consensus.ElFork
import maru.consensus.config.JsonFriendlyForksSchedule
import maru.p2p.NoOpP2PNetwork
import maru.p2p.P2PNetwork

object MaruFactory {
  private val consensusConfigDir = "/e2e/config"
  private val pragueConsensusConfig = "$consensusConfigDir/qbft-prague.json"
  const val VALIDATOR_PRIVATE_KEY = "1dd171cec7e2995408b5513004e8207fe88d6820aeff0d82463b3e41df251aae"
  const val VALIDATOR_PRIVATE_KEY_WITH_PREFIX = "0x08021220$VALIDATOR_PRIVATE_KEY"
  const val VALIDATOR_ADDRESS = "0x1b9abeec3215d8ade8a33607f2cf0f4f60e5f0d0"

  private fun buildMaruValidatorConfigStringWithoutP2P(
    ethereumJsonRpcUrl: String,
    engineApiRpc: String,
    dataPath: String,
  ): String =
    """
    [persistence]
    data-path="$dataPath"

    [qbft-options]
    communication-margin=200m

    [payloadValidator]
    engine-api-endpoint = { endpoint = "$engineApiRpc" }
    eth-api-endpoint = { endpoint = "$ethereumJsonRpcUrl" }
    """.trimIndent()

  private fun buildMaruFollowerConfigStringWithoutP2P(
    ethereumJsonRpcUrl: String,
    engineApiRpc: String,
    dataPath: String,
  ): String =
    """
    [persistence]
    data-path="$dataPath"

<<<<<<< HEAD
    [qbft-options]
    validator-set = ["$VALIDATOR_ADDRESS"]
=======
    [p2p-config]
    port = 3322
    ip-address = "127.0.0.1"
    static-peers = []
>>>>>>> 4cc86643

    [payload-validator]
    engine-api-endpoint = { endpoint = "$engineApiRpc" }
    eth-api-endpoint = { endpoint = "$ethereumJsonRpcUrl" }

    [follower-engine-apis]
    follower1 = { endpoint = "$engineApiRpc" }
    """.trimIndent()

  private fun pickConsensusConfig(elFork: ElFork): String =
    when (elFork) {
      ElFork.Prague -> pragueConsensusConfig
    }

  fun buildTestMaruValidator(
    ethereumJsonRpcUrl: String,
    engineApiRpc: String,
    elFork: ElFork,
    dataDir: Path,
    p2pNetwork: P2PNetwork = NoOpP2PNetwork,
  ): MaruApp {
    val appConfig =
      Utils.parseTomlConfig<MaruConfigDtoToml>(
        buildMaruValidatorConfigStringWithoutP2P(
          ethereumJsonRpcUrl = ethereumJsonRpcUrl,
          engineApiRpc = engineApiRpc,
          dataPath = dataDir.toString(),
        ),
      )
    Files.writeString(appConfig.domainFriendly().persistence.privateKeyPath, VALIDATOR_PRIVATE_KEY_WITH_PREFIX)

    val consensusGenesisResource = this::class.java.getResource(pickConsensusConfig(elFork))
    val beaconGenesisConfig = loadConfig<JsonFriendlyForksSchedule>(listOf(File(consensusGenesisResource!!.path)))

    return MaruApp(
      config = appConfig.domainFriendly(),
      beaconGenesisConfig = beaconGenesisConfig.getUnsafe().domainFriendly(),
      p2pNetwork = p2pNetwork,
    )
  }

  fun buildTestMaruFollower(
    ethereumJsonRpcUrl: String,
    engineApiRpc: String,
    elFork: ElFork,
    dataDir: Path,
    p2pNetwork: P2PNetwork = NoOpP2PNetwork,
  ): MaruApp {
    val appConfig =
      Utils.parseTomlConfig<MaruConfigDtoToml>(
        buildMaruFollowerConfigStringWithoutP2P(
          ethereumJsonRpcUrl = ethereumJsonRpcUrl,
          engineApiRpc = engineApiRpc,
          dataPath = dataDir.toString(),
        ),
      )
    val consensusGenesisResource = this::class.java.getResource(pickConsensusConfig(elFork))
    val beaconGenesisConfig = loadConfig<JsonFriendlyForksSchedule>(listOf(File(consensusGenesisResource!!.path)))

    return MaruApp(
      config = appConfig.domainFriendly(),
      beaconGenesisConfig = beaconGenesisConfig.getUnsafe().domainFriendly(),
      p2pNetwork = p2pNetwork,
    )
  }

  fun buildTestMaruValidatorWithConsensusSwitch(
    ethereumJsonRpcUrl: String,
    engineApiRpc: String,
    dataDir: Path,
    switchTimestamp: Long,
    p2pNetwork: P2PNetwork = NoOpP2PNetwork,
  ): MaruApp {
    val appConfig =
      Utils.parseTomlConfig<MaruConfigDtoToml>(
        buildMaruValidatorConfigStringWithoutP2P(
          ethereumJsonRpcUrl = ethereumJsonRpcUrl,
          engineApiRpc = engineApiRpc,
          dataPath = dataDir.toString(),
        ),
      )
    Files.writeString(appConfig.domainFriendly().persistence.privateKeyPath, VALIDATOR_PRIVATE_KEY_WITH_PREFIX)

    // Build the genesis file string directly
    val genesisContent =
      """
      {
        "chainId": 1337,
        "config": {
          "0": {
            "type": "delegated",
            "blockTimeSeconds": 1
          },
          "$switchTimestamp": {
            "type": "qbft",
            "validatorSet": ["0x1b9abeec3215d8ade8a33607f2cf0f4f60e5f0d0"],
            "blockTimeSeconds": 1,
            "feeRecipient": "$VALIDATOR_ADDRESS",
            "elFork": "Prague"
          }
        }
      }
      """.trimIndent()

    val tempFile = Files.createTempFile("clique-to-qbft", ".json").toFile()
    tempFile.deleteOnExit()
    tempFile.writeText(genesisContent)

    val beaconGenesisConfig = loadConfig<JsonFriendlyForksSchedule>(listOf(tempFile))

    return MaruApp(
      config = appConfig.domainFriendly(),
      beaconGenesisConfig = beaconGenesisConfig.getUnsafe().domainFriendly(),
      p2pNetwork = p2pNetwork,
    )
  }
}<|MERGE_RESOLUTION|>--- conflicted
+++ resolved
@@ -59,16 +59,6 @@
     """
     [persistence]
     data-path="$dataPath"
-
-<<<<<<< HEAD
-    [qbft-options]
-    validator-set = ["$VALIDATOR_ADDRESS"]
-=======
-    [p2p-config]
-    port = 3322
-    ip-address = "127.0.0.1"
-    static-peers = []
->>>>>>> 4cc86643
 
     [payload-validator]
     engine-api-endpoint = { endpoint = "$engineApiRpc" }
