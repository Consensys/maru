/*
   Copyright 2025 Consensys Software Inc.

   Licensed under the Apache License, Version 2.0 (the "License");
   you may not use this file except in compliance with the License.
   You may obtain a copy of the License at

      http://www.apache.org/licenses/LICENSE-2.0

   Unless required by applicable law or agreed to in writing, software
   distributed under the License is distributed on an "AS IS" BASIS,
   WITHOUT WARRANTIES OR CONDITIONS OF ANY KIND, either express or implied.
   See the License for the specific language governing permissions and
   limitations under the License.
 */
package maru.testutils

import io.libp2p.core.PeerId
import io.libp2p.core.crypto.KeyType
import io.libp2p.core.crypto.PrivKey
import io.libp2p.core.crypto.generateKeyPair
import io.libp2p.core.crypto.marshalPrivateKey
import java.net.URI
import java.nio.file.Files
import java.nio.file.Path
import kotlin.time.Duration.Companion.milliseconds
import maru.app.MaruApp
import maru.config.ApiEndpointConfig
import maru.config.FollowersConfig
import maru.config.MaruConfig
import maru.config.P2P
import maru.config.Persistence
import maru.config.QbftOptions
import maru.config.ValidatorElNode
import maru.consensus.ForksSchedule
import maru.consensus.config.Utils
import maru.crypto.Crypto
import maru.extensions.encodeHex
import maru.extensions.fromHexToByteArray
import maru.p2p.NoOpP2PNetwork
import maru.p2p.P2PNetwork

/**
 * The same MaruFactory should be used per network. Otherwise, validators won't match between Maru instances
 */
class MaruFactory {
  companion object {
    val defaultReconnectDelay = 500.milliseconds
  }

  private val validatorPrivateKeyWithPrefix = generatePrivateKey()
  private val validatorPrivateKeyWithPrefixString = marshalPrivateKey(validatorPrivateKeyWithPrefix).encodeHex()
  private val validatorNodeId = PeerId.fromPubKey(validatorPrivateKeyWithPrefix.publicKey())
  val qbftValidator =
    Crypto.privateKeyToValidator(Crypto.privateKeyBytesWithoutPrefix(validatorPrivateKeyWithPrefix.bytes()))
  val validatorAddress = qbftValidator.address.encodeHex()
  private val genesisFileWithoutSwitch =
    """
    {
      "chainId": 1337,
      "config": {
        "0": {
          "type": "qbft",
          "blockTimeSeconds": 1,
          "validatorSet": ["$validatorAddress"],
          "elFork": "Prague"
        }
      }
    }

    """.trimIndent()
  private val validatorQbftOptions = QbftOptions(feeRecipient = validatorAddress.fromHexToByteArray())

  private val beaconGenesisConfig: ForksSchedule =
    run {
      Utils.parseBeaconChainConfig(genesisFileWithoutSwitch).domainFriendly()
    }

  private fun generatePrivateKey(): PrivKey = generateKeyPair(KeyType.SECP256K1).component1()

  private fun buildMaruConfig(
    ethereumJsonRpcUrl: String,
    engineApiRpc: String,
    dataDir: Path,
    p2pConfig: P2P? = null,
    followers: FollowersConfig = FollowersConfig(emptyMap()),
    qbftOptions: QbftOptions? = null,
  ): MaruConfig =
    MaruConfig(
      persistence = Persistence(dataPath = dataDir),
      qbftOptions = qbftOptions,
      validatorElNode =
        ValidatorElNode(
          ethApiEndpoint = ApiEndpointConfig(URI.create(ethereumJsonRpcUrl).toURL()),
          engineApiEndpoint = ApiEndpointConfig(URI.create(engineApiRpc).toURL()),
        ),
      p2pConfig = p2pConfig,
      followers = followers,
    )

  private fun writeValidatorPrivateKey(config: MaruConfig) {
    Files.writeString(config.persistence.privateKeyPath, validatorPrivateKeyWithPrefixString)
  }

  private fun buildApp(
    config: MaruConfig,
    beaconGenesisConfig: ForksSchedule = this.beaconGenesisConfig,
    p2pNetwork: P2PNetwork = NoOpP2PNetwork,
  ): MaruApp = MaruApp(config = config, beaconGenesisConfig = beaconGenesisConfig, p2pNetwork = p2pNetwork)

  private fun buildP2pConfig(
    p2pPort: UInt = 0u,
    validatorPortForStaticPeering: UInt? = null,
  ): P2P {
    val staticPeers =
      if (validatorPortForStaticPeering != null) {
        val validatorPeer = "/ip4/127.0.0.1/tcp/$validatorPortForStaticPeering/p2p/$validatorNodeId"
        listOf(validatorPeer)
      } else {
        emptyList()
      }
    return P2P("127.0.0.1", port = p2pPort, staticPeers = staticPeers, reconnectDelay = defaultReconnectDelay)
  }

  private fun buildFollowersConfig(engineApiRpc: String): FollowersConfig =
    FollowersConfig(mapOf("validator-el-node" to ApiEndpointConfig(URI.create(engineApiRpc).toURL())))

  fun buildTestMaruValidatorWithoutP2pPeering(
    ethereumJsonRpcUrl: String,
    engineApiRpc: String,
    dataDir: Path,
    p2pNetwork: P2PNetwork = NoOpP2PNetwork,
  ): MaruApp {
    val config =
      buildMaruConfig(
        ethereumJsonRpcUrl = ethereumJsonRpcUrl,
        engineApiRpc = engineApiRpc,
        dataDir = dataDir,
<<<<<<< HEAD
        qbftOptions = validatorQbftOptions,
=======
        qbftOptions = QbftOptions(minBlockBuildTime = 200.milliseconds),
>>>>>>> 1598af1f
      )
    writeValidatorPrivateKey(config)
    return buildApp(config, p2pNetwork = p2pNetwork)
  }

  fun buildTestMaruValidatorWithP2pPeering(
    ethereumJsonRpcUrl: String,
    engineApiRpc: String,
    dataDir: Path,
    p2pNetwork: P2PNetwork = NoOpP2PNetwork,
    p2pPort: UInt = 0u,
  ): MaruApp {
    val p2pConfig = buildP2pConfig(p2pPort = p2pPort, validatorPortForStaticPeering = null)
    val config =
      buildMaruConfig(
        ethereumJsonRpcUrl = ethereumJsonRpcUrl,
        engineApiRpc = engineApiRpc,
        dataDir = dataDir,
        p2pConfig = p2pConfig,
        followers = FollowersConfig(emptyMap()),
        qbftOptions = validatorQbftOptions,
      )
    writeValidatorPrivateKey(config)
    return buildApp(config = config, p2pNetwork = p2pNetwork)
  }

  fun buildTestMaruFollowerWithP2pPeering(
    ethereumJsonRpcUrl: String,
    engineApiRpc: String,
    dataDir: Path,
    validatorPortForStaticPeering: UInt?,
  ): MaruApp {
    val p2pConfig = buildP2pConfig(validatorPortForStaticPeering = validatorPortForStaticPeering)
    val followers = buildFollowersConfig(engineApiRpc)
    val config =
      buildMaruConfig(
        ethereumJsonRpcUrl = ethereumJsonRpcUrl,
        engineApiRpc = engineApiRpc,
        dataDir = dataDir,
        p2pConfig = p2pConfig,
        followers = followers,
      )
    return buildApp(config)
  }

  fun buildTestMaruFollowerWithoutP2pPeering(
    ethereumJsonRpcUrl: String,
    engineApiRpc: String,
    dataDir: Path,
    p2pNetwork: P2PNetwork = NoOpP2PNetwork,
  ): MaruApp {
    val followers = buildFollowersConfig(engineApiRpc)
    val config =
      buildMaruConfig(
        ethereumJsonRpcUrl = ethereumJsonRpcUrl,
        engineApiRpc = engineApiRpc,
        dataDir = dataDir,
        followers = followers,
      )
    return buildApp(config, p2pNetwork = p2pNetwork)
  }

  fun buildTestMaruValidatorWithConsensusSwitch(
    ethereumJsonRpcUrl: String,
    engineApiRpc: String,
    dataDir: Path,
    switchTimestamp: Long,
    p2pNetwork: P2PNetwork = NoOpP2PNetwork,
  ): MaruApp {
    val config =
      buildMaruConfig(
        ethereumJsonRpcUrl = ethereumJsonRpcUrl,
        engineApiRpc = engineApiRpc,
        dataDir = dataDir,
        qbftOptions = validatorQbftOptions,
      )
    writeValidatorPrivateKey(config)
    val genesisContent =
      """
      {
        "chainId": 1337,
        "config": {
          "0": {
            "type": "delegated",
            "blockTimeSeconds": 1
          },
          "$switchTimestamp": {
            "type": "qbft",
            "blockTimeSeconds": 1,
            "validatorSet": ["$validatorAddress"],
            "feeRecipient": "$validatorAddress",
            "elFork": "Prague"
          }
        }
      }
      """.trimIndent()
    val beaconGenesisConfig = Utils.parseBeaconChainConfig(genesisContent).domainFriendly()
    return buildApp(config, beaconGenesisConfig = beaconGenesisConfig, p2pNetwork = p2pNetwork)
  }
}<|MERGE_RESOLUTION|>--- conflicted
+++ resolved
@@ -69,7 +69,11 @@
     }
 
     """.trimIndent()
-  private val validatorQbftOptions = QbftOptions(feeRecipient = validatorAddress.fromHexToByteArray())
+  private val validatorQbftOptions =
+    QbftOptions(
+      feeRecipient = validatorAddress.fromHexToByteArray(),
+      minBlockBuildTime = 200.milliseconds,
+    )
 
   private val beaconGenesisConfig: ForksSchedule =
     run {
@@ -136,11 +140,7 @@
         ethereumJsonRpcUrl = ethereumJsonRpcUrl,
         engineApiRpc = engineApiRpc,
         dataDir = dataDir,
-<<<<<<< HEAD
         qbftOptions = validatorQbftOptions,
-=======
-        qbftOptions = QbftOptions(minBlockBuildTime = 200.milliseconds),
->>>>>>> 1598af1f
       )
     writeValidatorPrivateKey(config)
     return buildApp(config, p2pNetwork = p2pNetwork)
