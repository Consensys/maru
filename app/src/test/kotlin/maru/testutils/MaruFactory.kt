/*
   Copyright 2025 Consensys Software Inc.

   Licensed under the Apache License, Version 2.0 (the "License");
   you may not use this file except in compliance with the License.
   You may obtain a copy of the License at

      http://www.apache.org/licenses/LICENSE-2.0

   Unless required by applicable law or agreed to in writing, software
   distributed under the License is distributed on an "AS IS" BASIS,
   WITHOUT WARRANTIES OR CONDITIONS OF ANY KIND, either express or implied.
   See the License for the specific language governing permissions and
   limitations under the License.
 */
package maru.testutils

import java.io.File
import java.nio.file.Files
import java.nio.file.Path
import maru.app.MaruApp
import maru.app.MaruAppCli.Companion.loadConfig
import maru.config.MaruConfigDtoToml
import maru.config.Utils
import maru.consensus.ElFork
import maru.consensus.config.JsonFriendlyForksSchedule
import maru.p2p.NoOpP2PNetwork
import maru.p2p.P2PNetwork

object MaruFactory {
  private val consensusConfigDir = "/e2e/config"
  private val pragueConsensusConfig = "$consensusConfigDir/qbft-prague.json"
<<<<<<< HEAD
  const val VALIDATOR_PRIVATE_KEY = "0x1dd171cec7e2995408b5513004e8207fe88d6820aeff0d82463b3e41df251aae"
  const val VALIDATOR_ADDRESS = "0x1b9abeec3215d8ade8a33607f2cf0f4f60e5f0d0"
=======
  const val VALIDATOR_PRIVATE_KEY = "1dd171cec7e2995408b5513004e8207fe88d6820aeff0d82463b3e41df251aae"
  const val VALIDATOR_PRIVATE_KEY_WITH_PREFIX = "0x08021220" + VALIDATOR_PRIVATE_KEY
>>>>>>> 59a74730

  private fun buildMaruValidatorConfigString(
    ethereumJsonRpcUrl: String,
    engineApiRpc: String,
    dataPath: String,
  ): String =
    """
    [persistence]
    data-path="$dataPath"
    private-key-path="$dataPath/private-key"

    [qbft-options]
    validator-set = ["$VALIDATOR_ADDRESS"]

    [qbft-options.validator-duties]
    private-key = "$VALIDATOR_PRIVATE_KEY"
    communication-margin=200m

    [p2p-config]
    port = 3322
    ip-address = "127.0.0.1"
    static-peers = []

<<<<<<< HEAD
    [payloadValidator]
    engine-api-endpoint = { endpoint = "$engineApiRpc" }
    eth-api-endpoint = { endpoint = "$ethereumJsonRpcUrl" }
    """.trimIndent()

  private fun buildMaruFollowerConfigString(
    ethereumJsonRpcUrl: String,
    engineApiRpc: String,
    dataPath: String,
  ): String =
    """
    [persistence]
    data-path="$dataPath"

    [p2p-config]
    port = 3322

    [qbft-options]
    validator-set = ["$VALIDATOR_ADDRESS"]

    [payload-validator]
    engine-api-endpoint = { endpoint = "$engineApiRpc" }
    eth-api-endpoint = { endpoint = "$ethereumJsonRpcUrl" }

    [follower-engine-apis]
    follower1 = { endpoint = "$engineApiRpc" }
=======
    [validator]
    el-client-engine-api-endpoint = "$engineApiRpc"
>>>>>>> 59a74730
    """.trimIndent()

  private fun pickConsensusConfig(elFork: ElFork): String =
    when (elFork) {
      ElFork.Prague -> pragueConsensusConfig
    }

  fun buildTestMaruValidator(
    ethereumJsonRpcUrl: String,
    engineApiRpc: String,
    elFork: ElFork,
    dataDir: Path,
    p2pNetwork: P2PNetwork = NoOpP2PNetwork,
  ): MaruApp {
    val appConfig =
      Utils.parseTomlConfig<MaruConfigDtoToml>(
        buildMaruValidatorConfigString(
          ethereumJsonRpcUrl = ethereumJsonRpcUrl,
          engineApiRpc = engineApiRpc,
          dataPath = dataDir.toString(),
        ),
      )
    val consensusGenesisResource = this::class.java.getResource(pickConsensusConfig(elFork))
    val beaconGenesisConfig = loadConfig<JsonFriendlyForksSchedule>(listOf(File(consensusGenesisResource!!.path)))

    return MaruApp(
      config = appConfig.domainFriendly(),
      beaconGenesisConfig = beaconGenesisConfig.getUnsafe().domainFriendly(),
      p2pNetwork = p2pNetwork,
    )
  }

  fun buildTestMaruFollower(
    ethereumJsonRpcUrl: String,
    engineApiRpc: String,
    elFork: ElFork,
    dataDir: Path,
    p2pNetwork: P2PNetwork = NoOpP2PNetwork,
  ): MaruApp {
    val appConfig =
      Utils.parseTomlConfig<MaruConfigDtoToml>(
        buildMaruFollowerConfigString(
          ethereumJsonRpcUrl = ethereumJsonRpcUrl,
          engineApiRpc = engineApiRpc,
          dataPath = dataDir.toString(),
        ),
      )
    val consensusGenesisResource = this::class.java.getResource(pickConsensusConfig(elFork))
    val beaconGenesisConfig = loadConfig<JsonFriendlyForksSchedule>(listOf(File(consensusGenesisResource!!.path)))

    Files.writeString(appConfig.domainFriendly().persistence.privateKeyPath, VALIDATOR_PRIVATE_KEY_WITH_PREFIX)
    return MaruApp(
      config = appConfig.domainFriendly(),
      beaconGenesisConfig = beaconGenesisConfig.getUnsafe().domainFriendly(),
      p2pNetwork = p2pNetwork,
    )
  }

  fun buildTestMaruValidatorWithConsensusSwitch(
    ethereumJsonRpcUrl: String,
    engineApiRpc: String,
    dataDir: Path,
    switchTimestamp: Long,
    p2pNetwork: P2PNetwork = NoOpP2PNetwork,
  ): MaruApp {
    val appConfig =
      Utils.parseTomlConfig<MaruConfigDtoToml>(
        buildMaruValidatorConfigString(
          ethereumJsonRpcUrl = ethereumJsonRpcUrl,
          engineApiRpc = engineApiRpc,
          dataPath = dataDir.toString(),
        ),
      )

    // Build the genesis file string directly
    val genesisContent =
      """
      {
        "config": {
          "0": {
            "type": "delegated",
            "blockTimeSeconds": 1
          },
          "$switchTimestamp": {
            "type": "qbft",
            "blockTimeSeconds": 1,
            "feeRecipient": "0x1b9abeec3215d8ade8a33607f2cf0f4f60e5f0d0",
            "elFork": "Prague"
          }
        }
      }
      """.trimIndent()

    val tempFile = Files.createTempFile("clique-to-qbft", ".json").toFile()
    tempFile.deleteOnExit()
    tempFile.writeText(genesisContent)

    val beaconGenesisConfig = loadConfig<JsonFriendlyForksSchedule>(listOf(tempFile))

    return MaruApp(
      config = appConfig.domainFriendly(),
      beaconGenesisConfig = beaconGenesisConfig.getUnsafe().domainFriendly(),
      p2pNetwork = p2pNetwork,
    )
  }
}<|MERGE_RESOLUTION|>--- conflicted
+++ resolved
@@ -30,13 +30,9 @@
 object MaruFactory {
   private val consensusConfigDir = "/e2e/config"
   private val pragueConsensusConfig = "$consensusConfigDir/qbft-prague.json"
-<<<<<<< HEAD
-  const val VALIDATOR_PRIVATE_KEY = "0x1dd171cec7e2995408b5513004e8207fe88d6820aeff0d82463b3e41df251aae"
+  const val VALIDATOR_PRIVATE_KEY = "1dd171cec7e2995408b5513004e8207fe88d6820aeff0d82463b3e41df251aae"
+  const val VALIDATOR_PRIVATE_KEY_WITH_PREFIX = "0x08021220$VALIDATOR_PRIVATE_KEY"
   const val VALIDATOR_ADDRESS = "0x1b9abeec3215d8ade8a33607f2cf0f4f60e5f0d0"
-=======
-  const val VALIDATOR_PRIVATE_KEY = "1dd171cec7e2995408b5513004e8207fe88d6820aeff0d82463b3e41df251aae"
-  const val VALIDATOR_PRIVATE_KEY_WITH_PREFIX = "0x08021220" + VALIDATOR_PRIVATE_KEY
->>>>>>> 59a74730
 
   private fun buildMaruValidatorConfigString(
     ethereumJsonRpcUrl: String,
@@ -46,13 +42,11 @@
     """
     [persistence]
     data-path="$dataPath"
-    private-key-path="$dataPath/private-key"
 
     [qbft-options]
     validator-set = ["$VALIDATOR_ADDRESS"]
 
     [qbft-options.validator-duties]
-    private-key = "$VALIDATOR_PRIVATE_KEY"
     communication-margin=200m
 
     [p2p-config]
@@ -60,7 +54,6 @@
     ip-address = "127.0.0.1"
     static-peers = []
 
-<<<<<<< HEAD
     [payloadValidator]
     engine-api-endpoint = { endpoint = "$engineApiRpc" }
     eth-api-endpoint = { endpoint = "$ethereumJsonRpcUrl" }
@@ -77,6 +70,8 @@
 
     [p2p-config]
     port = 3322
+    ip-address = "127.0.0.1"
+    static-peers = []
 
     [qbft-options]
     validator-set = ["$VALIDATOR_ADDRESS"]
@@ -87,10 +82,6 @@
 
     [follower-engine-apis]
     follower1 = { endpoint = "$engineApiRpc" }
-=======
-    [validator]
-    el-client-engine-api-endpoint = "$engineApiRpc"
->>>>>>> 59a74730
     """.trimIndent()
 
   private fun pickConsensusConfig(elFork: ElFork): String =
@@ -113,6 +104,8 @@
           dataPath = dataDir.toString(),
         ),
       )
+    Files.writeString(appConfig.domainFriendly().persistence.privateKeyPath, VALIDATOR_PRIVATE_KEY_WITH_PREFIX)
+
     val consensusGenesisResource = this::class.java.getResource(pickConsensusConfig(elFork))
     val beaconGenesisConfig = loadConfig<JsonFriendlyForksSchedule>(listOf(File(consensusGenesisResource!!.path)))
 
@@ -141,7 +134,6 @@
     val consensusGenesisResource = this::class.java.getResource(pickConsensusConfig(elFork))
     val beaconGenesisConfig = loadConfig<JsonFriendlyForksSchedule>(listOf(File(consensusGenesisResource!!.path)))
 
-    Files.writeString(appConfig.domainFriendly().persistence.privateKeyPath, VALIDATOR_PRIVATE_KEY_WITH_PREFIX)
     return MaruApp(
       config = appConfig.domainFriendly(),
       beaconGenesisConfig = beaconGenesisConfig.getUnsafe().domainFriendly(),
@@ -164,6 +156,7 @@
           dataPath = dataDir.toString(),
         ),
       )
+    Files.writeString(appConfig.domainFriendly().persistence.privateKeyPath, VALIDATOR_PRIVATE_KEY_WITH_PREFIX)
 
     // Build the genesis file string directly
     val genesisContent =
@@ -177,7 +170,7 @@
           "$switchTimestamp": {
             "type": "qbft",
             "blockTimeSeconds": 1,
-            "feeRecipient": "0x1b9abeec3215d8ade8a33607f2cf0f4f60e5f0d0",
+            "feeRecipient": "$VALIDATOR_ADDRESS",
             "elFork": "Prague"
           }
         }
