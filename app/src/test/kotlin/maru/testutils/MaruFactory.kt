/*
   Copyright 2025 Consensys Software Inc.

   Licensed under the Apache License, Version 2.0 (the "License");
   you may not use this file except in compliance with the License.
   You may obtain a copy of the License at

      http://www.apache.org/licenses/LICENSE-2.0

   Unless required by applicable law or agreed to in writing, software
   distributed under the License is distributed on an "AS IS" BASIS,
   WITHOUT WARRANTIES OR CONDITIONS OF ANY KIND, either express or implied.
   See the License for the specific language governing permissions and
   limitations under the License.
 */
package maru.testutils

import java.io.File
import java.nio.file.Files
import java.nio.file.Path
import maru.app.MaruApp
import maru.app.MaruAppCli.Companion.loadConfig
import maru.config.MaruConfigDtoToml
import maru.config.Utils
import maru.consensus.ElFork
import maru.consensus.config.JsonFriendlyForksSchedule
import maru.p2p.NoOpP2PNetwork
import maru.p2p.P2PNetwork

object MaruFactory {
  private val consensusConfigDir = "/e2e/config"
  private val pragueConsensusConfig = "$consensusConfigDir/qbft-prague.json"
  const val VALIDATOR_PRIVATE_KEY = "1dd171cec7e2995408b5513004e8207fe88d6820aeff0d82463b3e41df251aae"
  const val VALIDATOR_PRIVATE_KEY_WITH_PREFIX = "0x08021220$VALIDATOR_PRIVATE_KEY"
  const val VALIDATOR_ADDRESS = "0x1b9abeec3215d8ade8a33607f2cf0f4f60e5f0d0"
  const val VALIDATOR_NODE_ID = "16Uiu2HAmFjVuJoKD6sobrxwyJyysM1rgCsfWKzFLwvdB2HKuHwTg"

  private fun buildMaruValidatorConfigStringWithoutP2P(
    ethereumJsonRpcUrl: String,
    engineApiRpc: String,
    dataPath: String,
  ): String =
    """
    [persistence]
    data-path="$dataPath"

    [qbft-options]

    [payloadValidator]
    engine-api-endpoint = { endpoint = "$engineApiRpc" }
    eth-api-endpoint = { endpoint = "$ethereumJsonRpcUrl" }
    """.trimIndent()

  private fun buildMaruValidatorConfigStringWithP2P(
<<<<<<< HEAD
    ethereumJsonRpcUrl: String,
    engineApiRpc: String,
    dataPath: String,
    validatorP2pPort: UInt = 0u,
  ): String =
    """
    [persistence]
    data-path="$dataPath"

    [p2p-config]
    port = $validatorP2pPort
    ip-address = "127.0.0.1"
    static-peers = []

    [qbft-options]

    [payloadValidator]
    engine-api-endpoint = { endpoint = "$engineApiRpc" }
    eth-api-endpoint = { endpoint = "$ethereumJsonRpcUrl" }
    """.trimIndent()

  private fun buildMaruFollowerConfigStringWithP2pNetwork(
    ethereumJsonRpcUrl: String,
    engineApiRpc: String,
    dataPath: String,
    validatorP2pPort: UInt,
  ): String =
    """
    [persistence]
    data-path="$dataPath"

    [p2p-config]
    port = 0
    ip-address = "127.0.0.1"
    static-peers = ["/ip4/127.0.0.1/tcp/$validatorP2pPort/p2p/$VALIDATOR_NODE_ID"]

    [payload-validator]
    engine-api-endpoint = { endpoint = "$engineApiRpc" }
    eth-api-endpoint = { endpoint = "$ethereumJsonRpcUrl" }

    [follower-engine-apis]
    follower1 = { endpoint = "$engineApiRpc" }
    """.trimIndent()

  private fun buildMaruFollowerConfigStringWithoutP2pNetwork(
=======
>>>>>>> 96dec0f4
    ethereumJsonRpcUrl: String,
    engineApiRpc: String,
    dataPath: String,
  ): String =
    """
    [persistence]
    data-path="$dataPath"

    [p2p-config]
    port = 0
    ip-address = "127.0.0.1"
    static-peers = []

    [qbft-options]

    [payloadValidator]
    engine-api-endpoint = { endpoint = "$engineApiRpc" }
    eth-api-endpoint = { endpoint = "$ethereumJsonRpcUrl" }
    """.trimIndent()

  private fun buildMaruFollowerConfigString(
    ethereumJsonRpcUrl: String,
    engineApiRpc: String,
    dataPath: String,
    validatorP2pPort: UInt,
  ): String =
    """
    [persistence]
    data-path="$dataPath"

    [p2p-config]
    port = 0
    ip-address = "127.0.0.1"
    static-peers = ["/ip4/127.0.0.1/tcp/$validatorP2pPort/p2p/$VALIDATOR_NODE_ID"]

    [payload-validator]
    engine-api-endpoint = { endpoint = "$engineApiRpc" }
    eth-api-endpoint = { endpoint = "$ethereumJsonRpcUrl" }

    [follower-engine-apis]
    follower1 = { endpoint = "$engineApiRpc" }
    """.trimIndent()

  private fun pickConsensusConfig(elFork: ElFork): String =
    when (elFork) {
      ElFork.Prague -> pragueConsensusConfig
    }

  fun buildTestMaruValidatorWithoutP2p(
    ethereumJsonRpcUrl: String,
    engineApiRpc: String,
    elFork: ElFork,
    dataDir: Path,
    p2pNetwork: P2PNetwork = NoOpP2PNetwork,
  ): MaruApp {
    val appConfig =
      Utils.parseTomlConfig<MaruConfigDtoToml>(
        buildMaruValidatorConfigStringWithoutP2P(
          ethereumJsonRpcUrl = ethereumJsonRpcUrl,
          engineApiRpc = engineApiRpc,
          dataPath = dataDir.toString(),
        ),
      )
    Files.writeString(appConfig.domainFriendly().persistence.privateKeyPath, VALIDATOR_PRIVATE_KEY_WITH_PREFIX)

    val consensusGenesisResource = this::class.java.getResource(pickConsensusConfig(elFork))
    val beaconGenesisConfig = loadConfig<JsonFriendlyForksSchedule>(listOf(File(consensusGenesisResource!!.path)))

    return MaruApp(
      config = appConfig.domainFriendly(),
      beaconGenesisConfig = beaconGenesisConfig.getUnsafe().domainFriendly(),
      p2pNetwork = p2pNetwork,
    )
  }

  fun buildTestMaruValidatorWithP2p(
<<<<<<< HEAD
    ethereumJsonRpcUrl: String,
    engineApiRpc: String,
    elFork: ElFork,
    dataDir: Path,
    p2pNetwork: P2PNetwork = NoOpP2PNetwork,
    validatorP2pPort: UInt,
  ): MaruApp {
    val appConfig =
      Utils.parseTomlConfig<MaruConfigDtoToml>(
        buildMaruValidatorConfigStringWithP2P(
          ethereumJsonRpcUrl = ethereumJsonRpcUrl,
          engineApiRpc = engineApiRpc,
          dataPath = dataDir.toString(),
          validatorP2pPort = validatorP2pPort,
        ),
      )
    Files.writeString(appConfig.domainFriendly().persistence.privateKeyPath, VALIDATOR_PRIVATE_KEY_WITH_PREFIX)

    val consensusGenesisResource = this::class.java.getResource(pickConsensusConfig(elFork))
    val beaconGenesisConfig = loadConfig<JsonFriendlyForksSchedule>(listOf(File(consensusGenesisResource!!.path)))

    return MaruApp(
      config = appConfig.domainFriendly(),
      beaconGenesisConfig = beaconGenesisConfig.getUnsafe().domainFriendly(),
      p2pNetwork = p2pNetwork,
    )
  }

  fun buildTestMaruFollowerWithP2pNetwork(
    ethereumJsonRpcUrl: String,
    engineApiRpc: String,
    elFork: ElFork,
    dataDir: Path,
    validatorP2pPort: UInt = 0u,
    p2pNetwork: P2PNetwork = NoOpP2PNetwork,
  ): MaruApp {
    val appConfig =
      Utils.parseTomlConfig<MaruConfigDtoToml>(
        buildMaruFollowerConfigStringWithP2pNetwork(
          ethereumJsonRpcUrl = ethereumJsonRpcUrl,
          engineApiRpc = engineApiRpc,
          dataPath = dataDir.toString(),
          validatorP2pPort = validatorP2pPort,
        ),
      )
    val consensusGenesisResource = this::class.java.getResource(pickConsensusConfig(elFork))
    val beaconGenesisConfig = loadConfig<JsonFriendlyForksSchedule>(listOf(File(consensusGenesisResource!!.path)))

    return MaruApp(
      config = appConfig.domainFriendly(),
      beaconGenesisConfig = beaconGenesisConfig.getUnsafe().domainFriendly(),
      p2pNetwork = p2pNetwork,
    )
  }

  fun buildTestMaruFollowerWithoutP2pNetwork(
=======
>>>>>>> 96dec0f4
    ethereumJsonRpcUrl: String,
    engineApiRpc: String,
    elFork: ElFork,
    dataDir: Path,
    p2pNetwork: P2PNetwork = NoOpP2PNetwork,
  ): MaruApp {
    val appConfig =
      Utils.parseTomlConfig<MaruConfigDtoToml>(
<<<<<<< HEAD
        buildMaruFollowerConfigStringWithoutP2pNetwork(
=======
        buildMaruValidatorConfigStringWithP2P(
>>>>>>> 96dec0f4
          ethereumJsonRpcUrl = ethereumJsonRpcUrl,
          engineApiRpc = engineApiRpc,
          dataPath = dataDir.toString(),
        ),
      )
    Files.writeString(appConfig.domainFriendly().persistence.privateKeyPath, VALIDATOR_PRIVATE_KEY_WITH_PREFIX)

    val consensusGenesisResource = this::class.java.getResource(pickConsensusConfig(elFork))
    val beaconGenesisConfig = loadConfig<JsonFriendlyForksSchedule>(listOf(File(consensusGenesisResource!!.path)))

    return MaruApp(
      config = appConfig.domainFriendly(),
      beaconGenesisConfig = beaconGenesisConfig.getUnsafe().domainFriendly(),
      p2pNetwork = p2pNetwork,
    )
  }

  fun buildTestMaruFollower(
    ethereumJsonRpcUrl: String,
    engineApiRpc: String,
    elFork: ElFork,
    dataDir: Path,
    validatorP2pPort: UInt,
  ): MaruApp {
    val appConfig =
      Utils.parseTomlConfig<MaruConfigDtoToml>(
        buildMaruFollowerConfigString(
          ethereumJsonRpcUrl = ethereumJsonRpcUrl,
          engineApiRpc = engineApiRpc,
          dataPath = dataDir.toString(),
          validatorP2pPort = validatorP2pPort,
        ),
      )
    val consensusGenesisResource = this::class.java.getResource(pickConsensusConfig(elFork))
    val beaconGenesisConfig = loadConfig<JsonFriendlyForksSchedule>(listOf(File(consensusGenesisResource!!.path)))

    return MaruApp(
      config = appConfig.domainFriendly(),
      beaconGenesisConfig = beaconGenesisConfig.getUnsafe().domainFriendly(),
    )
  }

  fun buildTestMaruValidatorWithConsensusSwitch(
    ethereumJsonRpcUrl: String,
    engineApiRpc: String,
    dataDir: Path,
    switchTimestamp: Long,
    p2pNetwork: P2PNetwork = NoOpP2PNetwork,
  ): MaruApp {
    val appConfig =
      Utils.parseTomlConfig<MaruConfigDtoToml>(
        buildMaruValidatorConfigStringWithoutP2P(
          ethereumJsonRpcUrl = ethereumJsonRpcUrl,
          engineApiRpc = engineApiRpc,
          dataPath = dataDir.toString(),
        ),
      )
    Files.writeString(appConfig.domainFriendly().persistence.privateKeyPath, VALIDATOR_PRIVATE_KEY_WITH_PREFIX)

    // Build the genesis file string directly
    val genesisContent =
      """
      {
        "chainId": 1337,
        "config": {
          "0": {
            "type": "delegated",
            "blockTimeSeconds": 1
          },
          "$switchTimestamp": {
            "type": "qbft",
            "validatorSet": ["0x1b9abeec3215d8ade8a33607f2cf0f4f60e5f0d0"],
            "blockTimeSeconds": 1,
            "feeRecipient": "$VALIDATOR_ADDRESS",
            "elFork": "Prague"
          }
        }
      }
      """.trimIndent()

    val tempFile = Files.createTempFile("clique-to-qbft", ".json").toFile()
    tempFile.deleteOnExit()
    tempFile.writeText(genesisContent)

    val beaconGenesisConfig = loadConfig<JsonFriendlyForksSchedule>(listOf(tempFile))

    return MaruApp(
      config = appConfig.domainFriendly(),
      beaconGenesisConfig = beaconGenesisConfig.getUnsafe().domainFriendly(),
      p2pNetwork = p2pNetwork,
    )
  }
}<|MERGE_RESOLUTION|>--- conflicted
+++ resolved
@@ -52,7 +52,6 @@
     """.trimIndent()
 
   private fun buildMaruValidatorConfigStringWithP2P(
-<<<<<<< HEAD
     ethereumJsonRpcUrl: String,
     engineApiRpc: String,
     dataPath: String,
@@ -98,8 +97,6 @@
     """.trimIndent()
 
   private fun buildMaruFollowerConfigStringWithoutP2pNetwork(
-=======
->>>>>>> 96dec0f4
     ethereumJsonRpcUrl: String,
     engineApiRpc: String,
     dataPath: String,
@@ -176,7 +173,6 @@
   }
 
   fun buildTestMaruValidatorWithP2p(
-<<<<<<< HEAD
     ethereumJsonRpcUrl: String,
     engineApiRpc: String,
     elFork: ElFork,
@@ -233,21 +229,15 @@
   }
 
   fun buildTestMaruFollowerWithoutP2pNetwork(
-=======
->>>>>>> 96dec0f4
-    ethereumJsonRpcUrl: String,
-    engineApiRpc: String,
-    elFork: ElFork,
-    dataDir: Path,
-    p2pNetwork: P2PNetwork = NoOpP2PNetwork,
-  ): MaruApp {
-    val appConfig =
-      Utils.parseTomlConfig<MaruConfigDtoToml>(
-<<<<<<< HEAD
+    ethereumJsonRpcUrl: String,
+    engineApiRpc: String,
+    elFork: ElFork,
+    dataDir: Path,
+    p2pNetwork: P2PNetwork = NoOpP2PNetwork,
+  ): MaruApp {
+    val appConfig =
+      Utils.parseTomlConfig<MaruConfigDtoToml>(
         buildMaruFollowerConfigStringWithoutP2pNetwork(
-=======
-        buildMaruValidatorConfigStringWithP2P(
->>>>>>> 96dec0f4
           ethereumJsonRpcUrl = ethereumJsonRpcUrl,
           engineApiRpc = engineApiRpc,
           dataPath = dataDir.toString(),
