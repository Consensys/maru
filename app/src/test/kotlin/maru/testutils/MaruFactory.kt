/*
   Copyright 2025 Consensys Software Inc.

   Licensed under the Apache License, Version 2.0 (the "License");
   you may not use this file except in compliance with the License.
   You may obtain a copy of the License at

      http://www.apache.org/licenses/LICENSE-2.0

   Unless required by applicable law or agreed to in writing, software
   distributed under the License is distributed on an "AS IS" BASIS,
   WITHOUT WARRANTIES OR CONDITIONS OF ANY KIND, either express or implied.
   See the License for the specific language governing permissions and
   limitations under the License.
 */
package maru.testutils

import java.io.File
import java.nio.file.Path
import maru.app.MaruApp
import maru.app.MaruAppCli.Companion.loadConfig
import maru.config.MaruConfigDtoToml
import maru.config.Utils
import maru.consensus.ElFork
import maru.consensus.config.JsonFriendlyForksSchedule
import maru.consensus.qbft.network.NoopGossiper
import maru.consensus.qbft.network.NoopValidatorMulticaster
import org.hyperledger.besu.consensus.common.bft.Gossiper
import org.hyperledger.besu.consensus.common.bft.network.ValidatorMulticaster

object MaruFactory {
  private val consensusConfigDir = "/e2e/config"
  private val pragueConsensusConfig = "$consensusConfigDir/qbft-prague.json"
  const val VALIDATOR_PRIVATE_KEY = "0x1dd171cec7e2995408b5513004e8207fe88d6820aeff0d82463b3e41df251aae"

  private fun buildMaruConfigString(
    ethereumJsonRpcUrl: String,
    engineApiRpc: String,
    dataPath: String,
  ): String =
    """
    [sot-eth-endpoint]
    endpoint = "$ethereumJsonRpcUrl"

    [qbft-options]
    communication-margin=200m
    data-path="$dataPath"

    [p2p-config]
    port = 3322

    [validator]
<<<<<<< HEAD
    private-key = "$VALIDATOR_PRIVATE_KEY"
    min-time-between-get-payload-attempts=800m
=======
    private-key = "0x1dd171cec7e2995408b5513004e8207fe88d6820aeff0d82463b3e41df251aae"
>>>>>>> 66ba102b
    el-client-engine-api-endpoint = "$engineApiRpc"
    """.trimIndent()

  private fun pickConsensusConfig(elFork: ElFork): String =
    when (elFork) {
      ElFork.Prague -> pragueConsensusConfig
    }

  fun buildTestMaru(
    ethereumJsonRpcUrl: String,
    engineApiRpc: String,
    elFork: ElFork,
    dataDir: Path,
    gossiper: Gossiper = NoopGossiper,
    validatorMulticaster: ValidatorMulticaster = NoopValidatorMulticaster,
  ): MaruApp {
    val appConfig =
      Utils.parseTomlConfig<MaruConfigDtoToml>(
        buildMaruConfigString(
          ethereumJsonRpcUrl = ethereumJsonRpcUrl,
          engineApiRpc = engineApiRpc,
          dataPath = dataDir.toString(),
        ),
      )
    val consensusGenesisResource = this::class.java.getResource(pickConsensusConfig(elFork))
    val beaconGenesisConfig = loadConfig<JsonFriendlyForksSchedule>(listOf(File(consensusGenesisResource!!.path)))

    return MaruApp(
      config = appConfig.domainFriendly(),
      beaconGenesisConfig = beaconGenesisConfig.getUnsafe().domainFriendly(),
      gossiper = gossiper,
      validatorMulticaster = validatorMulticaster,
    )
  }
}<|MERGE_RESOLUTION|>--- conflicted
+++ resolved
@@ -50,12 +50,7 @@
     port = 3322
 
     [validator]
-<<<<<<< HEAD
     private-key = "$VALIDATOR_PRIVATE_KEY"
-    min-time-between-get-payload-attempts=800m
-=======
-    private-key = "0x1dd171cec7e2995408b5513004e8207fe88d6820aeff0d82463b3e41df251aae"
->>>>>>> 66ba102b
     el-client-engine-api-endpoint = "$engineApiRpc"
     """.trimIndent()
 
