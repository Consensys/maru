--- conflicted
+++ resolved
@@ -34,14 +34,8 @@
     dataPath: String,
   ): String =
     """
-<<<<<<< HEAD
-    [execution-client]
-    ethereum-json-rpc-endpoint = "$ethereumJsonRpcUrl"
-    engine-api-json-rpc-endpoint = "$engineApiRpc"
-=======
     [sot-eth-endpoint]
     endpoint = "$ethereumJsonRpcUrl"
->>>>>>> 0cf033d5
 
     [qbft-options]
     communication-margin=200m
@@ -51,13 +45,9 @@
     port = 3322
 
     [validator]
-<<<<<<< HEAD
-    validator-key = "0x1dd171cec7e2995408b5513004e8207fe88d6820aeff0d82463b3e41df251aae"
-=======
-    private-key = "0xdead"
+    private-key = "0x1dd171cec7e2995408b5513004e8207fe88d6820aeff0d82463b3e41df251aae"
     min-time-between-get-payload-attempts=800m
     el-client-engine-api-endpoint = "$engineApiRpc"
->>>>>>> 0cf033d5
     """.trimIndent()
 
   private fun pickConsensusConfig(elFork: ElFork): String =
