/*
   Copyright 2025 Consensys Software Inc.

   Licensed under the Apache License, Version 2.0 (the "License");
   you may not use this file except in compliance with the License.
   You may obtain a copy of the License at

      http://www.apache.org/licenses/LICENSE-2.0

   Unless required by applicable law or agreed to in writing, software
   distributed under the License is distributed on an "AS IS" BASIS,
   WITHOUT WARRANTIES OR CONDITIONS OF ANY KIND, either express or implied.
   See the License for the specific language governing permissions and
   limitations under the License.
 */
package maru.testutils

import java.io.File
import java.nio.file.Path
import maru.app.MaruApp
import maru.app.MaruAppCli.Companion.loadConfig
import maru.config.MaruConfigDtoToml
import maru.config.Utils
import maru.consensus.ElFork
import maru.consensus.config.JsonFriendlyForksSchedule

object MaruFactory {
  private val consensusConfigDir = "/e2e/config"
  private val pragueConsensusConfig = "$consensusConfigDir/qbft-prague.json"

  private fun buildMaruConfigString(
    ethereumJsonRpcUrl: String,
    engineApiRpc: String,
<<<<<<< HEAD
    networks: List<String>,
    staticPeersList: List<String>,
    privateKeyFile: String,
=======
    dataPath: String,
>>>>>>> da0cb853
  ): String =
    """
    [persistence]
    data-path="$dataPath"

    [sot-eth-endpoint]
    endpoint = "$ethereumJsonRpcUrl"

    [qbft-options]
    communication-margin=200m

    [p2p-config]
    networks = ${networks.joinToString(prefix = "[", postfix = "]") { "\"$it\"" }}
    staticPeers = ${staticPeersList.joinToString(prefix = "[", postfix = "]") { "\"$it\"" }}
    private-key-file = "$privateKeyFile"
    gossip-topics = ["testing"]

    [validator]
    private-key = "0x1dd171cec7e2995408b5513004e8207fe88d6820aeff0d82463b3e41df251aae"
    el-client-engine-api-endpoint = "$engineApiRpc"
    """.trimIndent()

  private fun pickConsensusConfig(elFork: ElFork): String =
    when (elFork) {
      ElFork.Prague -> pragueConsensusConfig
    }

  fun buildTestMaru(
    ethereumJsonRpcUrl: String,
    engineApiRpc: String,
<<<<<<< HEAD
    networks: List<String>,
    staticPeers: List<String>,
    privateKeyFile: String,
=======
    elFork: ElFork,
    dataDir: Path,
>>>>>>> da0cb853
  ): MaruApp {
    val appConfig =
      Utils.parseTomlConfig<MaruConfigDtoToml>(
        buildMaruConfigString(
          ethereumJsonRpcUrl = ethereumJsonRpcUrl,
          engineApiRpc = engineApiRpc,
<<<<<<< HEAD
          networks = networks,
          staticPeersList = staticPeers,
          privateKeyFile = privateKeyFile,
=======
          dataPath = dataDir.toString(),
>>>>>>> da0cb853
        ),
      )
    val consensusGenesisResource = this::class.java.getResource(pickConsensusConfig(elFork))
    val beaconGenesisConfig = loadConfig<JsonFriendlyForksSchedule>(listOf(File(consensusGenesisResource!!.path)))

    return MaruApp(appConfig.domainFriendly(), beaconGenesisConfig.getUnsafe().domainFriendly())
  }
}<|MERGE_RESOLUTION|>--- conflicted
+++ resolved
@@ -31,13 +31,10 @@
   private fun buildMaruConfigString(
     ethereumJsonRpcUrl: String,
     engineApiRpc: String,
-<<<<<<< HEAD
+    dataPath: String,
     networks: List<String>,
     staticPeersList: List<String>,
     privateKeyFile: String,
-=======
-    dataPath: String,
->>>>>>> da0cb853
   ): String =
     """
     [persistence]
@@ -53,7 +50,7 @@
     networks = ${networks.joinToString(prefix = "[", postfix = "]") { "\"$it\"" }}
     staticPeers = ${staticPeersList.joinToString(prefix = "[", postfix = "]") { "\"$it\"" }}
     private-key-file = "$privateKeyFile"
-    gossip-topics = ["testing"]
+    gossip-topics = ["testing"] // TODO: not used
 
     [validator]
     private-key = "0x1dd171cec7e2995408b5513004e8207fe88d6820aeff0d82463b3e41df251aae"
@@ -68,27 +65,20 @@
   fun buildTestMaru(
     ethereumJsonRpcUrl: String,
     engineApiRpc: String,
-<<<<<<< HEAD
-    networks: List<String>,
+    elFork: ElFork,
+    dataDir: Path,networks: List<String>,
     staticPeers: List<String>,
     privateKeyFile: String,
-=======
-    elFork: ElFork,
-    dataDir: Path,
->>>>>>> da0cb853
   ): MaruApp {
     val appConfig =
       Utils.parseTomlConfig<MaruConfigDtoToml>(
         buildMaruConfigString(
           ethereumJsonRpcUrl = ethereumJsonRpcUrl,
           engineApiRpc = engineApiRpc,
-<<<<<<< HEAD
+          dataPath = dataDir.toString(),
           networks = networks,
           staticPeersList = staticPeers,
           privateKeyFile = privateKeyFile,
-=======
-          dataPath = dataDir.toString(),
->>>>>>> da0cb853
         ),
       )
     val consensusGenesisResource = this::class.java.getResource(pickConsensusConfig(elFork))
