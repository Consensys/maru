--- conflicted
+++ resolved
@@ -74,13 +74,7 @@
     cluster.start(besuNode)
     val ethereumJsonRpcBaseUrl = besuNode.jsonRpcBaseUrl().get()
     val engineRpcUrl = besuNode.engineRpcUrl().get()
-<<<<<<< HEAD
-    tmpDir = Files.createTempDirectory("maru").toFile()
-    tmpDir.deleteOnExit()
     spyingP2pNetwork = SpyingP2PNetwork(NoopP2PNetwork)
-=======
-    spyingValidatorMulticaster = SpyingValidatorMulticaster(NoopValidatorMulticaster)
->>>>>>> 36d997f0
     maruNode =
       MaruFactory.buildTestMaru(
         ethereumJsonRpcUrl = ethereumJsonRpcBaseUrl,
