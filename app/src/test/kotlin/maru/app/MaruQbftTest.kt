--- conflicted
+++ resolved
@@ -210,13 +210,10 @@
       sendTransactionAndAssertExecution(transactionsHelper.createAccount("another account"), Amount.ether(100))
     }
 
-<<<<<<< HEAD
     Checks(besuNode).run {
       verifyBlockHeaders(fromBlockNumber = 1, blocksToProduce)
       verifyBlockHeaders(fromBlockNumber = 6, blocksToProduce)
-=======
-    verifyBlockHeaders(fromBlockNumber = 1, blocksToProduce)
-    verifyBlockHeaders(fromBlockNumber = 6, blocksToProduce)
+    }
   }
 
   @Test
@@ -243,38 +240,9 @@
       sendTransactionAndAssertExecution(transactionsHelper.createAccount("another account"), Amount.ether(100))
     }
 
-    verifyBlockHeaders(fromBlockNumber = 1, blocksToProduce)
-    verifyBlockHeaders(fromBlockNumber = 6, blocksToProduce)
-  }
-
-  private fun verifyBlockHeaders(
-    fromBlockNumber: Int,
-    blocksProduced: Int,
-  ) {
-    val blocks =
-      (fromBlockNumber until fromBlockNumber + blocksProduced)
-        .map {
-          besuNode
-            .nodeRequests()
-            .eth()
-            .ethGetBlockByNumber(
-              DefaultBlockParameter.valueOf(BigInteger.valueOf(it.toLong())),
-              false,
-            ).sendAsync()
-        }.map { it.get().block }
-
-    val blockTimeSeconds = 1L
-    val timestampsSeconds = blocks.map { it.timestamp.toLong() }
-    (2.until(blocks.size)).forEach {
-      assertThat(timestampsSeconds[it - 1]).isLessThan(timestampsSeconds[it])
-      val actualBlockTime = timestampsSeconds[it] - timestampsSeconds[it - 1]
-      assertThat(actualBlockTime)
-        .withFailMessage("Timestamps: $timestampsSeconds")
-        .isGreaterThanOrEqualTo(blockTimeSeconds)
-      assertThat(actualBlockTime)
-        .withFailMessage("Timestamps: $timestampsSeconds")
-        .isLessThanOrEqualTo(blockTimeSeconds)
->>>>>>> da630024
+    Checks(besuNode).run {
+      verifyBlockHeaders(fromBlockNumber = 1, blocksToProduce)
+      verifyBlockHeaders(fromBlockNumber = 6, blocksToProduce)
     }
   }
 }