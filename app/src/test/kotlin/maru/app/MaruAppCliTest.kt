/*
 * Copyright Consensys Software Inc.
 *
 * This file is dual-licensed under either the MIT license or Apache License 2.0.
 * See the LICENSE-MIT and LICENSE-APACHE files in the repository root for details.
 *
 * SPDX-License-Identifier: MIT OR Apache-2.0
 */
package maru.app

import java.io.File
import java.time.Clock
import linea.contract.l1.LineaRollupSmartContractClientReadOnly
import linea.timer.TimerFactory
import maru.api.ApiServer
import maru.config.MaruConfig
import maru.config.MaruConfigDtoToml
import maru.config.MaruConfigLoader.parseConfig
import maru.config.P2PConfig
import maru.consensus.ForksSchedule
import maru.consensus.state.FinalizationProvider
import maru.core.SealedBeaconBlock
import maru.database.BeaconChain
import maru.database.P2PState
import maru.p2p.P2PNetwork
import maru.p2p.P2PNetworkImpl
import maru.p2p.fork.ForkPeeringManager
import maru.p2p.messages.StatusManager
import maru.serialization.SerDe
import maru.services.LongRunningService
import maru.services.NoOpLongRunningService
import net.consensys.linea.metrics.MetricsFacade
import org.assertj.core.api.Assertions.assertThat
import org.junit.jupiter.api.AfterAll
import org.junit.jupiter.api.BeforeAll
import org.junit.jupiter.api.BeforeEach
import org.junit.jupiter.api.Test
import picocli.CommandLine
import org.hyperledger.besu.plugin.services.MetricsSystem as BesuMetricsSystem

class MaruAppCliTest {
  companion object {
    object NoOpMaruApp : LongRunningCloseable, LongRunningService by NoOpLongRunningService {
      override fun close() = Unit
    }

    private val maruConfigDtoToml =
      """
      [persistence]
      data-path="/tmp/maru-db"

      [observability]
      port = 9090
      jvm-metrics-enabled = true
      prometheus-metrics-enabled = true

      [api]
      port = 8080

      [payload-validator]
      engine-api-endpoint = { endpoint = "http://localhost:8550" }
      eth-api-endpoint = { endpoint = "http://localhost:8545" }

      [syncing]
      peer-chain-height-polling-interval = "5 seconds"
      sync-target-selection = "Highest"
      el-sync-status-refresh-interval = "5 seconds"
      """.trimIndent()

    private val maruConfigOverridesDtoToml =
      """
      [persistence]
      data-path="./OVERRIDE/maru-db"
      private-key-path="./OVERRIDE/maru-db/private-key"

      [payload-validator]
      engine-api-endpoint = { endpoint = "http://OVEERRIDE:8550" }

      [syncing]
      peer-chain-height-polling-interval = "10 seconds"
      """.trimIndent()

    private val expectedMaruConfigDtoToml =
      """
      [persistence]
      data-path="./OVERRIDE/maru-db"
      private-key-path="./OVERRIDE/maru-db/private-key"

      [observability]
      port = 9090
      jvm-metrics-enabled = true
      prometheus-metrics-enabled = true

      [api]
      port = 8080

      [payload-validator]
      engine-api-endpoint = { endpoint = "http://OVEERRIDE:8550" }
      eth-api-endpoint = { endpoint = "http://localhost:8545" }

      [syncing]
      peer-chain-height-polling-interval = "10 seconds"
      sync-target-selection = "Highest"
      el-sync-status-refresh-interval = "5 seconds"
      """.trimIndent()

    private val maruGenesisJson =
      """
      {
        "chainId": 59144,
        "config": {}
      }
      """.trimIndent()

    private val expectedForksSchedule = ForksSchedule(59144U, emptySet())

    private lateinit var tempMaruConfigFile: File
    private lateinit var tempMaruConfigOverridesFile: File
    private lateinit var tempMaruGenesisFile: File

    @BeforeAll
    @JvmStatic
    fun beforeAll() {
      tempMaruConfigFile =
        File.createTempFile("MaruAppCliTest", ".toml").also {
          it.writeText(maruConfigDtoToml)
        }
      tempMaruConfigOverridesFile =
        File.createTempFile("MaruAppCliTest", ".toml").also {
          it.writeText(maruConfigOverridesDtoToml)
        }
      tempMaruGenesisFile =
        File.createTempFile("MaruAppCliTest", ".json").also {
          it.writeText(maruGenesisJson)
        }
    }

    @AfterAll
    @JvmStatic
    fun afterAll() {
      listOf(tempMaruConfigFile, tempMaruConfigOverridesFile, tempMaruGenesisFile).forEach {
        if (it.exists()) {
          it.delete()
        }
      }
    }
  }

  private lateinit var capturedMaruConfig: MaruConfig
  private lateinit var capturedBeaconGenesisConfig: ForksSchedule
  private val fakeMaruAppFactory =
    object : MaruAppFactoryCreator {
      override fun create(
        config: MaruConfig,
        beaconGenesisConfig: ForksSchedule,
        clock: Clock,
        overridingP2PNetwork: P2PNetwork?,
        overridingFinalizationProvider: FinalizationProvider?,
        overridingLineaContractClient: LineaRollupSmartContractClientReadOnly?,
        overridingApiServer: ApiServer?,
        p2pNetworkFactory: (
          ByteArray,
          P2PConfig,
          UInt,
          SerDe<SealedBeaconBlock>,
          MetricsFacade,
          BesuMetricsSystem,
          StatusManager,
          BeaconChain,
          ForkPeeringManager,
          () -> Boolean,
          P2PState,
<<<<<<< HEAD
          () -> SyncStatusProvider,
          TimerFactory,
=======
>>>>>>> 3305fe0c
        ) -> P2PNetworkImpl,
      ): LongRunningCloseable {
        capturedMaruConfig = config
        capturedBeaconGenesisConfig = beaconGenesisConfig
        return NoOpMaruApp
      }
    }
  private val cmd = CommandLine(MaruAppCli(fakeMaruAppFactory))

  @BeforeEach
  fun setUp() {
    cmd.registerConverter(
      Network::class.java,
      KebabToEnumConverter(Network::class.java),
    )
  }

  @Test
  fun `should parse commandline args with 'network' as linea-mainnet`() {
    val args =
      listOf(
        "--config=${tempMaruConfigFile.absolutePath}",
        "--network=linea-mainnet",
      )
    val exitCode = cmd.execute(*args.toTypedArray())
    assertThat(exitCode).isEqualTo(0)

    val cli = cmd.getCommand<MaruAppCli>()
    assertThat(cli.genesisOptions!!.network!!.networkNameInKebab).isEqualTo("linea-mainnet")
    assertThat(cli.genesisOptions!!.genesisFile!!).isEqualTo(buildInGenesisFileResourcePath("linea-mainnet"))
    assertThat(cli.configFiles!!.first().path).isEqualTo(tempMaruConfigFile.absolutePath)
  }

  @Test
  fun `should parse commandline args with network as linea-seoplia with case-insensitive`() {
    val args =
      listOf(
        "--config=${tempMaruConfigFile.absolutePath}",
        "--network=LINEA-SEPOLIA",
      )
    val exitCode = cmd.execute(*args.toTypedArray())
    assertThat(exitCode).isEqualTo(0)

    val cli = cmd.getCommand<MaruAppCli>()
    assertThat(cli.genesisOptions!!.network!!.networkNameInKebab).isEqualTo("linea-sepolia")
    assertThat(cli.genesisOptions!!.genesisFile!!).isEqualTo(buildInGenesisFileResourcePath("linea-sepolia"))
    assertThat(cli.configFiles!!.first().path).isEqualTo(tempMaruConfigFile.absolutePath)
  }

  @Test
  fun `should parse commandline args with 'maru-genesis-file' specified`() {
    val args =
      listOf(
        "--config=${tempMaruConfigFile.absolutePath}",
        "--maru-genesis-file=${tempMaruGenesisFile.absolutePath}",
      )
    val exitCode = cmd.execute(*args.toTypedArray())
    assertThat(exitCode).isEqualTo(0)

    val cli = cmd.getCommand<MaruAppCli>()
    assertThat(cli.genesisOptions!!.network).isNull()
    assertThat(cli.genesisOptions!!.genesisFile!!).isEqualTo(tempMaruGenesisFile.absolutePath)
    assertThat(cli.configFiles!!.first().path).isEqualTo(tempMaruConfigFile.absolutePath)
  }

  @Test
  fun `should parse commandline args with 'genesis-file' specified`() {
    val args =
      listOf(
        "--config=${tempMaruConfigFile.absolutePath}",
        "--genesis-file=${tempMaruGenesisFile.absolutePath}",
      )
    val exitCode = cmd.execute(*args.toTypedArray())
    assertThat(exitCode).isEqualTo(0)

    val cli = cmd.getCommand<MaruAppCli>()
    assertThat(cli.genesisOptions!!.network).isNull()
    assertThat(cli.genesisOptions!!.genesisFile!!).isEqualTo(tempMaruGenesisFile.absolutePath)
    assertThat(cli.configFiles!!.first().path).isEqualTo(tempMaruConfigFile.absolutePath)
  }

  @Test
  fun `should parse commandline args with comma-separated configs with latter overrides former`() {
    val args =
      listOf(
        "--config=${tempMaruConfigFile.absolutePath},${tempMaruConfigOverridesFile.absolutePath}",
        "--genesis-file=${tempMaruGenesisFile.absolutePath}",
      )
    val exitCode = cmd.execute(*args.toTypedArray())
    assertThat(exitCode).isEqualTo(0)

    val expectedMaruConfig = parseConfig<MaruConfigDtoToml>(expectedMaruConfigDtoToml).domainFriendly()
    assertThat(capturedMaruConfig).isEqualTo(expectedMaruConfig)
    assertThat(capturedBeaconGenesisConfig).isEqualTo(expectedForksSchedule)

    val cli = cmd.getCommand<MaruAppCli>()
    assertThat(cli.genesisOptions!!.network).isNull()
    assertThat(cli.genesisOptions!!.genesisFile!!).isEqualTo(tempMaruGenesisFile.absolutePath)
    assertThat(cli.configFiles!![0].path).isEqualTo(tempMaruConfigFile.absolutePath)
    assertThat(cli.configFiles[1].path).isEqualTo(tempMaruConfigOverridesFile.absolutePath)
  }

  @Test
  fun `should parse commandline args with multiple configs with latter overrides former`() {
    val args =
      listOf(
        "--config=${tempMaruConfigFile.absolutePath}",
        "--config=${tempMaruConfigOverridesFile.absolutePath}",
        "--genesis-file=${tempMaruGenesisFile.absolutePath}",
      )
    val exitCode = cmd.execute(*args.toTypedArray())
    assertThat(exitCode).isEqualTo(0)

    val expectedMaruConfig = parseConfig<MaruConfigDtoToml>(expectedMaruConfigDtoToml).domainFriendly()
    assertThat(capturedMaruConfig).isEqualTo(expectedMaruConfig)
    assertThat(capturedBeaconGenesisConfig).isEqualTo(expectedForksSchedule)

    val cli = cmd.getCommand<MaruAppCli>()
    assertThat(cli.genesisOptions!!.network).isNull()
    assertThat(cli.genesisOptions!!.genesisFile!!).isEqualTo(tempMaruGenesisFile.absolutePath)
    assertThat(cli.configFiles!![0].path).isEqualTo(tempMaruConfigFile.absolutePath)
    assertThat(cli.configFiles[1].path).isEqualTo(tempMaruConfigOverridesFile.absolutePath)
  }

  @Test
  fun `should parse commandline args and default to linea-mainnet with only 'config' specified`() {
    val args =
      listOf(
        "--config=${tempMaruConfigFile.absolutePath}",
      )
    val exitCode = cmd.execute(*args.toTypedArray())
    assertThat(exitCode).isEqualTo(0)

    val cli = cmd.getCommand<MaruAppCli>()
    assertThat(cli.genesisOptions!!.network!!.networkNameInKebab).isEqualTo("linea-mainnet")
    assertThat(cli.genesisOptions!!.genesisFile!!).isEqualTo(buildInGenesisFileResourcePath("linea-mainnet"))
    assertThat(cli.configFiles!!.first().path).isEqualTo(tempMaruConfigFile.absolutePath)
  }

  @Test
  fun `should fail to parse commandline args with both 'genesis-file' and 'network' specified`() {
    val args =
      listOf(
        "--config=./maru.config.toml",
        "--genesis-file=./maru.genesis.json",
        "--network=linea-mainnet",
      )
    val exitCode = cmd.execute(*args.toTypedArray())
    assertThat(exitCode).isEqualTo(2)
  }

  @Test
  fun `should fail to parse commandline args without 'config' specified`() {
    val args =
      listOf(
        "--network=linea-mainnet",
      )
    val exitCode = cmd.execute(*args.toTypedArray())
    assertThat(exitCode).isEqualTo(2)
  }

  @Test
  fun `should fail to parse commandline args with 'network' as both linea-mainnet and linea-sepolia`() {
    val args =
      listOf(
        "--config=./maru.config.toml",
        "--network=linea-mainnet",
        "--network=linea-sepolia",
      )
    val exitCode = cmd.execute(*args.toTypedArray())
    assertThat(exitCode).isEqualTo(2)
  }

  @Test
  fun `should fail to parse commandline args with invalid 'network'`() {
    val args =
      listOf(
        "--config=./maru.config.toml",
        "--network=linea-testnet",
      )
    val exitCode = cmd.execute(*args.toTypedArray())
    assertThat(exitCode).isEqualTo(2)
  }

  @Test
  fun `should fail to parse commandline args with 'genesis-file' and 'maru-genesis-file' both specified`() {
    val args =
      listOf(
        "--config=./maru.config.toml",
        "--genesis-file=./maru.genesis.json",
        "--maru-genesis-file=./maru.genesis.json",
      )
    val exitCode = cmd.execute(*args.toTypedArray())
    assertThat(exitCode).isEqualTo(2)
  }
}<|MERGE_RESOLUTION|>--- conflicted
+++ resolved
@@ -170,11 +170,7 @@
           ForkPeeringManager,
           () -> Boolean,
           P2PState,
-<<<<<<< HEAD
-          () -> SyncStatusProvider,
           TimerFactory,
-=======
->>>>>>> 3305fe0c
         ) -> P2PNetworkImpl,
       ): LongRunningCloseable {
         capturedMaruConfig = config
