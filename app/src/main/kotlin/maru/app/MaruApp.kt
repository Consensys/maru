/*
   Copyright 2025 Consensys Software Inc.

   Licensed under the Apache License, Version 2.0 (the "License");
   you may not use this file except in compliance with the License.
   You may obtain a copy of the License at

      http://www.apache.org/licenses/LICENSE-2.0

   Unless required by applicable law or agreed to in writing, software
   distributed under the License is distributed on an "AS IS" BASIS,
   WITHOUT WARRANTIES OR CONDITIONS OF ANY KIND, either express or implied.
   See the License for the specific language governing permissions and
   limitations under the License.
 */
package maru.app

import java.time.Clock
import kotlin.system.exitProcess
import maru.config.FollowersConfig
import maru.config.MaruConfig
import maru.consensus.BlockMetadata
import maru.consensus.ElFork
import maru.consensus.ForksSchedule
import maru.consensus.LatestBlockMetadataCache
import maru.consensus.NewBlockHandler
import maru.consensus.NewBlockHandlerMultiplexer
import maru.consensus.NextBlockTimestampProviderImpl
import maru.consensus.OmniProtocolFactory
import maru.consensus.ProtocolStarter
import maru.consensus.ProtocolStarterBlockHandler
import maru.consensus.SealedBlockHandlerAdapter
import maru.consensus.Web3jMetadataProvider
import maru.consensus.blockimport.FollowerBeaconBlockImporter
import maru.consensus.blockimport.NewSealedBlockHandlerMultiplexer
import maru.consensus.delegated.ElDelegatedConsensusFactory
import maru.consensus.state.FinalizationState
import maru.core.BeaconBlockBody
import maru.core.Protocol
import maru.database.kv.KvDatabaseFactory
import maru.p2p.NoOpP2PNetwork
import maru.p2p.P2PNetwork
import maru.p2p.SealedBeaconBlockBroadcaster
import org.apache.logging.log4j.LogManager
import org.apache.logging.log4j.Logger
import org.hyperledger.besu.metrics.noop.NoOpMetricsSystem
import tech.pegasys.teku.infrastructure.async.SafeFuture

class MaruApp(
  config: MaruConfig,
  beaconGenesisConfig: ForksSchedule,
  clock: Clock = Clock.systemUTC(),
<<<<<<< HEAD
  val p2pNetwork: P2PNetwork = NoopP2PNetwork,
=======
  p2pNetwork: P2PNetwork = NoOpP2PNetwork,
>>>>>>> c5ad87f6
) : AutoCloseable {
  private val log: Logger = LogManager.getLogger(this::javaClass)

  init {
    if (config.p2pConfig == null) {
      log.warn("P2P is disabled!")
    }
    if (config.validator == null) {
      log.info("Validator is not defined. Maru is running in follower-only node")
      log.error("Follower-only mode is not supported yet! Exiting application.")
      exitProcess(1)
    }
    log.info(config.toString())
  }

  private val ethereumJsonRpcClient =
    Helpers.createWeb3jClient(
      config.validator.ethApiEndpoint,
    )

  private val asyncMetadataProvider = Web3jMetadataProvider(ethereumJsonRpcClient.eth1Web3j)
  private val lastBlockMetadataCache: LatestBlockMetadataCache =
    LatestBlockMetadataCache(asyncMetadataProvider.getLatestBlockMetadata())
  private val metadataProviderCacheUpdater =
    NewBlockHandler { beaconBlock ->
      val blockMetadata = BlockMetadata.fromBeaconBlock(beaconBlock)
      lastBlockMetadataCache.updateLatestBlockMetadata(blockMetadata)
      SafeFuture.completedFuture(Unit)
    }

  private val nextTargetBlockTimestampProvider =
    NextBlockTimestampProviderImpl(
      clock = clock,
      forksSchedule = beaconGenesisConfig,
    )

  private val metricsSystem = NoOpMetricsSystem()
  private val finalizationStateProviderStub = { it: BeaconBlockBody ->
    LogManager.getLogger("FinalizationStateProvider").debug("fetching the latest finalized state")
    FinalizationState(it.executionPayload.blockHash, it.executionPayload.blockHash)
  }

  private val beaconChain =
    KvDatabaseFactory
      .createRocksDbDatabase(
        databasePath = config.persistence.dataPath,
        metricsSystem = metricsSystem,
        metricCategory = MaruMetricsCategory.STORAGE,
      )
  private val protocolStarter = createProtocolStarter(config, beaconGenesisConfig, clock)

  private fun createFollowerHandlers(followers: FollowersConfig): Map<String, NewBlockHandler> =
    followers.followers
      .mapValues {
        val engineApiClient = Helpers.buildExecutionEngineClient(it.value, ElFork.Prague)
        FollowerBeaconBlockImporter.create(engineApiClient)
      }

  fun start() {
    protocolStarter.start()
    log.info("Maru is up")
  }

  fun stop() {
    protocolStarter.stop()
    log.info("Maru is down")
  }

  override fun close() {
    beaconChain.close()
  }

  private fun createProtocolStarter(
    config: MaruConfig,
    beaconGenesisConfig: ForksSchedule,
    clock: Clock,
  ): Protocol {
    val metadataCacheUpdaterHandlerEntry = "latest block metadata updater" to metadataProviderCacheUpdater
    val delegatedConsensusNewBlockHandler =
      NewBlockHandlerMultiplexer(
        mapOf(metadataCacheUpdaterHandlerEntry),
      )

    val qbftConsensusBeaconBlockHandler =
      NewBlockHandlerMultiplexer(createFollowerHandlers(config.followers) + metadataCacheUpdaterHandlerEntry)
    val adaptedBeaconBlockImporter = SealedBlockHandlerAdapter(qbftConsensusBeaconBlockHandler)
    val sealedBlockHandlers =
      mapOf(
        "beacon block handlers" to adaptedBeaconBlockImporter,
        "p2p broadcast sealed beacon block handler" to SealedBeaconBlockBroadcaster(p2pNetwork),
      )
    val sealedBlockHandlerMultiplexer = NewSealedBlockHandlerMultiplexer(sealedBlockHandlers)
    val qbftFactory =
      if (config.qbftOptions != null) {
        QbftProtocolFactoryWithBeaconChainInitialization(
          qbftOptions = config.qbftOptions!!,
          validatorConfig = config.validator,
          metricsSystem = metricsSystem,
          finalizationStateProvider = finalizationStateProviderStub,
          executionLayerClient = ethereumJsonRpcClient.eth1Web3j,
          nextTargetBlockTimestampProvider = nextTargetBlockTimestampProvider,
          newBlockHandler = sealedBlockHandlerMultiplexer,
          beaconChain = beaconChain,
          clock = clock,
          p2pNetwork = p2pNetwork,
        )
      } else {
        QbftFollowerFactory(
          p2PNetwork = p2pNetwork,
          beaconChain = beaconChain,
          newBlockHandler = qbftConsensusBeaconBlockHandler,
          validatorConfig = config.validator,
        )
      }
    return ProtocolStarter(
      forksSchedule = beaconGenesisConfig,
      protocolFactory =
        OmniProtocolFactory(
          elDelegatedConsensusFactory =
            ElDelegatedConsensusFactory(
              ethereumJsonRpcClient = ethereumJsonRpcClient.eth1Web3j,
              newBlockHandler = delegatedConsensusNewBlockHandler,
            ),
          qbftConsensusFactory = qbftFactory,
        ),
      metadataProvider = lastBlockMetadataCache,
      nextBlockTimestampProvider = nextTargetBlockTimestampProvider,
    ).also {
      val protocolStarterBlockHandlerEntry = "protocol starter" to ProtocolStarterBlockHandler(it)
      delegatedConsensusNewBlockHandler.addHandler(
        protocolStarterBlockHandlerEntry.first,
        protocolStarterBlockHandlerEntry.second::handleNewBlock,
      )
      qbftConsensusBeaconBlockHandler.addHandler(
        protocolStarterBlockHandlerEntry.first,
        protocolStarterBlockHandlerEntry.second::handleNewBlock,
      )
    }
  }
}<|MERGE_RESOLUTION|>--- conflicted
+++ resolved
@@ -50,11 +50,7 @@
   config: MaruConfig,
   beaconGenesisConfig: ForksSchedule,
   clock: Clock = Clock.systemUTC(),
-<<<<<<< HEAD
-  val p2pNetwork: P2PNetwork = NoopP2PNetwork,
-=======
-  p2pNetwork: P2PNetwork = NoOpP2PNetwork,
->>>>>>> c5ad87f6
+  val p2pNetwork: P2PNetwork = NoOpP2PNetwork,
 ) : AutoCloseable {
   private val log: Logger = LogManager.getLogger(this::javaClass)
 
@@ -62,8 +58,8 @@
     if (config.p2pConfig == null) {
       log.warn("P2P is disabled!")
     }
-    if (config.validator == null) {
-      log.info("Validator is not defined. Maru is running in follower-only node")
+    if (config.qbftOptions == null) {
+      log.info("Qbft Validator options are not defined. Maru is running in follower-only node")
       log.error("Follower-only mode is not supported yet! Exiting application.")
       exitProcess(1)
     }
