/*
 * Copyright Consensys Software Inc.
 *
 * This file is dual-licensed under either the MIT license or Apache License 2.0.
 * See the LICENSE-MIT and LICENSE-APACHE files in the repository root for details.
 *
 * SPDX-License-Identifier: MIT OR Apache-2.0
 */
package maru.app

import io.vertx.core.Vertx
import java.time.Clock
import maru.api.ApiServer
import maru.config.FollowersConfig
import maru.config.MaruConfig
import maru.config.consensus.ElFork
import maru.consensus.ElBlockMetadata
import maru.consensus.ForksSchedule
import maru.consensus.LatestElBlockMetadataCache
import maru.consensus.NewBlockHandler
import maru.consensus.NewBlockHandlerMultiplexer
import maru.consensus.NextBlockTimestampProviderImpl
import maru.consensus.OmniProtocolFactory
import maru.consensus.ProtocolStarter
import maru.consensus.SealedBeaconBlockHandlerAdapter
import maru.consensus.blockimport.FollowerBeaconBlockImporter
import maru.consensus.blockimport.NewSealedBeaconBlockHandlerMultiplexer
import maru.consensus.state.FinalizationProvider
import maru.core.Protocol
import maru.crypto.Crypto
import maru.database.BeaconChain
import maru.executionlayer.manager.ForkScheduleAwareExecutionLayerManager
import maru.executionlayer.manager.JsonRpcExecutionLayerManager
import maru.metrics.MaruMetricsCategory
import maru.p2p.P2PNetwork
import maru.p2p.PeerInfo
import maru.p2p.SealedBeaconBlockBroadcaster
import maru.services.LongRunningService
import maru.syncing.SyncStatusProvider
import net.consensys.linea.async.get
import net.consensys.linea.metrics.MetricsFacade
import net.consensys.linea.vertx.ObservabilityServer
import org.apache.logging.log4j.LogManager
import org.apache.logging.log4j.Logger
import org.hyperledger.besu.plugin.services.MetricsSystem
import tech.pegasys.teku.ethereum.executionclient.web3j.Web3JClient
import tech.pegasys.teku.infrastructure.async.SafeFuture

class MaruApp(
  val config: MaruConfig,
  val beaconGenesisConfig: ForksSchedule,
  clock: Clock = Clock.systemUTC(),
  // This will only be used if config.p2pConfig is undefined
  private val p2pNetwork: P2PNetwork,
  private val privateKeyProvider: () -> ByteArray,
  private val finalizationProvider: FinalizationProvider,
  private val vertx: Vertx,
  private val metricsFacade: MetricsFacade,
  private val beaconChain: BeaconChain,
  private val metricsSystem: MetricsSystem,
  private val lastElBlockMetadataCache: LatestElBlockMetadataCache,
  private val ethereumJsonRpcClient: Web3JClient,
  private val engineApiWeb3jService: Web3JClient,
  private val apiServer: ApiServer,
  private val syncStatusProvider: SyncStatusProvider,
  private val syncControllerManager: LongRunningService,
) : AutoCloseable {
  private val log: Logger = LogManager.getLogger(this.javaClass)

  init {
    if (config.qbftOptions == null) {
      log.info("Qbft options are not defined. Maru is running in follower-only node")
    }

    metricsFacade.createGauge(
      category = MaruMetricsCategory.METADATA,
      name = "el.block.height",
      description = "Latest EL block height",
      measurementSupplier = {
        lastElBlockMetadataCache.getLatestBlockMetadata().blockNumber.toLong()
      },
    )

    metricsFacade.createGauge(
      category = MaruMetricsCategory.METADATA,
      name = "cl.block.height",
      description = "Latest CL block height",
      measurementSupplier = {
        beaconChain
          .getLatestBeaconState()
          .latestBeaconBlockHeader.number
          .toLong()
      },
    )
  }

  fun p2pPort(): UInt = p2pNetwork.port

  private val metadataProviderCacheUpdater =
    NewBlockHandler<Unit> { beaconBlock ->
      val elBlockMetadata = ElBlockMetadata.fromBeaconBlock(beaconBlock)
      lastElBlockMetadataCache.updateLatestBlockMetadata(elBlockMetadata)
      SafeFuture.completedFuture(Unit)
    }
  private val nextTargetBlockTimestampProvider =
    NextBlockTimestampProviderImpl(
      clock = clock,
      forksSchedule = beaconGenesisConfig,
    )
  private val protocolStarter = createProtocolStarter(config, beaconGenesisConfig, clock)

  @Suppress("UNCHECKED_CAST")
  private fun createFollowerHandlers(
    followers: FollowersConfig,
    forksSchedule: ForksSchedule,
  ): Map<String, NewBlockHandler<Unit>> =
    followers.followers
      .mapValues {
        val web3JClient = Helpers.createWeb3jClient(it.value)
        val elManagerMap =
          ElFork.entries.associateWith { elFork ->
            val engineApiClient =
              Helpers.buildExecutionEngineClient(
                web3JEngineApiClient = web3JClient,
                elFork = elFork,
                metricsFacade = metricsFacade,
              )
            JsonRpcExecutionLayerManager(executionLayerEngineApiClient = engineApiClient)
          }
        val forkScheduleAwareExecutionLayerManager =
          ForkScheduleAwareExecutionLayerManager(
            forksSchedule = forksSchedule,
            executionLayerManagerMap = elManagerMap,
          )
        FollowerBeaconBlockImporter.create(
          forkScheduleAwareExecutionLayerManager,
          finalizationProvider,
          it.key,
        ) as NewBlockHandler<Unit>
      }

  fun start() {
    try {
      vertx
        .deployVerticle(
          ObservabilityServer(
            ObservabilityServer.Config(applicationName = "maru", port = config.observabilityOptions.port.toInt()),
          ),
        ).get()
    } catch (th: Throwable) {
      log.error("Error while trying to start the observability server", th)
      throw th
    }
    try {
      p2pNetwork.start().get()
    } catch (th: Throwable) {
      log.error("Error while trying to start the P2P network", th)
      throw th
    }
    try {
      syncControllerManager.start()
    } catch (th: Throwable) {
      log.error("Error while trying to start the Sync Service", th)
      throw th
    }
    apiServer.start()
    log.info("Maru is up")
  }

  fun stop() {
    try {
      vertx.deploymentIDs().forEach {
        vertx.undeploy(it).get()
      }
    } catch (th: Throwable) {
      log.warn("Error while trying to stop the vertx verticles", th)
    }
    try {
      p2pNetwork.stop().get()
    } catch (th: Throwable) {
      log.warn("Error while trying to stop the P2P network", th)
    }
    try {
      syncControllerManager.stop()
    } catch (th: Throwable) {
      log.error("Error while trying to stop the Sync Service", th)
    }
    protocolStarter.stop()
    apiServer.stop()

    log.info("Maru is down")
  }

  override fun close() {
    beaconChain.close()
    engineApiWeb3jService.eth1Web3j.shutdown()
    ethereumJsonRpcClient.eth1Web3j.shutdown()
    p2pNetwork.close()
    vertx.close()
  }

  fun peersConnected(): UInt =
    p2pNetwork
      .getPeers()
      .filter { it.status == PeerInfo.PeerStatus.CONNECTED }
      .size
      .toUInt()

  private fun createProtocolStarter(
    config: MaruConfig,
    beaconGenesisConfig: ForksSchedule,
    clock: Clock,
  ): Protocol {
    val metadataCacheUpdaterHandlerEntry = "latest block metadata updater" to metadataProviderCacheUpdater

    val followerHandlersMap: Map<String, NewBlockHandler<Unit>> =
      createFollowerHandlers(config.followers, beaconGenesisConfig)
    val followerBlockHandlers = followerHandlersMap + metadataCacheUpdaterHandlerEntry
    val blockImportHandlers =
      NewBlockHandlerMultiplexer(followerBlockHandlers)
    val adaptedBeaconBlockImporter = SealedBeaconBlockHandlerAdapter(blockImportHandlers)

    val qbftFactory =
      if (config.qbftOptions != null) {
        val sealedBlockHandlers =
          mutableMapOf(
            "beacon block handlers" to adaptedBeaconBlockImporter,
            "p2p broadcast sealed beacon block handler" to
              SealedBeaconBlockBroadcaster(p2pNetwork),
          )
        val sealedBlockHandlerMultiplexer =
          NewSealedBeaconBlockHandlerMultiplexer<Unit>(
            handlersMap = sealedBlockHandlers,
          )
        QbftProtocolValidatorFactory(
          qbftOptions = config.qbftOptions!!,
          privateKeyBytes = Crypto.privateKeyBytesWithoutPrefix(privateKeyProvider()),
          validatorElNodeConfig = config.validatorElNode,
          metricsSystem = metricsSystem,
          finalizationStateProvider = finalizationProvider,
          nextTargetBlockTimestampProvider = nextTargetBlockTimestampProvider,
          newBlockHandler = sealedBlockHandlerMultiplexer,
          beaconChain = beaconChain,
          clock = clock,
          p2pNetwork = p2pNetwork,
          metricsFacade = metricsFacade,
          allowEmptyBlocks = config.allowEmptyBlocks,
          syncStatusProvider = syncStatusProvider,
        )
      } else {
        QbftFollowerFactory(
          p2pNetwork = p2pNetwork,
          beaconChain = beaconChain,
          newBlockHandler = blockImportHandlers,
<<<<<<< HEAD
          beaconChainInitialization = beaconChainInitialization,
=======
          validatorElNodeConfig = config.validatorElNode,
          metricsFacade = metricsFacade,
>>>>>>> 97226202
          allowEmptyBlocks = config.allowEmptyBlocks,
        )
      }
    val delegatedConsensusNewBlockHandler =
      NewBlockHandlerMultiplexer(
        mapOf(metadataCacheUpdaterHandlerEntry),
      )

    val protocolStarter =
      ProtocolStarter.create(
        forksSchedule = beaconGenesisConfig,
        protocolFactory =
          OmniProtocolFactory(
            qbftConsensusFactory = qbftFactory,
          ),
        nextBlockTimestampProvider = nextTargetBlockTimestampProvider,
        syncStatusProvider = syncStatusProvider,
        forkTransitionCheckInterval = config.protocolTransitionPollingInterval,
      )

    return protocolStarter
  }
}<|MERGE_RESOLUTION|>--- conflicted
+++ resolved
@@ -252,12 +252,6 @@
           p2pNetwork = p2pNetwork,
           beaconChain = beaconChain,
           newBlockHandler = blockImportHandlers,
-<<<<<<< HEAD
-          beaconChainInitialization = beaconChainInitialization,
-=======
-          validatorElNodeConfig = config.validatorElNode,
-          metricsFacade = metricsFacade,
->>>>>>> 97226202
           allowEmptyBlocks = config.allowEmptyBlocks,
         )
       }
