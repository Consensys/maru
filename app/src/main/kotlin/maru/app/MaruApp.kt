--- conflicted
+++ resolved
@@ -116,16 +116,6 @@
   ): Map<String, NewBlockHandler<Unit>> =
     followers.followers
       .mapValues {
-<<<<<<< HEAD
-        val engineApiClient = Helpers.buildExecutionEngineClient(it.value, ElFork.Prague, metricsFacade)
-        val importer = FollowerBeaconBlockImporter.create(engineApiClient, finalizationProvider)
-        NewBlockHandler<Unit> { block ->
-          importer
-            .handleNewBlock(block)
-            .thenApply { } // Ignore output
-            .exceptionally { } // Ignore errors
-        }
-=======
         val web3JClient = Helpers.createWeb3jClient(it.value)
         val elManagerMap =
           ElFork.entries.associateWith { elFork ->
@@ -142,12 +132,18 @@
             forksSchedule = forksSchedule,
             executionLayerManagerMap = elManagerMap,
           )
-        FollowerBeaconBlockImporter.create(
-          forkScheduleAwareExecutionLayerManager,
-          finalizationProvider,
-          it.key,
-        ) as NewBlockHandler<Unit>
->>>>>>> 97226202
+        val importer =
+          FollowerBeaconBlockImporter.create(
+            forkScheduleAwareExecutionLayerManager,
+            finalizationProvider,
+            it.key,
+          )
+        NewBlockHandler<Unit> { block ->
+          importer
+            .handleNewBlock(block)
+            .thenApply { } // Ignore output
+            .exceptionally { } // Ignore errors
+        }
       }
 
   fun start() {
