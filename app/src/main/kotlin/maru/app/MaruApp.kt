--- conflicted
+++ resolved
@@ -235,11 +235,6 @@
     return protocolStarter
   }
 
-<<<<<<< HEAD
-  fun p2pNetwork(): P2PNetwork = p2pNetwork
-
-  fun beaconChain(): BeaconChain = beaconChain
-=======
   private fun warnIfValidatorIsNotInTheGenesis(localValidator: Validator) {
     val validatorsFromAllForks: Set<Validator> =
       beaconGenesisConfig.forks
@@ -257,5 +252,7 @@
       )
     }
   }
->>>>>>> 4e129f9b
+  fun p2pNetwork(): P2PNetwork = p2pNetwork
+
+  fun beaconChain(): BeaconChain = beaconChain
 }