--- conflicted
+++ resolved
@@ -37,14 +37,9 @@
 import maru.consensus.state.FinalizationState
 import maru.core.BeaconBlockBody
 import maru.database.kv.KvDatabaseFactory
-<<<<<<< HEAD
 import maru.p2p.NoOpP2PNetwork
 import maru.p2p.P2PNetwork
 import maru.p2p.SealedBeaconBlockBroadcaster
-=======
-import maru.executionlayer.manager.ForkChoiceUpdatedResult
-import maru.p2p.P2PManager
->>>>>>> fd65b52c
 import org.apache.logging.log4j.LogManager
 import org.apache.logging.log4j.Logger
 import org.hyperledger.besu.metrics.noop.NoOpMetricsSystem
@@ -64,7 +59,7 @@
       config.persistence.privateKeyPath.toString(),
     ).privateKeyBytes.toArray()
 
-  private var p2pManager: P2PManager? = null
+//  private var p2pManager: P2PManager? = null
 
   init {
     if (!config.persistence.privateKeyPath
@@ -89,13 +84,13 @@
     }
     log.info(config.toString())
 
-    config.p2pConfig?.let {
-      p2pManager =
-        P2PManager(
-          privateKeyBytes = privateKeyBytes,
-          p2pConfig = config.p2pConfig!!,
-        )
-    }
+//    config.p2pConfig?.let {
+//      p2pManager =
+//        P2PManager(
+//          privateKeyBytes = privateKeyBytes,
+//          p2pConfig = config.p2pConfig!!,
+//        )
+//    }
   }
 
   private val ethereumJsonRpcClient =
@@ -187,19 +182,13 @@
       }
     }
 
-<<<<<<< HEAD
-  private fun createFollowerHandlers(followers: FollowersConfig): Map<String, NewBlockHandler> =
-=======
   private fun privateKeyBytesWithoutPrefix() =
     privateKeyBytes
       .slice(
         privateKeyBytes.size - 32..privateKeyBytes.size - 1,
       ).toByteArray()
 
-  private fun createFollowerHandlers(
-    followers: FollowersConfig,
-  ): Map<String, NewBlockHandler<ForkChoiceUpdatedResult>> =
->>>>>>> fd65b52c
+  private fun createFollowerHandlers(followers: FollowersConfig): Map<String, NewBlockHandler> =
     followers.followers
       .mapValues {
         val engineApiClient = Helpers.buildExecutionEngineClient(it.value, ElFork.Prague)
@@ -207,13 +196,13 @@
       }
 
   fun start() {
-    p2pManager?.start()
+//    p2pManager?.start()
     protocolStarter.start()
     log.info("Maru is up")
   }
 
   fun stop() {
-    p2pManager?.stop()
+//    p2pManager?.stop()
     protocolStarter.stop()
     log.info("Maru is down")
   }
