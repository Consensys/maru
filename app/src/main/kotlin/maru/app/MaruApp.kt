/*
   Copyright 2025 Consensys Software Inc.

   Licensed under the Apache License, Version 2.0 (the "License");
   you may not use this file except in compliance with the License.
   You may obtain a copy of the License at

      http://www.apache.org/licenses/LICENSE-2.0

   Unless required by applicable law or agreed to in writing, software
   distributed under the License is distributed on an "AS IS" BASIS,
   WITHOUT WARRANTIES OR CONDITIONS OF ANY KIND, either express or implied.
   See the License for the specific language governing permissions and
   limitations under the License.
 */
package maru.app

import java.time.Clock
import kotlin.system.exitProcess
import maru.config.FollowersConfig
import maru.config.MaruConfig
import maru.consensus.BlockMetadata
import maru.consensus.ElFork
import maru.consensus.ForksSchedule
import maru.consensus.LatestBlockMetadataCache
import maru.consensus.NewBlockHandler
import maru.consensus.NewBlockHandlerMultiplexer
import maru.consensus.NextBlockTimestampProviderImpl
import maru.consensus.OmniProtocolFactory
import maru.consensus.ProtocolStarter
import maru.consensus.ProtocolStarterBlockHandler
import maru.consensus.SealedBeaconBlockHandlerAdapter
import maru.consensus.Web3jMetadataProvider
import maru.consensus.blockimport.FollowerBeaconBlockImporter
import maru.consensus.blockimport.NewSealedBeaconBlockHandlerMultiplexer
import maru.consensus.delegated.ElDelegatedConsensusFactory
import maru.consensus.state.FinalizationState
import maru.core.BeaconBlockBody
import maru.core.Protocol
import maru.crypto.Crypto
import maru.database.kv.KvDatabaseFactory
import maru.p2p.NoOpP2PNetwork
import maru.p2p.P2PNetwork
import maru.p2p.P2PNetworkImpl
import maru.p2p.SealedBeaconBlockBroadcaster
import maru.p2p.ValidationResult
import maru.serialization.rlp.RLPSerializers
import org.apache.logging.log4j.LogManager
import org.apache.logging.log4j.Logger
import org.hyperledger.besu.metrics.noop.NoOpMetricsSystem
import tech.pegasys.teku.infrastructure.async.SafeFuture
import tech.pegasys.teku.networking.p2p.network.config.GeneratingFilePrivateKeySource

class MaruApp(
  config: MaruConfig,
  beaconGenesisConfig: ForksSchedule,
  clock: Clock = Clock.systemUTC(),
  // This will only be used if config.p2pConfig is undefined
  private var p2pNetwork: P2PNetwork = NoOpP2PNetwork,
) : AutoCloseable {
  private val log: Logger = LogManager.getLogger(this::javaClass)

  private var privateKeyBytes: ByteArray =
    GeneratingFilePrivateKeySource(
      config.persistence.privateKeyPath.toString(),
    ).privateKeyBytes.toArray()

  init {
    if (!config.persistence.privateKeyPath
        .toFile()
        .exists()
    ) {
      log.info(
        "Private key file ${config.persistence.privateKeyPath} does not exist. A new private key will be generated and stored in that location.",
      )
    } else {
      log.info(
        "Private key file ${config.persistence.privateKeyPath} already exists. Maru will use the existing private key.",
      )
    }
    if (config.qbftOptions == null) {
      log.info("Qbft options are not defined. Maru is running in follower-only node")
    }
    if (config.p2pConfig == null) {
      log.info("P2PManager is not defined.")
    }
    log.info(config.toString())

    config.p2pConfig?.let {
      p2pNetwork =
        P2PNetworkImpl(
          privateKeyBytes = privateKeyBytes,
          p2pConfig = config.p2pConfig!!,
          chainId = beaconGenesisConfig.chainId,
          serializer = RLPSerializers.SealedBeaconBlockSerializer,
        )
    }
  }

  fun p2pPort(): UInt = p2pNetwork.port

  private val ethereumJsonRpcClient =
    Helpers.createWeb3jClient(
      config.validatorElNode.ethApiEndpoint,
    )

  private val asyncMetadataProvider = Web3jMetadataProvider(ethereumJsonRpcClient.eth1Web3j)
  private val lastBlockMetadataCache: LatestBlockMetadataCache =
    LatestBlockMetadataCache(asyncMetadataProvider.getLatestBlockMetadata())
  private val metadataProviderCacheUpdater =
    NewBlockHandler<Unit> { beaconBlock ->
      val blockMetadata = BlockMetadata.fromBeaconBlock(beaconBlock)
      lastBlockMetadataCache.updateLatestBlockMetadata(blockMetadata)
      SafeFuture.completedFuture(Unit)
    }

  private val nextTargetBlockTimestampProvider =
    NextBlockTimestampProviderImpl(
      clock = clock,
      forksSchedule = beaconGenesisConfig,
    )

  private val metricsSystem = NoOpMetricsSystem()
  private val finalizationStateProviderStub = { it: BeaconBlockBody ->
    LogManager.getLogger("FinalizationStateProvider").debug("fetching the latest finalized state")
    FinalizationState(it.executionPayload.blockHash, it.executionPayload.blockHash)
  }

  private val beaconChain =
    KvDatabaseFactory
      .createRocksDbDatabase(
        databasePath = config.persistence.dataPath,
        metricsSystem = metricsSystem,
        metricCategory = MaruMetricsCategory.STORAGE,
      )
  private val protocolStarter = createProtocolStarter(config, beaconGenesisConfig, clock)

  private fun createFollowerHandlers(followers: FollowersConfig): Map<String, NewBlockHandler<Unit>> =
    followers.followers
      .mapValues {
        val engineApiClient = Helpers.buildExecutionEngineClient(it.value, ElFork.Prague)
        FollowerBeaconBlockImporter.create(engineApiClient) as NewBlockHandler<Unit>
      }

  fun start() {
<<<<<<< HEAD
    p2pNetwork.start().get()
=======
    try {
      p2pNetwork.start().get()
    } catch (th: Throwable) {
      log.error("Error while trying to start the P2P network", th)
      exitProcess(1)
    }
>>>>>>> 1b10dcd3
    protocolStarter.start()
    log.info("Maru is up")
  }

  fun stop() {
    try {
      p2pNetwork.stop().get()
    } catch (th: Throwable) {
      log.warn("Error while trying to stop the P2P network", th)
    }
<<<<<<< HEAD

=======
>>>>>>> 1b10dcd3
    protocolStarter.stop()
    log.info("Maru is down")
  }

  override fun close() {
    beaconChain.close()
  }

  private fun createProtocolStarter(
    config: MaruConfig,
    beaconGenesisConfig: ForksSchedule,
    clock: Clock,
  ): Protocol {
    val metadataCacheUpdaterHandlerEntry = "latest block metadata updater" to metadataProviderCacheUpdater

    val followerHandlersMap: Map<String, NewBlockHandler<Unit>> =
      createFollowerHandlers(config.followers)
    val followerBlockHandlers = followerHandlersMap + metadataCacheUpdaterHandlerEntry
    val blockImportHandlers =
      NewBlockHandlerMultiplexer(followerBlockHandlers)
    val adaptedBeaconBlockImporter = SealedBeaconBlockHandlerAdapter(blockImportHandlers)

    val beaconChainInitialization =
      BeaconChainInitialization(
        executionLayerClient = ethereumJsonRpcClient.eth1Web3j,
        beaconChain = beaconChain,
      )

    val qbftFactory =
      if (config.qbftOptions != null) {
        val sealedBlockHandlers =
          mutableMapOf(
            "beacon block handlers" to adaptedBeaconBlockImporter,
            "p2p broadcast sealed beacon block handler" to
              SealedBeaconBlockBroadcaster(p2pNetwork),
          )
        val sealedBlockHandlerMultiplexer =
          NewSealedBeaconBlockHandlerMultiplexer<Unit>(
            handlersMap = sealedBlockHandlers,
          )
        QbftProtocolFactoryWithBeaconChainInitialization(
          qbftOptions = config.qbftOptions!!,
          privateKeyBytes = Crypto.privateKeyBytesWithoutPrefix(privateKeyBytes),
          validatorElNodeConfig = config.validatorElNode,
          metricsSystem = metricsSystem,
          finalizationStateProvider = finalizationStateProviderStub,
          nextTargetBlockTimestampProvider = nextTargetBlockTimestampProvider,
          newBlockHandler = sealedBlockHandlerMultiplexer,
          beaconChain = beaconChain,
          clock = clock,
          p2pNetwork = p2pNetwork,
          beaconChainInitialization = beaconChainInitialization,
        )
      } else {
        QbftFollowerFactory(
          p2PNetwork = p2pNetwork,
          beaconChain = beaconChain,
          newBlockHandler = blockImportHandlers,
          validatorElNodeConfig = config.validatorElNode,
          beaconChainInitialization = beaconChainInitialization,
        )
      }
    val delegatedConsensusNewBlockHandler =
      NewBlockHandlerMultiplexer(
        mapOf(metadataCacheUpdaterHandlerEntry),
      )

    val protocolStarter =
      ProtocolStarter(
        forksSchedule = beaconGenesisConfig,
        protocolFactory =
          OmniProtocolFactory(
            elDelegatedConsensusFactory =
              ElDelegatedConsensusFactory(
                ethereumJsonRpcClient = ethereumJsonRpcClient.eth1Web3j,
                newBlockHandler = delegatedConsensusNewBlockHandler,
              ),
            qbftConsensusFactory = qbftFactory,
          ),
        metadataProvider = lastBlockMetadataCache,
        nextBlockTimestampProvider = nextTargetBlockTimestampProvider,
      )

    val protocolStarterBlockHandlerEntry = "protocol starter" to ProtocolStarterBlockHandler(protocolStarter)
    delegatedConsensusNewBlockHandler.addHandler(
      protocolStarterBlockHandlerEntry.first,
    ) {
      protocolStarterBlockHandlerEntry.second.handleNewBlock(it)
    }
    blockImportHandlers.addHandler(
      protocolStarterBlockHandlerEntry.first,
    ) {
      protocolStarterBlockHandlerEntry.second
        .handleNewBlock(it)
        .thenApply { ValidationResult.Companion.Valid }
    }

    return protocolStarter
  }
}<|MERGE_RESOLUTION|>--- conflicted
+++ resolved
@@ -143,16 +143,12 @@
       }
 
   fun start() {
-<<<<<<< HEAD
-    p2pNetwork.start().get()
-=======
     try {
       p2pNetwork.start().get()
     } catch (th: Throwable) {
       log.error("Error while trying to start the P2P network", th)
       exitProcess(1)
     }
->>>>>>> 1b10dcd3
     protocolStarter.start()
     log.info("Maru is up")
   }
@@ -163,10 +159,6 @@
     } catch (th: Throwable) {
       log.warn("Error while trying to stop the P2P network", th)
     }
-<<<<<<< HEAD
-
-=======
->>>>>>> 1b10dcd3
     protocolStarter.stop()
     log.info("Maru is down")
   }
