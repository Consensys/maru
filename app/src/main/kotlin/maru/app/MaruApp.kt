--- conflicted
+++ resolved
@@ -52,15 +52,11 @@
   // This will only be used if config.p2pConfig is undefined
   private val p2pNetwork: P2PNetwork,
   private val privateKeyProvider: () -> ByteArray,
-<<<<<<< HEAD
-  private val finalizationProvider: FinalizationProvider = InstantFinalizationProvider,
-  private val lastBlockMetadataCache: LatestBlockMetadataCache,
-  private val ethereumJsonRpcClient: Web3JClient,
-=======
   private val finalizationProvider: FinalizationProvider,
   private val vertx: Vertx,
   private val metricsFacade: MetricsFacade,
->>>>>>> 8918601a
+  private val lastBlockMetadataCache: LatestBlockMetadataCache,
+  private val ethereumJsonRpcClient: Web3JClient,
 ) : AutoCloseable {
   private val log: Logger = LogManager.getLogger(this::javaClass)
 
