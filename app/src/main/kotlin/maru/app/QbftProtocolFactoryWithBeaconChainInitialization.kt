/*
   Copyright 2025 Consensys Software Inc.

   Licensed under the Apache License, Version 2.0 (the "License");
   you may not use this file except in compliance with the License.
   You may obtain a copy of the License at

      http://www.apache.org/licenses/LICENSE-2.0

   Unless required by applicable law or agreed to in writing, software
   distributed under the License is distributed on an "AS IS" BASIS,
   WITHOUT WARRANTIES OR CONDITIONS OF ANY KIND, either express or implied.
   See the License for the specific language governing permissions and
   limitations under the License.
 */
package maru.app

import java.time.Clock
import maru.config.QbftOptions
import maru.config.ValidatorElNode
import maru.consensus.ForkSpec
import maru.consensus.NextBlockTimestampProvider
import maru.consensus.ProtocolFactory
import maru.consensus.qbft.QbftConsensusConfig
import maru.consensus.qbft.QbftValidatorFactory
import maru.consensus.state.FinalizationState
import maru.core.BeaconBlockBody
import maru.core.Protocol
import maru.database.BeaconChain
import maru.executionlayer.manager.JsonRpcExecutionLayerManager
import maru.p2p.P2PNetwork
import maru.p2p.SealedBeaconBlockHandler
import org.hyperledger.besu.plugin.services.MetricsSystem

class QbftProtocolFactoryWithBeaconChainInitialization(
  private val qbftOptions: QbftOptions,
  private val privateKeyBytes: ByteArray,
  private val validatorElNodeConfig: ValidatorElNode,
  private val metricsSystem: MetricsSystem,
  private val finalizationStateProvider: (BeaconBlockBody) -> FinalizationState,
  private val beaconChain: BeaconChain,
  private val nextTargetBlockTimestampProvider: NextBlockTimestampProvider,
<<<<<<< HEAD
  private val newBlockHandler: SealedBlockHandler<*>,
=======
  private val newBlockHandler: SealedBeaconBlockHandler,
>>>>>>> 4cc86643
  private val clock: Clock,
  private val p2pNetwork: P2PNetwork,
  private val beaconChainInitialization: BeaconChainInitialization,
) : ProtocolFactory {
  override fun create(forkSpec: ForkSpec): Protocol {
    require(forkSpec.configuration is QbftConsensusConfig) {
      "Unexpected fork specification! ${
        forkSpec
          .configuration
      } instead of ${QbftConsensusConfig::class.simpleName}"
    }
    val qbftConsensusConfig = forkSpec.configuration as QbftConsensusConfig

    val engineApiExecutionLayerClient =
      Helpers.buildExecutionEngineClient(
        validatorElNodeConfig.engineApiEndpoint,
        qbftConsensusConfig.elFork,
      )
    val executionLayerManager =
      JsonRpcExecutionLayerManager(
        executionLayerEngineApiClient = engineApiExecutionLayerClient,
      )

    beaconChainInitialization.ensureDbIsInitialized(validatorSet = qbftConsensusConfig.validatorSet)

    val qbftValidatorFactory =
      QbftValidatorFactory(
        beaconChain = beaconChain,
        privateKeyBytes = privateKeyBytes,
        qbftOptions = qbftOptions,
        metricsSystem = metricsSystem,
        finalizationStateProvider = finalizationStateProvider,
        nextBlockTimestampProvider = nextTargetBlockTimestampProvider,
        newBlockHandler = newBlockHandler,
        executionLayerManager = executionLayerManager,
        clock = clock,
        p2PNetwork = p2pNetwork,
      )
    return qbftValidatorFactory.create(forkSpec)
  }
}<|MERGE_RESOLUTION|>--- conflicted
+++ resolved
@@ -40,11 +40,7 @@
   private val finalizationStateProvider: (BeaconBlockBody) -> FinalizationState,
   private val beaconChain: BeaconChain,
   private val nextTargetBlockTimestampProvider: NextBlockTimestampProvider,
-<<<<<<< HEAD
-  private val newBlockHandler: SealedBlockHandler<*>,
-=======
-  private val newBlockHandler: SealedBeaconBlockHandler,
->>>>>>> 4cc86643
+  private val newBlockHandler: SealedBeaconBlockHandler<*>,
   private val clock: Clock,
   private val p2pNetwork: P2PNetwork,
   private val beaconChainInitialization: BeaconChainInitialization,
