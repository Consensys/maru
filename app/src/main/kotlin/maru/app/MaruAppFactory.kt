--- conflicted
+++ resolved
@@ -27,14 +27,9 @@
 import maru.api.ApiServerImpl
 import maru.api.ChainDataProviderImpl
 import maru.config.MaruConfig
-<<<<<<< HEAD
-import maru.config.P2P
-import maru.config.SyncingConfig
-=======
 import maru.config.P2PConfig
 import maru.config.SyncingConfig
 import maru.config.consensus.ElFork
->>>>>>> 4da2a145
 import maru.config.consensus.qbft.QbftConsensusConfig
 import maru.consensus.ForkIdHashProvider
 import maru.consensus.ForkIdHashProviderImpl
@@ -69,14 +64,11 @@
 import maru.syncing.HighestHeadTargetSelector
 import maru.syncing.MostFrequentHeadTargetSelector
 import maru.syncing.PeerChainTracker
-<<<<<<< HEAD
+import maru.syncing.SyncController
+import maru.syncing.SyncTargetSelector
 import maru.syncing.SyncControllerManager
 import maru.syncing.SyncStatusProvider
-=======
-import maru.syncing.SyncController
-import maru.syncing.SyncTargetSelector
 import maru.syncing.beaconchain.pipeline.BeaconChainDownloadPipelineFactory
->>>>>>> 4da2a145
 import net.consensys.linea.metrics.MetricsFacade
 import net.consensys.linea.metrics.Tag
 import net.consensys.linea.metrics.micrometer.MicrometerMetricsFacade
@@ -185,16 +177,12 @@
         statusMessageFactory = statusMessageFactory,
         besuMetricsSystem = besuMetricsSystemAdapter,
         forkIdHashProvider = forkIdHashProvider,
-<<<<<<< HEAD
-        isBlockImportEnabledProvider = { syncControllerImpl!!.isBeaconChainSynced() },
-        syncStatusProviderProvider = { syncControllerImpl!! },
-        syncConfig = config.syncing,
-=======
         isBlockImportEnabledProvider = { syncControllerImpl!!.isNodeFullInSync() },
         forkIdHasher = forkIdHasher,
         p2PState = kvDatabase,
->>>>>>> 4da2a145
-      )
+        syncStatusProviderProvider = { syncControllerImpl!! },
+        syncConfig = config.syncing,
+        )
     val peersHeadBlockProvider = P2PPeersHeadBlockProvider(p2pNetwork.getPeerLookup())
     val finalizationProvider =
       overridingFinalizationProvider
@@ -326,14 +314,11 @@
       statusMessageFactory: StatusMessageFactory,
       besuMetricsSystem: BesuMetricsSystem,
       forkIdHashProvider: ForkIdHashProvider,
-<<<<<<< HEAD
+      forkIdHasher: ForkIdHasher,
+      p2PState: P2PState,
       syncStatusProviderProvider: () -> SyncStatusProvider,
       syncConfig: SyncingConfig,
-=======
-      forkIdHasher: ForkIdHasher,
-      p2PState: P2PState,
->>>>>>> 4da2a145
-    ): P2PNetwork =
+      ): P2PNetwork =
       p2pConfig?.let {
         P2PNetworkImpl(
           privateKeyBytes = privateKey,
@@ -352,14 +337,10 @@
           isBlockImportEnabledProvider = isBlockImportEnabledProvider,
           metricsSystem = besuMetricsSystem,
           forkIdHashProvider = forkIdHashProvider,
-<<<<<<< HEAD
-          syncStatusProviderProvider = syncStatusProviderProvider,
-          syncConfig = syncConfig,
-=======
           forkIdHasher = forkIdHasher,
           p2PState = p2PState,
->>>>>>> 4da2a145
-        )
+          syncStatusProviderProvider = syncStatusProviderProvider,
+          syncConfig = syncConfig,        )
       } ?: run {
         log.info("No P2P configuration provided, using NoOpP2PNetwork")
         NoOpP2PNetwork
