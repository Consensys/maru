--- conflicted
+++ resolved
@@ -37,11 +37,9 @@
 import maru.p2p.P2PNetwork
 import maru.p2p.P2PNetworkDataProvider
 import maru.p2p.P2PNetworkImpl
-<<<<<<< HEAD
+import maru.p2p.RpcMethodFactory
+import maru.serialization.ForkIdSerializers
 import maru.p2p.messages.StatusMessageFactory
-=======
-import maru.p2p.RpcMethodFactory
->>>>>>> 58e02153
 import maru.serialization.ForkIdSerializers
 import maru.serialization.rlp.RLPSerializers
 import net.consensys.linea.metrics.MetricsFacade
@@ -77,7 +75,6 @@
         allMetricsCommonTags = listOf(Tag("nodeid", nodeId.toBase58())),
       )
     val besuMetricsSystem = NoOpMetricsSystem()
-<<<<<<< HEAD
 
     val beaconChain =
       KvDatabaseFactory
@@ -92,22 +89,6 @@
             },
         )
 
-=======
-
-    val beaconChain =
-      KvDatabaseFactory
-        .createRocksDbDatabase(
-          databasePath = config.persistence.dataPath,
-          metricsSystem = besuMetricsSystem,
-          metricCategory =
-            object : MetricCategory {
-              override fun getName(): String = "STORAGE"
-
-              override fun getApplicationPrefix(): Optional<String> = Optional.empty()
-            },
-        )
-
->>>>>>> 58e02153
     val forkIdHasher =
       ForkIdHasher(
         ForkIdSerializers
@@ -121,9 +102,6 @@
         forksSchedule = beaconGenesisConfig,
         forkIdHasher = forkIdHasher,
       )
-<<<<<<< HEAD
-    val statusMessageFactory = StatusMessageFactory(beaconChain, forkIdHashProvider)
-=======
     val rpcMaruAppFactory =
       RpcMethodFactory(
         beaconChain = beaconChain,
@@ -143,19 +121,16 @@
       } else {
         0UL // If the chain is not initialized, we start from block number 1
       }
->>>>>>> 58e02153
+    val statusMessageFactory = StatusMessageFactory(beaconChain, forkIdHashProvider)
     val p2pNetwork =
       overridingP2PNetwork ?: setupP2PNetwork(
         p2pConfig = config.p2pConfig,
         privateKey = privateKey,
         chainId = beaconGenesisConfig.chainId,
         metricsFacade = metricsFacade,
-<<<<<<< HEAD
-        statusMessageFactory = statusMessageFactory,
-=======
         rpcMethodFactory = rpcMaruAppFactory,
         nextExpectedBeaconBlockNumber = beaconChainLastBlockNumber + 1UL,
->>>>>>> 58e02153
+        statusMessageFactory = statusMessageFactory,
       )
     val finalizationProvider =
       overridingFinalizationProvider
@@ -182,12 +157,9 @@
         vertx = vertx,
         beaconChain = beaconChain,
         metricsSystem = besuMetricsSystem,
-<<<<<<< HEAD
-=======
         lastBlockMetadataCache = lastBlockMetadataCache,
         ethereumJsonRpcClient = ethereumJsonRpcClient,
         apiServer = apiServer,
->>>>>>> 58e02153
       )
 
     return maru
@@ -236,11 +208,7 @@
       chainId: UInt,
       nextExpectedBeaconBlockNumber: ULong = 1UL,
       metricsFacade: MetricsFacade,
-<<<<<<< HEAD
       statusMessageFactory: StatusMessageFactory,
-=======
-      rpcMethodFactory: RpcMethodFactory,
->>>>>>> 58e02153
     ): P2PNetwork =
       p2pConfig?.let {
         P2PNetworkImpl(
@@ -250,11 +218,7 @@
           serDe = RLPSerializers.SealedBeaconBlockSerializer,
           nextExpectedBeaconBlockNumber = nextExpectedBeaconBlockNumber,
           metricsFacade = metricsFacade,
-<<<<<<< HEAD
           statusMessageFactory = statusMessageFactory,
-=======
-          rpcMethodFactory = rpcMethodFactory,
->>>>>>> 58e02153
         )
       } ?: run {
         log.info("No P2P configuration provided, using NoOpP2PNetwork")
