/*
 * Copyright Consensys Software Inc.
 *
 * This file is dual-licensed under either the MIT license or Apache License 2.0.
 * See the LICENSE-MIT and LICENSE-APACHE files in the repository root for details.
 *
 * SPDX-License-Identifier: MIT OR Apache-2.0
 */
package maru.app

import io.libp2p.core.PeerId
import io.libp2p.core.crypto.unmarshalPrivateKey
import io.micrometer.core.instrument.MeterRegistry
import io.vertx.core.Vertx
import io.vertx.micrometer.MicrometerMetricsOptions
import io.vertx.micrometer.backends.BackendRegistries
import java.nio.file.Files
import java.nio.file.Path
import java.time.Clock
import kotlin.io.path.exists
import linea.contract.l1.LineaRollupSmartContractClientReadOnly
import linea.contract.l1.Web3JLineaRollupSmartContractClientReadOnly
import linea.kotlin.encodeHex
import linea.web3j.createWeb3jHttpClient
import linea.web3j.ethapi.createEthApiClient
import maru.api.ApiServer
import maru.api.ApiServerImpl
import maru.api.ChainDataProviderImpl
import maru.config.MaruConfig
import maru.config.P2PConfig
import maru.config.SyncingConfig
import maru.config.consensus.ElFork
import maru.config.consensus.qbft.QbftConsensusConfig
import maru.consensus.ForkIdHashProvider
import maru.consensus.ForkIdHashProviderImpl
import maru.consensus.ForkIdHasher
import maru.consensus.ForksSchedule
import maru.consensus.LatestElBlockMetadataCache
import maru.consensus.StaticValidatorProvider
import maru.consensus.Web3jMetadataProvider
import maru.consensus.state.FinalizationProvider
import maru.consensus.state.InstantFinalizationProvider
import maru.core.SealedBeaconBlock
import maru.crypto.Hashing
import maru.database.BeaconChain
import maru.database.kv.KvDatabaseFactory
import maru.executionlayer.manager.JsonRpcExecutionLayerManager
import maru.finalization.LineaFinalizationProvider
import maru.metrics.BesuMetricsCategoryAdapter
import maru.metrics.BesuMetricsSystemAdapter
import maru.metrics.MaruMetricsCategory
import maru.p2p.NetworkHelper
import maru.p2p.NoOpP2PNetwork
import maru.p2p.P2PNetwork
import maru.p2p.P2PNetworkDataProvider
import maru.p2p.P2PNetworkImpl
import maru.p2p.P2PPeersHeadBlockProvider
import maru.p2p.messages.StatusMessageFactory
import maru.serialization.ForkIdSerializers
import maru.serialization.SerDe
import maru.serialization.rlp.RLPSerializers
import maru.syncing.AlwaysSyncedController
import maru.syncing.BeaconSyncControllerImpl
import maru.syncing.ELSyncService
import maru.syncing.HighestHeadTargetSelector
import maru.syncing.MostFrequentHeadTargetSelector
import maru.syncing.PeerChainTracker
import maru.syncing.SyncController
import maru.syncing.SyncTargetSelector
import maru.syncing.beaconchain.pipeline.BeaconChainDownloadPipelineFactory
import net.consensys.linea.metrics.MetricsFacade
import net.consensys.linea.metrics.Tag
import net.consensys.linea.metrics.micrometer.MicrometerMetricsFacade
import net.consensys.linea.vertx.VertxFactory
import org.apache.logging.log4j.LogManager
import tech.pegasys.teku.networking.p2p.network.config.GeneratingFilePrivateKeySource
import org.hyperledger.besu.plugin.services.MetricsSystem as BesuMetricsSystem

class MaruAppFactory {
  private val log = LogManager.getLogger(this.javaClass)

  fun create(
    config: MaruConfig,
    beaconGenesisConfig: ForksSchedule,
    clock: Clock = Clock.systemUTC(),
    overridingP2PNetwork: P2PNetwork? = null,
    overridingFinalizationProvider: FinalizationProvider? = null,
    overridingLineaContractClient: LineaRollupSmartContractClientReadOnly? = null,
    overridingApiServer: ApiServer? = null,
    p2pNetworkFactory: (
      ByteArray,
      P2PConfig,
      UInt,
      SerDe<SealedBeaconBlock>,
      MetricsFacade,
      BesuMetricsSystem,
      StatusMessageFactory,
      BeaconChain,
      ForkIdHashProvider,
      () -> Boolean,
    ) -> P2PNetworkImpl = ::P2PNetworkImpl,
  ): MaruApp {
    log.info("configs={}", config)
    log.info("beaconGenesisConfig={}", beaconGenesisConfig)
    val privateKey = getOrGeneratePrivateKey(config.persistence.privateKeyPath)
    val vertx =
      VertxFactory.createVertx(
        jvmMetricsEnabled = config.observability.jvmMetricsEnabled,
        prometheusMetricsEnabled = config.observability.prometheusMetricsEnabled,
      )

    val nodeId = PeerId.fromPubKey(unmarshalPrivateKey(privateKey).publicKey())
    val metricsFacade =
      MicrometerMetricsFacade(
        registry = getMetricsRegistry(),
        metricsPrefix = "maru",
        allMetricsCommonTags = listOf(Tag("nodeid", nodeId.toBase58())),
      )
    val besuMetricsSystemAdapter =
      BesuMetricsSystemAdapter(
        metricsFacade = metricsFacade,
        vertx = vertx,
      )

    ensureDirectoryExists(config.persistence.dataPath)
    val beaconChain =
      KvDatabaseFactory
        .createRocksDbDatabase(
          databasePath = config.persistence.dataPath,
          metricsSystem = besuMetricsSystemAdapter,
          metricCategory = BesuMetricsCategoryAdapter.from(MaruMetricsCategory.STORAGE),
        ).also {
          dbInitialization(beaconGenesisConfig, it)
        }

    val qbftFork = beaconGenesisConfig.getForkByConfigType(QbftConsensusConfig::class)
    val qbftForkTimestamp = qbftFork.timestampSeconds.toULong()
    val qbftConfig = qbftFork.configuration as QbftConsensusConfig
    BeaconChainInitialization(
      beaconChain = beaconChain,
      genesisTimestamp = qbftForkTimestamp,
    ).ensureDbIsInitialized(
      validatorSet = qbftConfig.validatorSet,
    )

    val forkIdHasher =
      ForkIdHasher(
        ForkIdSerializers
          .ForkIdSerializer,
        Hashing::shortShaHash,
      )
    val forkIdHashProvider =
      ForkIdHashProviderImpl(
        chainId = beaconGenesisConfig.chainId,
        beaconChain = beaconChain,
        forksSchedule = beaconGenesisConfig,
        forkIdHasher = forkIdHasher,
      )
    val ethereumJsonRpcClient =
      Helpers.createWeb3jClient(
        apiEndpointConfig = config.validatorElNode.ethApiEndpoint,
      )
    val asyncMetadataProvider = Web3jMetadataProvider(ethereumJsonRpcClient.eth1Web3j)
    val latestElBlockMetadataCache =
      LatestElBlockMetadataCache(asyncMetadataProvider.getLatestBlockMetadata())
    val statusMessageFactory = StatusMessageFactory(beaconChain, forkIdHashProvider)

    val engineApiWeb3jClient =
      Helpers.createWeb3jClient(
        apiEndpointConfig = config.validatorElNode.engineApiEndpoint,
      )

    val elManagerMap =
      ElFork.entries.associateWith {
        val engineApiClient =
          Helpers.buildExecutionEngineClient(
            web3JEngineApiClient = engineApiWeb3jClient,
            elFork = it,
            metricsFacade = metricsFacade,
          )
        JsonRpcExecutionLayerManager(engineApiClient)
      }

    // Because of the circular dependency between SyncStatusProvider, P2PNetwork and P2PPeersHeadBlockProvider
    var syncControllerImpl: SyncController? = null

    val p2pNetwork =
      overridingP2PNetwork ?: setupP2PNetwork(
        p2pConfig = config.p2p,
        privateKey = privateKey,
        chainId = beaconGenesisConfig.chainId,
        beaconChain = beaconChain,
        metricsFacade = metricsFacade,
        statusMessageFactory = statusMessageFactory,
        besuMetricsSystem = besuMetricsSystemAdapter,
        forkIdHashProvider = forkIdHashProvider,
        isBlockImportEnabledProvider = { syncControllerImpl!!.isNodeFullInSync() },
<<<<<<< HEAD
        p2pNetworkFactory = p2pNetworkFactory,
=======
        forkIdHasher = forkIdHasher,
>>>>>>> 013d64f4
      )
    val peersHeadBlockProvider = P2PPeersHeadBlockProvider(p2pNetwork.getPeerLookup())
    val finalizationProvider =
      overridingFinalizationProvider
        ?: setupFinalizationProvider(config, overridingLineaContractClient, vertx)
    syncControllerImpl =
      if (config.p2p != null) {
        BeaconSyncControllerImpl.create(
          beaconChain = beaconChain,
          forksSchedule = beaconGenesisConfig,
          elManagerMap = elManagerMap,
          peersHeadsProvider = peersHeadBlockProvider,
          targetChainHeadCalculator = createSyncTargetSelector(config.syncing.syncTargetSelection),
          validatorProvider = StaticValidatorProvider(qbftConfig.validatorSet),
          peerLookup = p2pNetwork.getPeerLookup(),
          besuMetrics = besuMetricsSystemAdapter,
          metricsFacade = metricsFacade,
          peerChainTrackerConfig =
            PeerChainTracker.Config(
              config.syncing.peerChainHeightPollingInterval,
            ),
          elSyncServiceConfig = ELSyncService.Config(config.syncing.elSyncStatusRefreshInterval),
          finalizationProvider = finalizationProvider,
          desyncTolerance = config.syncing.desyncTolerance,
          pipelineConfig =
            BeaconChainDownloadPipelineFactory.Config(
              blockRangeRequestTimeout = config.syncing.download.blockRangeRequestTimeout,
              backoffDelay = config.syncing.download.backoffDelay,
              blocksBatchSize = config.syncing.download.blocksBatchSize,
              blocksParallelism = config.syncing.download.blocksParallelism,
              maxRetries = config.syncing.download.maxRetries,
              useUnconditionalRandomDownloadPeer = config.syncing.download.useUnconditionalRandomDownloadPeer,
            ),
          allowEmptyBlocks = config.allowEmptyBlocks,
        )
      } else {
        AlwaysSyncedController(beaconChain)
      }

    val apiServer =
      overridingApiServer
        ?: ApiServerImpl(
          config =
            ApiServerImpl.Config(
              port = config.api.port,
            ),
          networkDataProvider = P2PNetworkDataProvider(p2pNetwork),
          versionProvider = MaruVersionProvider(),
          chainDataProvider = ChainDataProviderImpl(beaconChain),
          syncStatusProvider = syncControllerImpl,
          isElOnlineProvider = { elManagerMap[ElFork.Prague]!!.isOnline().get() },
        )

    val maru =
      MaruApp(
        config = config,
        beaconGenesisConfig = beaconGenesisConfig,
        clock = clock,
        p2pNetwork = p2pNetwork,
        privateKeyProvider = { privateKey },
        finalizationProvider = finalizationProvider,
        metricsFacade = metricsFacade,
        vertx = vertx,
        beaconChain = beaconChain,
        metricsSystem = besuMetricsSystemAdapter,
        lastElBlockMetadataCache = latestElBlockMetadataCache,
        validatorELNodeEthJsonRpcClient = ethereumJsonRpcClient,
        validatorELNodeEngineApiWeb3JClient = engineApiWeb3jClient,
        apiServer = apiServer,
        syncControllerManager = syncControllerImpl,
        syncStatusProvider = syncControllerImpl,
      )

    return maru
  }

  companion object {
    private val log = LogManager.getLogger(MaruAppFactory::class.java)

    // the second case can happen in case of concurrent access i.e. in the tests
    private fun getMetricsRegistry(): MeterRegistry =
      BackendRegistries.getDefaultNow() ?: BackendRegistries
        .setupBackend(
          MicrometerMetricsOptions(),
          null,
        ).let { BackendRegistries.getDefaultNow() }

    private fun setupFinalizationProvider(
      config: MaruConfig,
      overridingLineaContractClient: LineaRollupSmartContractClientReadOnly?,
      vertx: Vertx,
    ): FinalizationProvider =
      config.linea
        ?.let { lineaConfig ->
          val contractClient =
            overridingLineaContractClient
              ?: Web3JLineaRollupSmartContractClientReadOnly(
                web3j =
                  createWeb3jHttpClient(
                    rpcUrl = lineaConfig.l1EthApi.endpoint.toString(),
                    log = LogManager.getLogger("clients.l1.linea"),
                  ),
                contractAddress = lineaConfig.contractAddress.encodeHex(),
                log = LogManager.getLogger("clients.l1.linea"),
              )
          LineaFinalizationProvider(
            lineaContract = contractClient,
            l2EthApi =
              createEthApiClient(
                rpcUrl =
                  config.validatorElNode.ethApiEndpoint.endpoint
                    .toString(),
                log = LogManager.getLogger("clients.l2.eth.el"),
                requestRetryConfig = config.validatorElNode.ethApiEndpoint.requestRetries,
                vertx = vertx,
              ),
            pollingUpdateInterval = lineaConfig.l1PollingInterval,
            l1HighestBlock = lineaConfig.l1HighestBlockTag,
          )
        } ?: InstantFinalizationProvider

    private fun setupP2PNetwork(
      p2pConfig: P2PConfig?,
      privateKey: ByteArray,
      chainId: UInt,
      beaconChain: BeaconChain,
      isBlockImportEnabledProvider: () -> Boolean,
      metricsFacade: MetricsFacade,
      statusMessageFactory: StatusMessageFactory,
      besuMetricsSystem: BesuMetricsSystem,
      forkIdHashProvider: ForkIdHashProvider,
<<<<<<< HEAD
      p2pNetworkFactory: (
        ByteArray,
        P2PConfig,
        UInt,
        SerDe<SealedBeaconBlock>,
        MetricsFacade,
        BesuMetricsSystem,
        StatusMessageFactory,
        BeaconChain,
        ForkIdHashProvider,
        () -> Boolean,
      ) -> P2PNetworkImpl = ::P2PNetworkImpl,
    ): P2PNetwork =
      p2pConfig?.let {
        p2pNetworkFactory(
          privateKey,
          NetworkHelper
            .selectIpV4ForP2P(
              targetIpV4 = p2pConfig.ipAddress,
              excludeLoopback = true,
            ).also { log.info("using p2p ip={}", it) }
            .let { p2pConfig.copy(ipAddress = it) },
          chainId,
          RLPSerializers.SealedBeaconBlockCompressorSerializer,
          metricsFacade,
          besuMetricsSystem,
          statusMessageFactory,
          beaconChain,
          forkIdHashProvider,
          isBlockImportEnabledProvider,
=======
      forkIdHasher: ForkIdHasher,
    ): P2PNetwork =
      p2pConfig?.let {
        P2PNetworkImpl(
          privateKeyBytes = privateKey,
          p2pConfig =
            NetworkHelper
              .selectIpV4ForP2P(
                targetIpV4 = p2pConfig.ipAddress,
                excludeLoopback = true,
              ).also { log.info("using p2p ip={}", it) }
              .let { p2pConfig.copy(ipAddress = it) },
          chainId = chainId,
          serDe = RLPSerializers.SealedBeaconBlockCompressorSerializer,
          metricsFacade = metricsFacade,
          statusMessageFactory = statusMessageFactory,
          beaconChain = beaconChain,
          isBlockImportEnabledProvider = isBlockImportEnabledProvider,
          metricsSystem = besuMetricsSystem,
          forkIdHashProvider = forkIdHashProvider,
          forkIdHasher = forkIdHasher,
>>>>>>> 013d64f4
        )
      } ?: run {
        log.info("No P2P configuration provided, using NoOpP2PNetwork")
        NoOpP2PNetwork
      }

    private fun createSyncTargetSelector(config: SyncingConfig.SyncTargetSelection): SyncTargetSelector =
      when (config) {
        is SyncingConfig.SyncTargetSelection.Highest ->
          HighestHeadTargetSelector()

        is SyncingConfig.SyncTargetSelection.MostFrequent ->
          MostFrequentHeadTargetSelector(config.peerChainHeightGranularity)
      }

    private fun getOrGeneratePrivateKey(privateKeyPath: Path): ByteArray {
      if (!privateKeyPath
          .toFile()
          .exists()
      ) {
        log.info(
          "Private key file {} does not exist. A new private key will be generated and stored in that location.",
          privateKeyPath.toString(),
        )
      } else {
        log.info("Maru is using private key defined in file={}", privateKeyPath.toString())
      }

      return GeneratingFilePrivateKeySource(privateKeyPath.toString()).privateKeyBytes.toArray()
    }
  }

  private fun ensureDirectoryExists(path: Path) {
    if (!path.exists()) Files.createDirectories(path)
  }

  private fun dbInitialization(
    beaconGenesisConfig: ForksSchedule,
    beaconChain: BeaconChain,
  ) {
    val qbftForkConfig = beaconGenesisConfig.getForkByConfigType(QbftConsensusConfig::class)
    val qbftForkTimestamp =
      qbftForkConfig
        .timestampSeconds
        .toULong()
    val beaconChainInitialization =
      BeaconChainInitialization(
        beaconChain = beaconChain,
        genesisTimestamp = qbftForkTimestamp,
      )
    val qbftConsensusConfig = qbftForkConfig.configuration as QbftConsensusConfig
    beaconChainInitialization.ensureDbIsInitialized(qbftConsensusConfig.validatorSet)
  }
}<|MERGE_RESOLUTION|>--- conflicted
+++ resolved
@@ -97,6 +97,7 @@
       StatusMessageFactory,
       BeaconChain,
       ForkIdHashProvider,
+      ForkIdHasher,
       () -> Boolean,
     ) -> P2PNetworkImpl = ::P2PNetworkImpl,
   ): MaruApp {
@@ -195,11 +196,8 @@
         besuMetricsSystem = besuMetricsSystemAdapter,
         forkIdHashProvider = forkIdHashProvider,
         isBlockImportEnabledProvider = { syncControllerImpl!!.isNodeFullInSync() },
-<<<<<<< HEAD
+        forkIdHasher = forkIdHasher,
         p2pNetworkFactory = p2pNetworkFactory,
-=======
-        forkIdHasher = forkIdHasher,
->>>>>>> 013d64f4
       )
     val peersHeadBlockProvider = P2PPeersHeadBlockProvider(p2pNetwork.getPeerLookup())
     val finalizationProvider =
@@ -331,7 +329,7 @@
       statusMessageFactory: StatusMessageFactory,
       besuMetricsSystem: BesuMetricsSystem,
       forkIdHashProvider: ForkIdHashProvider,
-<<<<<<< HEAD
+      forkIdHasher: ForkIdHasher,
       p2pNetworkFactory: (
         ByteArray,
         P2PConfig,
@@ -342,6 +340,7 @@
         StatusMessageFactory,
         BeaconChain,
         ForkIdHashProvider,
+        ForkIdHasher,
         () -> Boolean,
       ) -> P2PNetworkImpl = ::P2PNetworkImpl,
     ): P2PNetwork =
@@ -361,30 +360,8 @@
           statusMessageFactory,
           beaconChain,
           forkIdHashProvider,
+          forkIdHasher,
           isBlockImportEnabledProvider,
-=======
-      forkIdHasher: ForkIdHasher,
-    ): P2PNetwork =
-      p2pConfig?.let {
-        P2PNetworkImpl(
-          privateKeyBytes = privateKey,
-          p2pConfig =
-            NetworkHelper
-              .selectIpV4ForP2P(
-                targetIpV4 = p2pConfig.ipAddress,
-                excludeLoopback = true,
-              ).also { log.info("using p2p ip={}", it) }
-              .let { p2pConfig.copy(ipAddress = it) },
-          chainId = chainId,
-          serDe = RLPSerializers.SealedBeaconBlockCompressorSerializer,
-          metricsFacade = metricsFacade,
-          statusMessageFactory = statusMessageFactory,
-          beaconChain = beaconChain,
-          isBlockImportEnabledProvider = isBlockImportEnabledProvider,
-          metricsSystem = besuMetricsSystem,
-          forkIdHashProvider = forkIdHashProvider,
-          forkIdHasher = forkIdHasher,
->>>>>>> 013d64f4
         )
       } ?: run {
         log.info("No P2P configuration provided, using NoOpP2PNetwork")
