/*
 * Copyright Consensys Software Inc.
 *
 * This file is dual-licensed under either the MIT license or Apache License 2.0.
 * See the LICENSE-MIT and LICENSE-APACHE files in the repository root for details.
 *
 * SPDX-License-Identifier: MIT OR Apache-2.0
 */
package maru.app

import io.libp2p.core.PeerId
import io.libp2p.core.crypto.unmarshalPrivateKey
import io.vertx.core.Vertx
import io.vertx.micrometer.backends.BackendRegistries
import java.nio.file.Path
import java.time.Clock
<<<<<<< HEAD
import java.util.Optional
=======
import linea.contract.l1.LineaRollupSmartContractClientReadOnly
import linea.contract.l1.Web3JLineaRollupSmartContractClientReadOnly
import linea.kotlin.encodeHex
import linea.web3j.createWeb3jHttpClient
import linea.web3j.ethapi.createEthApiClient
>>>>>>> 8918601a
import maru.config.MaruConfig
import maru.config.P2P
import maru.consensus.ForkIdHashProvider
import maru.consensus.ForkIdHasher
import maru.consensus.ForksSchedule
<<<<<<< HEAD
import maru.crypto.Hashing
import maru.database.kv.KvDatabaseFactory
=======
import maru.consensus.state.FinalizationProvider
import maru.consensus.state.InstantFinalizationProvider
import maru.finalization.LineaFinalizationProvider
>>>>>>> 8918601a
import maru.p2p.NoOpP2PNetwork
import maru.p2p.P2PNetwork
import maru.p2p.P2PNetworkImpl
import maru.p2p.RpcMethodFactory
import maru.serialization.ForkIdSerializers
import maru.serialization.rlp.RLPSerializers
import net.consensys.linea.metrics.MetricsFacade
import net.consensys.linea.metrics.Tag
import net.consensys.linea.metrics.micrometer.MicrometerMetricsFacade
import net.consensys.linea.vertx.VertxFactory
import org.apache.logging.log4j.LogManager
import org.hyperledger.besu.metrics.noop.NoOpMetricsSystem
import org.hyperledger.besu.plugin.services.metrics.MetricCategory
import tech.pegasys.teku.networking.p2p.network.config.GeneratingFilePrivateKeySource

class MaruAppFactory {
  private val log = LogManager.getLogger(MaruAppFactory::class.java)

  fun create(
    config: MaruConfig,
    beaconGenesisConfig: ForksSchedule,
    clock: Clock = Clock.systemUTC(),
    overridingP2PNetwork: P2PNetwork? = null,
    overridingFinalizationProvider: FinalizationProvider? = null,
    overridingLineaContractClient: LineaRollupSmartContractClientReadOnly? = null,
  ): MaruApp {
    val privateKey = getOrGeneratePrivateKey(config.persistence.privateKeyPath)
    val vertx =
      VertxFactory.createVertx(
        jvmMetricsEnabled = config.observabilityOptions.jvmMetricsEnabled,
        prometheusMetricsEnabled = config.observabilityOptions.prometheusMetricsEnabled,
      )

    val nodeId = PeerId.fromPubKey(unmarshalPrivateKey(privateKey).publicKey())
    val metricsFacade =
      MicrometerMetricsFacade(
        BackendRegistries.getDefaultNow(),
        "maru",
        allMetricsCommonTags = listOf(Tag("nodeid", nodeId.toBase58())),
      )
    val besuMetricsSystem = NoOpMetricsSystem()

    val beaconChain =
      KvDatabaseFactory
        .createRocksDbDatabase(
          databasePath = config.persistence.dataPath,
          metricsSystem = besuMetricsSystem,
          metricCategory =
            object : MetricCategory {
              override fun getName(): String = "STORAGE"

              override fun getApplicationPrefix(): Optional<String> = Optional.empty()
            },
        )

    val forkIdHasher =
      ForkIdHasher(
        ForkIdSerializers
          .ForkIdSerializer,
        Hashing::shortShaHash,
      )
    val forkIdHashProvider =
      ForkIdHashProvider(
        chainId = beaconGenesisConfig.chainId,
        beaconChain = beaconChain,
        forksSchedule = beaconGenesisConfig,
        forkIdHasher = forkIdHasher,
      )
    val rpcMaruAppFactory =
      RpcMethodFactory(
        beaconChain = beaconChain,
        forkIdHashProvider = forkIdHashProvider,
        chainId = beaconGenesisConfig.chainId,
      )
    val p2pNetwork =
      overridingP2PNetwork ?: setupP2PNetwork(
        p2pConfig = config.p2pConfig,
        privateKey = privateKey,
        chainId = beaconGenesisConfig.chainId,
        metricsFacade = metricsFacade,
        rpcMethodFactory = rpcMaruAppFactory,
      )
<<<<<<< HEAD
=======
    val finalizationProvider =
      overridingFinalizationProvider
        ?: setupFinalizationProvider(config, overridingLineaContractClient, vertx)
>>>>>>> 8918601a

    val maru =
      MaruApp(
        config = config,
        beaconGenesisConfig = beaconGenesisConfig,
        clock = clock,
        p2pNetwork = p2pNetwork,
        privateKeyProvider = { privateKey },
        finalizationProvider = finalizationProvider,
        metricsFacade = metricsFacade,
        vertx = vertx,
        beaconChain = beaconChain,
        metricsSystem = besuMetricsSystem,
      )

    return maru
  }

  companion object {
    private val log = LogManager.getLogger(MaruApp::class.java)

    fun setupFinalizationProvider(
      config: MaruConfig,
      overridingLineaContractClient: LineaRollupSmartContractClientReadOnly?,
      vertx: Vertx,
    ): FinalizationProvider =
      config.linea
        ?.let { lineaConfig ->
          val contractClient =
            overridingLineaContractClient
              ?: Web3JLineaRollupSmartContractClientReadOnly(
                web3j =
                  createWeb3jHttpClient(
                    rpcUrl = lineaConfig.l1EthApi.endpoint.toString(),
                    log = LogManager.getLogger("clients.l1.linea"),
                  ),
                contractAddress = lineaConfig.contractAddress.encodeHex(),
                log = LogManager.getLogger("clients.l1.linea"),
              )
          LineaFinalizationProvider(
            lineaContract = contractClient,
            l2EthApi =
              createEthApiClient(
                rpcUrl =
                  config.validatorElNode.ethApiEndpoint.endpoint
                    .toString(),
                log = LogManager.getLogger("clients.l2.eth.el"),
                requestRetryConfig = config.validatorElNode.ethApiEndpoint.requestRetries,
                vertx = vertx,
              ),
            pollingUpdateInterval = lineaConfig.l1PollingInterval,
            l1HighestBlock = lineaConfig.l1HighestBlockTag,
          )
        } ?: InstantFinalizationProvider

    fun setupP2PNetwork(
      p2pConfig: P2P?,
      privateKey: ByteArray,
      chainId: UInt,
      metricsFacade: MetricsFacade,
      rpcMethodFactory: RpcMethodFactory,
    ): P2PNetwork =
      p2pConfig?.let {
        P2PNetworkImpl(
          privateKeyBytes = privateKey,
          p2pConfig = p2pConfig,
          chainId = chainId,
          serDe = RLPSerializers.SealedBeaconBlockSerializer,
          metricsFacade = metricsFacade,
          rpcMethodFactory = rpcMethodFactory,
        )
      } ?: run {
        log.info("No P2P configuration provided, using NoOpP2PNetwork")
        NoOpP2PNetwork
      }

    fun getOrGeneratePrivateKey(privateKeyPath: Path): ByteArray {
      if (!privateKeyPath
          .toFile()
          .exists()
      ) {
        log.info(
          "Private key file {} does not exist. A new private key will be generated and stored in that location.",
          privateKeyPath.toString(),
        )
      } else {
        log.info("Maru is using private key defined in file={}", privateKeyPath.toString())
      }

      return GeneratingFilePrivateKeySource(privateKeyPath.toString()).privateKeyBytes.toArray()
    }
  }
}<|MERGE_RESOLUTION|>--- conflicted
+++ resolved
@@ -14,28 +14,22 @@
 import io.vertx.micrometer.backends.BackendRegistries
 import java.nio.file.Path
 import java.time.Clock
-<<<<<<< HEAD
 import java.util.Optional
-=======
 import linea.contract.l1.LineaRollupSmartContractClientReadOnly
 import linea.contract.l1.Web3JLineaRollupSmartContractClientReadOnly
 import linea.kotlin.encodeHex
 import linea.web3j.createWeb3jHttpClient
 import linea.web3j.ethapi.createEthApiClient
->>>>>>> 8918601a
 import maru.config.MaruConfig
 import maru.config.P2P
 import maru.consensus.ForkIdHashProvider
 import maru.consensus.ForkIdHasher
 import maru.consensus.ForksSchedule
-<<<<<<< HEAD
 import maru.crypto.Hashing
 import maru.database.kv.KvDatabaseFactory
-=======
 import maru.consensus.state.FinalizationProvider
 import maru.consensus.state.InstantFinalizationProvider
 import maru.finalization.LineaFinalizationProvider
->>>>>>> 8918601a
 import maru.p2p.NoOpP2PNetwork
 import maru.p2p.P2PNetwork
 import maru.p2p.P2PNetworkImpl
@@ -118,12 +112,9 @@
         metricsFacade = metricsFacade,
         rpcMethodFactory = rpcMaruAppFactory,
       )
-<<<<<<< HEAD
-=======
     val finalizationProvider =
       overridingFinalizationProvider
         ?: setupFinalizationProvider(config, overridingLineaContractClient, vertx)
->>>>>>> 8918601a
 
     val maru =
       MaruApp(
