/*
 * Copyright Consensys Software Inc.
 *
 * This file is dual-licensed under either the MIT license or Apache License 2.0.
 * See the LICENSE-MIT and LICENSE-APACHE files in the repository root for details.
 *
 * SPDX-License-Identifier: MIT OR Apache-2.0
 */
package maru.app

import io.libp2p.core.PeerId
import io.libp2p.core.crypto.unmarshalPrivateKey
import io.vertx.core.Vertx
import io.vertx.micrometer.backends.BackendRegistries
import java.nio.file.Path
import java.time.Clock
import linea.contract.l1.LineaRollupSmartContractClientReadOnly
import linea.contract.l1.Web3JLineaRollupSmartContractClientReadOnly
import linea.kotlin.encodeHex
import linea.web3j.createWeb3jHttpClient
import linea.web3j.ethapi.createEthApiClient
import maru.config.MaruConfig
import maru.config.P2P
import maru.consensus.ForksSchedule
<<<<<<< HEAD
import maru.consensus.LatestBlockMetadataCache
import maru.consensus.Web3jMetadataProvider
=======
import maru.consensus.state.FinalizationProvider
import maru.consensus.state.InstantFinalizationProvider
import maru.finalization.LineaFinalizationProvider
>>>>>>> 8918601a
import maru.p2p.NoOpP2PNetwork
import maru.p2p.P2PNetwork
import maru.p2p.P2PNetworkImpl
import maru.serialization.rlp.RLPSerializers
import net.consensys.linea.metrics.MetricsFacade
import net.consensys.linea.metrics.Tag
import net.consensys.linea.metrics.micrometer.MicrometerMetricsFacade
import net.consensys.linea.vertx.VertxFactory
import org.apache.logging.log4j.LogManager
import tech.pegasys.teku.networking.p2p.network.config.GeneratingFilePrivateKeySource

class MaruAppFactory {
  fun create(
    config: MaruConfig,
    beaconGenesisConfig: ForksSchedule,
    clock: Clock = Clock.systemUTC(),
    overridingP2PNetwork: P2PNetwork? = null,
    overridingFinalizationProvider: FinalizationProvider? = null,
    overridingLineaContractClient: LineaRollupSmartContractClientReadOnly? = null,
  ): MaruApp {
    val privateKey = getOrGeneratePrivateKey(config.persistence.privateKeyPath)
<<<<<<< HEAD

    val ethereumJsonRpcClient =
      Helpers.createWeb3jClient(
        config.validatorElNode.ethApiEndpoint,
      )
    val asyncMetadataProvider = Web3jMetadataProvider(ethereumJsonRpcClient.eth1Web3j)
    val lastBlockMetadataCache =
      LatestBlockMetadataCache(asyncMetadataProvider.getLatestBlockMetadata())
=======
    val vertx =
      VertxFactory.createVertx(
        jvmMetricsEnabled = config.observabilityOptions.jvmMetricsEnabled,
        prometheusMetricsEnabled = config.observabilityOptions.prometheusMetricsEnabled,
      )

    val nodeId = PeerId.fromPubKey(unmarshalPrivateKey(privateKey).publicKey())
    val metricsFacade =
      MicrometerMetricsFacade(
        BackendRegistries.getDefaultNow(),
        "maru",
        allMetricsCommonTags = listOf(Tag("nodeid", nodeId.toBase58())),
      )

>>>>>>> 8918601a
    val p2pNetwork =
      overridingP2PNetwork ?: setupP2PNetwork(
        p2pConfig = config.p2pConfig,
        privateKey = privateKey,
        chainId = beaconGenesisConfig.chainId,
<<<<<<< HEAD
        nextExpectedBlockNumber = lastBlockMetadataCache.getLatestBlockMetadata().blockNumber + 1UL,
=======
        metricsFacade = metricsFacade,
>>>>>>> 8918601a
      )
    val finalizationProvider =
      overridingFinalizationProvider
        ?: setupFinalizationProvider(config, overridingLineaContractClient, vertx)

    val maru =
      MaruApp(
        config = config,
        beaconGenesisConfig = beaconGenesisConfig,
        clock = clock,
        p2pNetwork = p2pNetwork,
        privateKeyProvider = { privateKey },
<<<<<<< HEAD
        lastBlockMetadataCache = lastBlockMetadataCache,
        ethereumJsonRpcClient = ethereumJsonRpcClient,
=======
        finalizationProvider = finalizationProvider,
        metricsFacade = metricsFacade,
        vertx = vertx,
>>>>>>> 8918601a
      )

    return maru
  }

  companion object {
    private val log = LogManager.getLogger(MaruApp::class.java)

    fun setupFinalizationProvider(
      config: MaruConfig,
      overridingLineaContractClient: LineaRollupSmartContractClientReadOnly?,
      vertx: Vertx,
    ): FinalizationProvider =
      config.linea
        ?.let { lineaConfig ->
          val contractClient =
            overridingLineaContractClient
              ?: Web3JLineaRollupSmartContractClientReadOnly(
                web3j =
                  createWeb3jHttpClient(
                    rpcUrl = lineaConfig.l1EthApi.endpoint.toString(),
                    log = LogManager.getLogger("clients.l1.linea"),
                  ),
                contractAddress = lineaConfig.contractAddress.encodeHex(),
                log = LogManager.getLogger("clients.l1.linea"),
              )
          LineaFinalizationProvider(
            lineaContract = contractClient,
            l2EthApi =
              createEthApiClient(
                rpcUrl =
                  config.validatorElNode.ethApiEndpoint.endpoint
                    .toString(),
                log = LogManager.getLogger("clients.l2.eth.el"),
                requestRetryConfig = config.validatorElNode.ethApiEndpoint.requestRetries,
                vertx = vertx,
              ),
            pollingUpdateInterval = lineaConfig.l1PollingInterval,
            l1HighestBlock = lineaConfig.l1HighestBlockTag,
          )
        } ?: InstantFinalizationProvider

    fun setupP2PNetwork(
      p2pConfig: P2P?,
      privateKey: ByteArray,
      chainId: UInt,
<<<<<<< HEAD
      nextExpectedBlockNumber: ULong = 0UL,
=======
      metricsFacade: MetricsFacade,
>>>>>>> 8918601a
    ): P2PNetwork =
      p2pConfig?.let {
        P2PNetworkImpl(
          privateKeyBytes = privateKey,
          p2pConfig = p2pConfig,
          chainId = chainId,
          serDe = RLPSerializers.SealedBeaconBlockSerializer,
<<<<<<< HEAD
          nextExpectedBlockNumber = nextExpectedBlockNumber,
=======
          metricsFacade = metricsFacade,
>>>>>>> 8918601a
        )
      } ?: run {
        log.info("No P2P configuration provided, using NoOpP2PNetwork")
        NoOpP2PNetwork
      }

    fun getOrGeneratePrivateKey(privateKeyPath: Path): ByteArray {
      if (!privateKeyPath
          .toFile()
          .exists()
      ) {
        log.info(
          "Private key file {} does not exist. A new private key will be generated and stored in that location.",
          privateKeyPath.toString(),
        )
      } else {
        log.info("Maru is using private key defined in file={}", privateKeyPath.toString())
      }

      return GeneratingFilePrivateKeySource(privateKeyPath.toString()).privateKeyBytes.toArray()
    }
  }
}<|MERGE_RESOLUTION|>--- conflicted
+++ resolved
@@ -22,14 +22,11 @@
 import maru.config.MaruConfig
 import maru.config.P2P
 import maru.consensus.ForksSchedule
-<<<<<<< HEAD
-import maru.consensus.LatestBlockMetadataCache
-import maru.consensus.Web3jMetadataProvider
-=======
 import maru.consensus.state.FinalizationProvider
 import maru.consensus.state.InstantFinalizationProvider
 import maru.finalization.LineaFinalizationProvider
->>>>>>> 8918601a
+import maru.consensus.LatestBlockMetadataCache
+import maru.consensus.Web3jMetadataProvider
 import maru.p2p.NoOpP2PNetwork
 import maru.p2p.P2PNetwork
 import maru.p2p.P2PNetworkImpl
@@ -51,16 +48,6 @@
     overridingLineaContractClient: LineaRollupSmartContractClientReadOnly? = null,
   ): MaruApp {
     val privateKey = getOrGeneratePrivateKey(config.persistence.privateKeyPath)
-<<<<<<< HEAD
-
-    val ethereumJsonRpcClient =
-      Helpers.createWeb3jClient(
-        config.validatorElNode.ethApiEndpoint,
-      )
-    val asyncMetadataProvider = Web3jMetadataProvider(ethereumJsonRpcClient.eth1Web3j)
-    val lastBlockMetadataCache =
-      LatestBlockMetadataCache(asyncMetadataProvider.getLatestBlockMetadata())
-=======
     val vertx =
       VertxFactory.createVertx(
         jvmMetricsEnabled = config.observabilityOptions.jvmMetricsEnabled,
@@ -75,17 +62,21 @@
         allMetricsCommonTags = listOf(Tag("nodeid", nodeId.toBase58())),
       )
 
->>>>>>> 8918601a
+
+    val ethereumJsonRpcClient =
+      Helpers.createWeb3jClient(
+        config.validatorElNode.ethApiEndpoint,
+      )
+    val asyncMetadataProvider = Web3jMetadataProvider(ethereumJsonRpcClient.eth1Web3j)
+    val lastBlockMetadataCache =
+      LatestBlockMetadataCache(asyncMetadataProvider.getLatestBlockMetadata())
     val p2pNetwork =
       overridingP2PNetwork ?: setupP2PNetwork(
         p2pConfig = config.p2pConfig,
         privateKey = privateKey,
         chainId = beaconGenesisConfig.chainId,
-<<<<<<< HEAD
+        metricsFacade = metricsFacade,
         nextExpectedBlockNumber = lastBlockMetadataCache.getLatestBlockMetadata().blockNumber + 1UL,
-=======
-        metricsFacade = metricsFacade,
->>>>>>> 8918601a
       )
     val finalizationProvider =
       overridingFinalizationProvider
@@ -98,14 +89,11 @@
         clock = clock,
         p2pNetwork = p2pNetwork,
         privateKeyProvider = { privateKey },
-<<<<<<< HEAD
-        lastBlockMetadataCache = lastBlockMetadataCache,
-        ethereumJsonRpcClient = ethereumJsonRpcClient,
-=======
         finalizationProvider = finalizationProvider,
         metricsFacade = metricsFacade,
         vertx = vertx,
->>>>>>> 8918601a
+        lastBlockMetadataCache = lastBlockMetadataCache,
+        ethereumJsonRpcClient = ethereumJsonRpcClient,
       )
 
     return maru
@@ -152,11 +140,8 @@
       p2pConfig: P2P?,
       privateKey: ByteArray,
       chainId: UInt,
-<<<<<<< HEAD
       nextExpectedBlockNumber: ULong = 0UL,
-=======
       metricsFacade: MetricsFacade,
->>>>>>> 8918601a
     ): P2PNetwork =
       p2pConfig?.let {
         P2PNetworkImpl(
@@ -164,11 +149,8 @@
           p2pConfig = p2pConfig,
           chainId = chainId,
           serDe = RLPSerializers.SealedBeaconBlockSerializer,
-<<<<<<< HEAD
           nextExpectedBlockNumber = nextExpectedBlockNumber,
-=======
           metricsFacade = metricsFacade,
->>>>>>> 8918601a
         )
       } ?: run {
         log.info("No P2P configuration provided, using NoOpP2PNetwork")
