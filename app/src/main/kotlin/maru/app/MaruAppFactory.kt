/*
 * Copyright Consensys Software Inc.
 *
 * This file is dual-licensed under either the MIT license or Apache License 2.0.
 * See the LICENSE-MIT and LICENSE-APACHE files in the repository root for details.
 *
 * SPDX-License-Identifier: MIT OR Apache-2.0
 */
package maru.app

import io.libp2p.core.PeerId
import io.libp2p.core.crypto.unmarshalPrivateKey
import io.vertx.core.Vertx
import io.vertx.micrometer.backends.BackendRegistries
import java.nio.file.Files
import java.nio.file.Path
import java.time.Clock
<<<<<<< HEAD
=======
import java.util.Optional
import kotlin.io.path.exists
>>>>>>> 6d68c29e
import linea.contract.l1.LineaRollupSmartContractClientReadOnly
import linea.contract.l1.Web3JLineaRollupSmartContractClientReadOnly
import linea.kotlin.encodeHex
import linea.web3j.createWeb3jHttpClient
import linea.web3j.ethapi.createEthApiClient
import maru.api.ApiServer
import maru.api.ApiServerImpl
import maru.api.ChainDataProviderImpl
import maru.config.MaruConfig
import maru.config.P2P
import maru.consensus.ForkIdHashProvider
import maru.consensus.ForkIdHasher
import maru.consensus.ForksSchedule
import maru.consensus.LatestBlockMetadataCache
import maru.consensus.Web3jMetadataProvider
import maru.consensus.state.FinalizationProvider
import maru.consensus.state.InstantFinalizationProvider
import maru.crypto.Hashing
import maru.database.BeaconChain
import maru.database.kv.KvDatabaseFactory
import maru.finalization.LineaFinalizationProvider
import maru.metrics.BesuMetricsCategoryAdapter
import maru.metrics.BesuMetricsSystemAdapter
import maru.metrics.MaruMetricsCategory
import maru.p2p.NoOpP2PNetwork
import maru.p2p.P2PNetwork
import maru.p2p.P2PNetworkDataProvider
import maru.p2p.P2PNetworkImpl
import maru.p2p.messages.StatusMessageFactory
import maru.serialization.ForkIdSerializers
import maru.serialization.rlp.RLPSerializers
import net.consensys.linea.metrics.MetricsFacade
import net.consensys.linea.metrics.Tag
import net.consensys.linea.metrics.micrometer.MicrometerMetricsFacade
import net.consensys.linea.vertx.VertxFactory
import org.apache.logging.log4j.LogManager
import tech.pegasys.teku.networking.p2p.network.config.GeneratingFilePrivateKeySource
import org.hyperledger.besu.plugin.services.MetricsSystem as BesuMetricsSystem

class MaruAppFactory {
  private val log = LogManager.getLogger(MaruAppFactory::class.java)

  fun create(
    config: MaruConfig,
    beaconGenesisConfig: ForksSchedule,
    clock: Clock = Clock.systemUTC(),
    overridingP2PNetwork: P2PNetwork? = null,
    overridingFinalizationProvider: FinalizationProvider? = null,
    overridingLineaContractClient: LineaRollupSmartContractClientReadOnly? = null,
    overridingApiServer: ApiServer? = null,
  ): MaruApp {
    log.info("configs: {}", config)
    val privateKey = getOrGeneratePrivateKey(config.persistence.privateKeyPath)
    val vertx =
      VertxFactory.createVertx(
        jvmMetricsEnabled = config.observabilityOptions.jvmMetricsEnabled,
        prometheusMetricsEnabled = config.observabilityOptions.prometheusMetricsEnabled,
      )

    val nodeId = PeerId.fromPubKey(unmarshalPrivateKey(privateKey).publicKey())
    val metricsFacade =
      MicrometerMetricsFacade(
        BackendRegistries.getDefaultNow(),
        "maru",
        allMetricsCommonTags = listOf(Tag("nodeid", nodeId.toBase58())),
      )
    val besuMetricsSystemAdapter =
      BesuMetricsSystemAdapter(
        metricsFacade = metricsFacade,
        vertx = vertx,
      )

    ensureDirectoryExists(config.persistence.dataPath)
    val beaconChain =
      KvDatabaseFactory
        .createRocksDbDatabase(
          databasePath = config.persistence.dataPath,
          metricsSystem = besuMetricsSystemAdapter,
          metricCategory = BesuMetricsCategoryAdapter.from(MaruMetricsCategory.STORAGE),
        )

    val forkIdHasher =
      ForkIdHasher(
        ForkIdSerializers
          .ForkIdSerializer,
        Hashing::shortShaHash,
      )
    val forkIdHashProvider =
      ForkIdHashProvider(
        chainId = beaconGenesisConfig.chainId,
        beaconChain = beaconChain,
        forksSchedule = beaconGenesisConfig,
        forkIdHasher = forkIdHasher,
      )
    val ethereumJsonRpcClient =
      Helpers.createWeb3jClient(
        config.validatorElNode.ethApiEndpoint,
      )
    val asyncMetadataProvider = Web3jMetadataProvider(ethereumJsonRpcClient.eth1Web3j)
    val lastBlockMetadataCache =
      LatestBlockMetadataCache(asyncMetadataProvider.getLatestBlockMetadata())
    val beaconChainLastBlockNumber =
      if (beaconChain.isInitialized()) {
        beaconChain.getLatestBeaconState().latestBeaconBlockHeader.number
      } else {
        0UL // If the chain is not initialized, we start from block number 1
      }
    val statusMessageFactory = StatusMessageFactory(beaconChain, forkIdHashProvider)
    val p2pNetwork =
      overridingP2PNetwork ?: setupP2PNetwork(
        p2pConfig = config.p2pConfig,
        privateKey = privateKey,
        chainId = beaconGenesisConfig.chainId,
        beaconChain = beaconChain,
        metricsFacade = metricsFacade,
        nextExpectedBeaconBlockNumber = beaconChainLastBlockNumber + 1UL,
        statusMessageFactory = statusMessageFactory,
        besuMetricsSystem = besuMetricsSystemAdapter,
      )
    val finalizationProvider =
      overridingFinalizationProvider
        ?: setupFinalizationProvider(config, overridingLineaContractClient, vertx)

    val apiServer =
      overridingApiServer
        ?: ApiServerImpl(
          config =
            ApiServerImpl.Config(
              port = config.apiConfig.port,
            ),
          networkDataProvider = P2PNetworkDataProvider(p2pNetwork),
          versionProvider = MaruVersionProvider(),
          chainDataProvider = ChainDataProviderImpl(beaconChain),
        )

    val maru =
      MaruApp(
        config = config,
        beaconGenesisConfig = beaconGenesisConfig,
        clock = clock,
        p2pNetwork = p2pNetwork,
        privateKeyProvider = { privateKey },
        finalizationProvider = finalizationProvider,
        metricsFacade = metricsFacade,
        vertx = vertx,
        beaconChain = beaconChain,
        metricsSystem = besuMetricsSystemAdapter,
        lastBlockMetadataCache = lastBlockMetadataCache,
        ethereumJsonRpcClient = ethereumJsonRpcClient,
        apiServer = apiServer,
      )

    return maru
  }

  companion object {
    private val log = LogManager.getLogger(MaruApp::class.java)

    private fun setupFinalizationProvider(
      config: MaruConfig,
      overridingLineaContractClient: LineaRollupSmartContractClientReadOnly?,
      vertx: Vertx,
    ): FinalizationProvider =
      config.linea
        ?.let { lineaConfig ->
          val contractClient =
            overridingLineaContractClient
              ?: Web3JLineaRollupSmartContractClientReadOnly(
                web3j =
                  createWeb3jHttpClient(
                    rpcUrl = lineaConfig.l1EthApi.endpoint.toString(),
                    log = LogManager.getLogger("clients.l1.linea"),
                  ),
                contractAddress = lineaConfig.contractAddress.encodeHex(),
                log = LogManager.getLogger("clients.l1.linea"),
              )
          LineaFinalizationProvider(
            lineaContract = contractClient,
            l2EthApi =
              createEthApiClient(
                rpcUrl =
                  config.validatorElNode.ethApiEndpoint.endpoint
                    .toString(),
                log = LogManager.getLogger("clients.l2.eth.el"),
                requestRetryConfig = config.validatorElNode.ethApiEndpoint.requestRetries,
                vertx = vertx,
              ),
            pollingUpdateInterval = lineaConfig.l1PollingInterval,
            l1HighestBlock = lineaConfig.l1HighestBlockTag,
          )
        } ?: InstantFinalizationProvider

    private fun setupP2PNetwork(
      p2pConfig: P2P?,
      privateKey: ByteArray,
      chainId: UInt,
      beaconChain: BeaconChain,
      nextExpectedBeaconBlockNumber: ULong = 1UL,
      metricsFacade: MetricsFacade,
      statusMessageFactory: StatusMessageFactory,
      besuMetricsSystem: BesuMetricsSystem,
    ): P2PNetwork =
      p2pConfig?.let {
        P2PNetworkImpl(
          privateKeyBytes = privateKey,
          p2pConfig = p2pConfig,
          chainId = chainId,
          serDe = RLPSerializers.SealedBeaconBlockSerializer,
          metricsFacade = metricsFacade,
          statusMessageFactory = statusMessageFactory,
<<<<<<< HEAD
          metricsSystem = besuMetricsSystem,
=======
          beaconChain = beaconChain,
          nextExpectedBeaconBlockNumber = nextExpectedBeaconBlockNumber,
>>>>>>> 6d68c29e
        )
      } ?: run {
        log.info("No P2P configuration provided, using NoOpP2PNetwork")
        NoOpP2PNetwork
      }

    private fun getOrGeneratePrivateKey(privateKeyPath: Path): ByteArray {
      if (!privateKeyPath
          .toFile()
          .exists()
      ) {
        log.info(
          "Private key file {} does not exist. A new private key will be generated and stored in that location.",
          privateKeyPath.toString(),
        )
      } else {
        log.info("Maru is using private key defined in file={}", privateKeyPath.toString())
      }

      return GeneratingFilePrivateKeySource(privateKeyPath.toString()).privateKeyBytes.toArray()
    }
  }

  private fun ensureDirectoryExists(path: Path) {
    if (!path.exists()) Files.createDirectories(path)
  }
}<|MERGE_RESOLUTION|>--- conflicted
+++ resolved
@@ -15,11 +15,7 @@
 import java.nio.file.Files
 import java.nio.file.Path
 import java.time.Clock
-<<<<<<< HEAD
-=======
-import java.util.Optional
 import kotlin.io.path.exists
->>>>>>> 6d68c29e
 import linea.contract.l1.LineaRollupSmartContractClientReadOnly
 import linea.contract.l1.Web3JLineaRollupSmartContractClientReadOnly
 import linea.kotlin.encodeHex
@@ -230,12 +226,9 @@
           serDe = RLPSerializers.SealedBeaconBlockSerializer,
           metricsFacade = metricsFacade,
           statusMessageFactory = statusMessageFactory,
-<<<<<<< HEAD
-          metricsSystem = besuMetricsSystem,
-=======
           beaconChain = beaconChain,
           nextExpectedBeaconBlockNumber = nextExpectedBeaconBlockNumber,
->>>>>>> 6d68c29e
+          metricsSystem = besuMetricsSystem,
         )
       } ?: run {
         log.info("No P2P configuration provided, using NoOpP2PNetwork")
