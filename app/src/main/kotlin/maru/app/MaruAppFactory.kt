/*
 * Copyright Consensys Software Inc.
 *
 * This file is dual-licensed under either the MIT license or Apache License 2.0.
 * See the LICENSE-MIT and LICENSE-APACHE files in the repository root for details.
 *
 * SPDX-License-Identifier: MIT OR Apache-2.0
 */
package maru.app

import io.libp2p.core.PeerId
import io.libp2p.core.crypto.unmarshalPrivateKey
import io.vertx.core.Vertx
import io.vertx.micrometer.backends.BackendRegistries
import java.nio.file.Files
import java.nio.file.Path
import java.time.Clock
import kotlin.io.path.exists
import linea.contract.l1.LineaRollupSmartContractClientReadOnly
import linea.contract.l1.Web3JLineaRollupSmartContractClientReadOnly
import linea.kotlin.encodeHex
import linea.web3j.createWeb3jHttpClient
import linea.web3j.ethapi.createEthApiClient
import maru.api.ApiServer
import maru.api.ApiServerImpl
import maru.api.ChainDataProviderImpl
import maru.config.MaruConfig
import maru.config.P2P
import maru.config.consensus.qbft.QbftConsensusConfig
import maru.consensus.ForkIdHashProvider
import maru.consensus.ForkIdHasher
import maru.consensus.ForksSchedule
import maru.consensus.LatestBlockMetadataCache
import maru.consensus.Web3jMetadataProvider
import maru.consensus.state.FinalizationProvider
import maru.consensus.state.InstantFinalizationProvider
import maru.crypto.Hashing
import maru.database.BeaconChain
import maru.database.kv.KvDatabaseFactory
import maru.finalization.LineaFinalizationProvider
import maru.metrics.BesuMetricsCategoryAdapter
import maru.metrics.BesuMetricsSystemAdapter
import maru.metrics.MaruMetricsCategory
import maru.p2p.NoOpP2PNetwork
import maru.p2p.P2PNetwork
import maru.p2p.P2PNetworkDataProvider
import maru.p2p.P2PNetworkImpl
import maru.p2p.messages.StatusMessageFactory
import maru.serialization.ForkIdSerializers
import maru.serialization.rlp.RLPSerializers
import net.consensys.linea.metrics.MetricsFacade
import net.consensys.linea.metrics.Tag
import net.consensys.linea.metrics.micrometer.MicrometerMetricsFacade
import net.consensys.linea.vertx.VertxFactory
import org.apache.logging.log4j.LogManager
import tech.pegasys.teku.networking.p2p.network.config.GeneratingFilePrivateKeySource
import org.hyperledger.besu.plugin.services.MetricsSystem as BesuMetricsSystem

class MaruAppFactory {
  private val log = LogManager.getLogger(MaruAppFactory::class.java)

  fun create(
    config: MaruConfig,
    beaconGenesisConfig: ForksSchedule,
    clock: Clock = Clock.systemUTC(),
    overridingP2PNetwork: P2PNetwork? = null,
    overridingFinalizationProvider: FinalizationProvider? = null,
    overridingLineaContractClient: LineaRollupSmartContractClientReadOnly? = null,
    overridingApiServer: ApiServer? = null,
  ): MaruApp {
    log.info("configs: {}", config)
    val privateKey = getOrGeneratePrivateKey(config.persistence.privateKeyPath)
    val vertx =
      VertxFactory.createVertx(
        jvmMetricsEnabled = config.observabilityOptions.jvmMetricsEnabled,
        prometheusMetricsEnabled = config.observabilityOptions.prometheusMetricsEnabled,
      )

    val nodeId = PeerId.fromPubKey(unmarshalPrivateKey(privateKey).publicKey())
    val metricsFacade =
      MicrometerMetricsFacade(
        BackendRegistries.getDefaultNow(),
        "maru",
        allMetricsCommonTags = listOf(Tag("nodeid", nodeId.toBase58())),
      )
    val besuMetricsSystemAdapter =
      BesuMetricsSystemAdapter(
        metricsFacade = metricsFacade,
        vertx = vertx,
      )

    ensureDirectoryExists(config.persistence.dataPath)
    val beaconChain =
      KvDatabaseFactory
        .createRocksDbDatabase(
          databasePath = config.persistence.dataPath,
          metricsSystem = besuMetricsSystemAdapter,
          metricCategory = BesuMetricsCategoryAdapter.from(MaruMetricsCategory.STORAGE),
        )

    val qbftFork = beaconGenesisConfig.getForkByConfigType(QbftConsensusConfig::class)
    val qbftForkTimestamp = qbftFork.timestampSeconds.toULong()
    val qbftConfig = qbftFork.configuration as QbftConsensusConfig
    BeaconChainInitialization(
      beaconChain = beaconChain,
      genesisTimestamp = qbftForkTimestamp,
    ).ensureDbIsInitialized(
      validatorSet = qbftConfig.validatorSet,
    )

    val forkIdHasher =
      ForkIdHasher(
        ForkIdSerializers
          .ForkIdSerializer,
        Hashing::shortShaHash,
      )
    val forkIdHashProvider =
      ForkIdHashProvider(
        chainId = beaconGenesisConfig.chainId,
        beaconChain = beaconChain,
        forksSchedule = beaconGenesisConfig,
        forkIdHasher = forkIdHasher,
      )
    val ethereumJsonRpcClient =
      Helpers.createWeb3jClient(
        config.validatorElNode.ethApiEndpoint,
      )
    val asyncMetadataProvider = Web3jMetadataProvider(ethereumJsonRpcClient.eth1Web3j)
    val lastBlockMetadataCache =
      LatestBlockMetadataCache(asyncMetadataProvider.getLatestBlockMetadata())
    val beaconChainLastBlockNumber =
      if (beaconChain.isInitialized()) {
        beaconChain.getLatestBeaconState().latestBeaconBlockHeader.number
      } else {
        0UL // If the chain is not initialized, we start from block number 1
      }
    val statusMessageFactory = StatusMessageFactory(beaconChain, forkIdHashProvider)
    val p2pNetwork =
      overridingP2PNetwork ?: setupP2PNetwork(
        p2pConfig = config.p2pConfig,
        privateKey = privateKey,
        chainId = beaconGenesisConfig.chainId,
        beaconChain = beaconChain,
        metricsFacade = metricsFacade,
        nextExpectedBeaconBlockNumber = beaconChainLastBlockNumber + 1UL,
        statusMessageFactory = statusMessageFactory,
<<<<<<< HEAD
        forkIdHashProvider = forkIdHashProvider,
=======
        besuMetricsSystem = besuMetricsSystemAdapter,
>>>>>>> fa30002c
      )
    val finalizationProvider =
      overridingFinalizationProvider
        ?: setupFinalizationProvider(config, overridingLineaContractClient, vertx)

    val apiServer =
      overridingApiServer
        ?: ApiServerImpl(
          config =
            ApiServerImpl.Config(
              port = config.apiConfig.port,
            ),
          networkDataProvider = P2PNetworkDataProvider(p2pNetwork),
          versionProvider = MaruVersionProvider(),
          chainDataProvider = ChainDataProviderImpl(beaconChain),
        )

    val maru =
      MaruApp(
        config = config,
        beaconGenesisConfig = beaconGenesisConfig,
        clock = clock,
        p2pNetwork = p2pNetwork,
        privateKeyProvider = { privateKey },
        finalizationProvider = finalizationProvider,
        metricsFacade = metricsFacade,
        vertx = vertx,
        beaconChain = beaconChain,
        metricsSystem = besuMetricsSystemAdapter,
        lastBlockMetadataCache = lastBlockMetadataCache,
        ethereumJsonRpcClient = ethereumJsonRpcClient,
        apiServer = apiServer,
      )

    return maru
  }

  companion object {
    private val log = LogManager.getLogger(MaruApp::class.java)

    private fun setupFinalizationProvider(
      config: MaruConfig,
      overridingLineaContractClient: LineaRollupSmartContractClientReadOnly?,
      vertx: Vertx,
    ): FinalizationProvider =
      config.linea
        ?.let { lineaConfig ->
          val contractClient =
            overridingLineaContractClient
              ?: Web3JLineaRollupSmartContractClientReadOnly(
                web3j =
                  createWeb3jHttpClient(
                    rpcUrl = lineaConfig.l1EthApi.endpoint.toString(),
                    log = LogManager.getLogger("clients.l1.linea"),
                  ),
                contractAddress = lineaConfig.contractAddress.encodeHex(),
                log = LogManager.getLogger("clients.l1.linea"),
              )
          LineaFinalizationProvider(
            lineaContract = contractClient,
            l2EthApi =
              createEthApiClient(
                rpcUrl =
                  config.validatorElNode.ethApiEndpoint.endpoint
                    .toString(),
                log = LogManager.getLogger("clients.l2.eth.el"),
                requestRetryConfig = config.validatorElNode.ethApiEndpoint.requestRetries,
                vertx = vertx,
              ),
            pollingUpdateInterval = lineaConfig.l1PollingInterval,
            l1HighestBlock = lineaConfig.l1HighestBlockTag,
          )
        } ?: InstantFinalizationProvider

    private fun setupP2PNetwork(
      p2pConfig: P2P?,
      privateKey: ByteArray,
      chainId: UInt,
      beaconChain: BeaconChain,
      nextExpectedBeaconBlockNumber: ULong = 1UL,
      metricsFacade: MetricsFacade,
      statusMessageFactory: StatusMessageFactory,
<<<<<<< HEAD
      forkIdHashProvider: ForkIdHashProvider,
=======
      besuMetricsSystem: BesuMetricsSystem,
>>>>>>> fa30002c
    ): P2PNetwork =
      p2pConfig?.let {
        P2PNetworkImpl(
          privateKeyBytes = privateKey,
          p2pConfig = p2pConfig,
          chainId = chainId,
          serDe = RLPSerializers.SealedBeaconBlockSerializer,
          metricsFacade = metricsFacade,
          statusMessageFactory = statusMessageFactory,
          beaconChain = beaconChain,
          nextExpectedBeaconBlockNumber = nextExpectedBeaconBlockNumber,
<<<<<<< HEAD
          metricsSystem = NoOpMetricsSystem(),
          forkIdHashProvider = forkIdHashProvider,
=======
          metricsSystem = besuMetricsSystem,
>>>>>>> fa30002c
        )
      } ?: run {
        log.info("No P2P configuration provided, using NoOpP2PNetwork")
        NoOpP2PNetwork
      }

    private fun getOrGeneratePrivateKey(privateKeyPath: Path): ByteArray {
      if (!privateKeyPath
          .toFile()
          .exists()
      ) {
        log.info(
          "Private key file {} does not exist. A new private key will be generated and stored in that location.",
          privateKeyPath.toString(),
        )
      } else {
        log.info("Maru is using private key defined in file={}", privateKeyPath.toString())
      }

      return GeneratingFilePrivateKeySource(privateKeyPath.toString()).privateKeyBytes.toArray()
    }
  }

  private fun ensureDirectoryExists(path: Path) {
    if (!path.exists()) Files.createDirectories(path)
  }
}<|MERGE_RESOLUTION|>--- conflicted
+++ resolved
@@ -144,11 +144,8 @@
         metricsFacade = metricsFacade,
         nextExpectedBeaconBlockNumber = beaconChainLastBlockNumber + 1UL,
         statusMessageFactory = statusMessageFactory,
-<<<<<<< HEAD
+        besuMetricsSystem = besuMetricsSystemAdapter,
         forkIdHashProvider = forkIdHashProvider,
-=======
-        besuMetricsSystem = besuMetricsSystemAdapter,
->>>>>>> fa30002c
       )
     val finalizationProvider =
       overridingFinalizationProvider
@@ -231,11 +228,8 @@
       nextExpectedBeaconBlockNumber: ULong = 1UL,
       metricsFacade: MetricsFacade,
       statusMessageFactory: StatusMessageFactory,
-<<<<<<< HEAD
+      besuMetricsSystem: BesuMetricsSystem,
       forkIdHashProvider: ForkIdHashProvider,
-=======
-      besuMetricsSystem: BesuMetricsSystem,
->>>>>>> fa30002c
     ): P2PNetwork =
       p2pConfig?.let {
         P2PNetworkImpl(
@@ -247,12 +241,8 @@
           statusMessageFactory = statusMessageFactory,
           beaconChain = beaconChain,
           nextExpectedBeaconBlockNumber = nextExpectedBeaconBlockNumber,
-<<<<<<< HEAD
-          metricsSystem = NoOpMetricsSystem(),
+          metricsSystem = besuMetricsSystem,
           forkIdHashProvider = forkIdHashProvider,
-=======
-          metricsSystem = besuMetricsSystem,
->>>>>>> fa30002c
         )
       } ?: run {
         log.info("No P2P configuration provided, using NoOpP2PNetwork")
