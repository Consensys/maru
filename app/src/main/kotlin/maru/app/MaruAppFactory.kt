/*
 * Copyright Consensys Software Inc.
 *
 * This file is dual-licensed under either the MIT license or Apache License 2.0.
 * See the LICENSE-MIT and LICENSE-APACHE files in the repository root for details.
 *
 * SPDX-License-Identifier: MIT OR Apache-2.0
 */
package maru.app

import io.libp2p.core.PeerId
import io.libp2p.core.crypto.unmarshalPrivateKey
import io.micrometer.core.instrument.MeterRegistry
import io.vertx.core.Vertx
import io.vertx.micrometer.MicrometerMetricsOptions
import io.vertx.micrometer.backends.BackendRegistries
import java.nio.file.Files
import java.nio.file.Path
import java.time.Clock
import kotlin.io.path.exists
import linea.contract.l1.LineaRollupSmartContractClientReadOnly
import linea.contract.l1.Web3JLineaRollupSmartContractClientReadOnly
import linea.kotlin.encodeHex
import linea.web3j.createWeb3jHttpClient
import linea.web3j.ethapi.createEthApiClient
import maru.api.ApiServer
import maru.api.ApiServerImpl
import maru.api.ChainDataProviderImpl
import maru.config.MaruConfig
import maru.config.P2PConfig
import maru.config.SyncingConfig
import maru.config.consensus.ElFork
import maru.config.consensus.qbft.QbftConsensusConfig
import maru.consensus.ForkIdHashProvider
import maru.consensus.ForkIdHashProviderImpl
import maru.consensus.ForkIdHasher
import maru.consensus.ForksSchedule
import maru.consensus.LatestElBlockMetadataCache
import maru.consensus.StaticValidatorProvider
import maru.consensus.Web3jMetadataProvider
import maru.consensus.state.FinalizationProvider
import maru.consensus.state.InstantFinalizationProvider
import maru.core.SealedBeaconBlock
import maru.crypto.Hashing
import maru.database.BeaconChain
import maru.database.P2PState
import maru.database.kv.KvDatabaseFactory
import maru.executionlayer.manager.JsonRpcExecutionLayerManager
import maru.finalization.LineaFinalizationProvider
import maru.metrics.BesuMetricsCategoryAdapter
import maru.metrics.BesuMetricsSystemAdapter
import maru.metrics.MaruMetricsCategory
import maru.p2p.NetworkHelper
import maru.p2p.NoOpP2PNetwork
import maru.p2p.P2PNetwork
import maru.p2p.P2PNetworkDataProvider
import maru.p2p.P2PNetworkImpl
import maru.p2p.P2PPeersHeadBlockProvider
import maru.p2p.messages.StatusMessageFactory
import maru.serialization.ForkIdSerializer
import maru.serialization.SerDe
import maru.serialization.rlp.RLPSerializers
import maru.syncing.AlwaysSyncedController
import maru.syncing.BeaconSyncControllerImpl
import maru.syncing.ELSyncService
import maru.syncing.HighestHeadTargetSelector
import maru.syncing.MostFrequentHeadTargetSelector
import maru.syncing.PeerChainTracker
import maru.syncing.SyncController
import maru.syncing.SyncStatusProvider
import maru.syncing.SyncTargetSelector
import maru.syncing.beaconchain.pipeline.BeaconChainDownloadPipelineFactory
import net.consensys.linea.metrics.MetricsFacade
import net.consensys.linea.metrics.Tag
import net.consensys.linea.metrics.micrometer.MicrometerMetricsFacade
import net.consensys.linea.vertx.VertxFactory
import org.apache.logging.log4j.LogManager
import tech.pegasys.teku.networking.p2p.network.config.GeneratingFilePrivateKeySource
import org.hyperledger.besu.plugin.services.MetricsSystem as BesuMetricsSystem

class MaruAppFactory {
  private val log = LogManager.getLogger(this.javaClass)

  fun create(
    config: MaruConfig,
    beaconGenesisConfig: ForksSchedule,
    clock: Clock = Clock.systemUTC(),
    overridingP2PNetwork: P2PNetwork? = null,
    overridingFinalizationProvider: FinalizationProvider? = null,
    overridingLineaContractClient: LineaRollupSmartContractClientReadOnly? = null,
    overridingApiServer: ApiServer? = null,
    p2pNetworkFactory: (
      ByteArray,
      P2PConfig,
      UInt,
      SerDe<SealedBeaconBlock>,
      MetricsFacade,
      BesuMetricsSystem,
      StatusMessageFactory,
      BeaconChain,
      ForkIdHashProvider,
      ForkIdHasher,
      () -> Boolean,
      P2PState,
    ) -> P2PNetworkImpl = ::P2PNetworkImpl,
  ): MaruApp {
    log.info("configs={}", config)
    log.info("beaconGenesisConfig={}", beaconGenesisConfig)
    val privateKey = getOrGeneratePrivateKey(config.persistence.privateKeyPath)
    val vertx =
      VertxFactory.createVertx(
        jvmMetricsEnabled = config.observability.jvmMetricsEnabled,
        prometheusMetricsEnabled = config.observability.prometheusMetricsEnabled,
      )

    val nodeId = PeerId.fromPubKey(unmarshalPrivateKey(privateKey).publicKey())
    val metricsFacade =
      MicrometerMetricsFacade(
        registry = getMetricsRegistry(),
        metricsPrefix = "maru",
        allMetricsCommonTags = listOf(Tag("nodeid", nodeId.toBase58())),
      )
    val besuMetricsSystemAdapter =
      BesuMetricsSystemAdapter(
        metricsFacade = metricsFacade,
        vertx = vertx,
      )

    ensureDirectoryExists(config.persistence.dataPath)
    val kvDatabase =
      KvDatabaseFactory
        .createRocksDbDatabase(
          databasePath = config.persistence.dataPath,
          metricsSystem = besuMetricsSystemAdapter,
          metricCategory = BesuMetricsCategoryAdapter.from(MaruMetricsCategory.STORAGE),
        ).also {
          dbInitialization(beaconGenesisConfig, it)
        }

    val qbftFork = beaconGenesisConfig.getForkByConfigType(QbftConsensusConfig::class)
    val qbftConfig = qbftFork.configuration as QbftConsensusConfig

    val forkIdHasher =
      ForkIdHasher(
        ForkIdSerializer,
        Hashing::shortShaHash,
      )
    val forkIdHashProvider =
      ForkIdHashProviderImpl(
        chainId = beaconGenesisConfig.chainId,
        beaconChain = kvDatabase,
        forksSchedule = beaconGenesisConfig,
        forkIdHasher = forkIdHasher,
      )
    val ethereumJsonRpcClient =
      Helpers.createWeb3jClient(
        apiEndpointConfig = config.validatorElNode.ethApiEndpoint,
        log = LogManager.getLogger("maru.clients.el.ethapi"),
      )
    val asyncMetadataProvider = Web3jMetadataProvider(ethereumJsonRpcClient.eth1Web3j)
    val latestElBlockMetadataCache =
      LatestElBlockMetadataCache(asyncMetadataProvider.getLatestBlockMetadata())
    val statusMessageFactory = StatusMessageFactory(kvDatabase, forkIdHashProvider)

    val engineApiWeb3jClient =
      Helpers.createWeb3jClient(
        apiEndpointConfig = config.validatorElNode.engineApiEndpoint,
        log = LogManager.getLogger("maru.clients.el.engineapi"),
      )

    val elManagerMap =
      ElFork.entries.associateWith {
        val engineApiClient =
          Helpers.buildExecutionEngineClient(
            web3JEngineApiClient = engineApiWeb3jClient,
            elFork = it,
            metricsFacade = metricsFacade,
          )
        JsonRpcExecutionLayerManager(engineApiClient)
      }

    // Because of the circular dependency between SyncStatusProvider, P2PNetwork and P2PPeersHeadBlockProvider
    var syncControllerImpl: SyncController? = null

    val p2pNetwork =
      overridingP2PNetwork ?: setupP2PNetwork(
        p2pConfig = config.p2p,
        privateKey = privateKey,
        chainId = beaconGenesisConfig.chainId,
        beaconChain = kvDatabase,
        metricsFacade = metricsFacade,
        statusMessageFactory = statusMessageFactory,
        besuMetricsSystem = besuMetricsSystemAdapter,
        forkIdHashProvider = forkIdHashProvider,
        isBlockImportEnabledProvider = { syncControllerImpl!!.isNodeFullInSync() },
        forkIdHasher = forkIdHasher,
        p2PState = kvDatabase,
<<<<<<< HEAD
        syncStatusProviderProvider = { syncControllerImpl!! },
        syncConfig = config.syncing,
=======
        p2pNetworkFactory = p2pNetworkFactory,
>>>>>>> d7c466f7
      )
    val peersHeadBlockProvider = P2PPeersHeadBlockProvider(p2pNetwork.getPeerLookup())
    val finalizationProvider =
      overridingFinalizationProvider
        ?: setupFinalizationProvider(config, overridingLineaContractClient, vertx)
    syncControllerImpl =
      if (config.p2p != null) {
        BeaconSyncControllerImpl.create(
          beaconChain = kvDatabase,
          forksSchedule = beaconGenesisConfig,
          elManagerMap = elManagerMap,
          peersHeadsProvider = peersHeadBlockProvider,
          targetChainHeadCalculator = createSyncTargetSelector(config.syncing.syncTargetSelection),
          validatorProvider = StaticValidatorProvider(qbftConfig.validatorSet),
          peerLookup = p2pNetwork.getPeerLookup(),
          besuMetrics = besuMetricsSystemAdapter,
          metricsFacade = metricsFacade,
          peerChainTrackerConfig =
            PeerChainTracker.Config(
              config.syncing.peerChainHeightPollingInterval,
            ),
          elSyncServiceConfig = ELSyncService.Config(config.syncing.elSyncStatusRefreshInterval),
          finalizationProvider = finalizationProvider,
          desyncTolerance = config.syncing.desyncTolerance,
          pipelineConfig =
            BeaconChainDownloadPipelineFactory.Config(
              blockRangeRequestTimeout = config.syncing.download.blockRangeRequestTimeout,
              backoffDelay = config.syncing.download.backoffDelay,
              blocksBatchSize = config.syncing.download.blocksBatchSize,
              blocksParallelism = config.syncing.download.blocksParallelism,
              maxRetries = config.syncing.download.maxRetries,
              useUnconditionalRandomDownloadPeer = config.syncing.download.useUnconditionalRandomDownloadPeer,
            ),
          allowEmptyBlocks = config.allowEmptyBlocks,
        )
      } else {
        AlwaysSyncedController(kvDatabase)
      }

    val apiServer =
      overridingApiServer
        ?: ApiServerImpl(
          config =
            ApiServerImpl.Config(
              port = config.api.port,
            ),
          networkDataProvider = P2PNetworkDataProvider(p2pNetwork),
          versionProvider = MaruVersionProvider(),
          chainDataProvider = ChainDataProviderImpl(kvDatabase),
          syncStatusProvider = syncControllerImpl,
          isElOnlineProvider = { elManagerMap[ElFork.Prague]!!.isOnline().get() },
        )

    val maru =
      MaruApp(
        config = config,
        beaconGenesisConfig = beaconGenesisConfig,
        clock = clock,
        p2pNetwork = p2pNetwork,
        privateKeyProvider = { privateKey },
        finalizationProvider = finalizationProvider,
        metricsFacade = metricsFacade,
        vertx = vertx,
        beaconChain = kvDatabase,
        metricsSystem = besuMetricsSystemAdapter,
        lastElBlockMetadataCache = latestElBlockMetadataCache,
        validatorELNodeEthJsonRpcClient = ethereumJsonRpcClient,
        validatorELNodeEngineApiWeb3JClient = engineApiWeb3jClient,
        apiServer = apiServer,
        syncControllerManager = syncControllerImpl,
        syncStatusProvider = syncControllerImpl,
      )

    return maru
  }

  companion object {
    private val log = LogManager.getLogger(MaruAppFactory::class.java)

    // the second case can happen in case of concurrent access i.e. in the tests
    private fun getMetricsRegistry(): MeterRegistry =
      BackendRegistries.getDefaultNow() ?: BackendRegistries
        .setupBackend(
          MicrometerMetricsOptions(),
          null,
        ).let { BackendRegistries.getDefaultNow() }

    private fun setupFinalizationProvider(
      config: MaruConfig,
      overridingLineaContractClient: LineaRollupSmartContractClientReadOnly?,
      vertx: Vertx,
    ): FinalizationProvider =
      config.linea
        ?.let { lineaConfig ->
          val contractClient =
            overridingLineaContractClient
              ?: Web3JLineaRollupSmartContractClientReadOnly(
                web3j =
                  createWeb3jHttpClient(
                    rpcUrl = lineaConfig.l1EthApi.endpoint.toString(),
                    log = LogManager.getLogger("clients.l1.linea"),
                  ),
                contractAddress = lineaConfig.contractAddress.encodeHex(),
                log = LogManager.getLogger("clients.l1.linea"),
              )
          LineaFinalizationProvider(
            lineaContract = contractClient,
            l2EthApi =
              createEthApiClient(
                rpcUrl =
                  config.validatorElNode.ethApiEndpoint.endpoint
                    .toString(),
                log = LogManager.getLogger("clients.l2.eth.el"),
                requestRetryConfig = config.validatorElNode.ethApiEndpoint.requestRetries,
                vertx = vertx,
                stopRetriesOnErrorPredicate = { true },
              ),
            pollingUpdateInterval = lineaConfig.l1PollingInterval,
            l1HighestBlock = lineaConfig.l1HighestBlockTag,
          )
        } ?: InstantFinalizationProvider

    private fun setupP2PNetwork(
      p2pConfig: P2PConfig?,
      privateKey: ByteArray,
      chainId: UInt,
      beaconChain: BeaconChain,
      isBlockImportEnabledProvider: () -> Boolean,
      metricsFacade: MetricsFacade,
      statusMessageFactory: StatusMessageFactory,
      besuMetricsSystem: BesuMetricsSystem,
      forkIdHashProvider: ForkIdHashProvider,
      forkIdHasher: ForkIdHasher,
      p2PState: P2PState,
<<<<<<< HEAD
      syncStatusProviderProvider: () -> SyncStatusProvider,
      syncConfig: SyncingConfig,
    ): P2PNetwork =
      p2pConfig?.let {
        P2PNetworkImpl(
          privateKeyBytes = privateKey,
          p2pConfig =
            NetworkHelper
              .selectIpV4ForP2P(
                targetIpV4 = p2pConfig.ipAddress,
                excludeLoopback = true,
              ).also { log.info("using p2p ip={}", it) }
              .let { p2pConfig.copy(ipAddress = it) },
          chainId = chainId,
          serDe = RLPSerializers.SealedBeaconBlockCompressorSerializer,
          metricsFacade = metricsFacade,
          statusMessageFactory = statusMessageFactory,
          beaconChain = beaconChain,
          isBlockImportEnabledProvider = isBlockImportEnabledProvider,
          metricsSystem = besuMetricsSystem,
          forkIdHashProvider = forkIdHashProvider,
          forkIdHasher = forkIdHasher,
          p2PState = p2PState,
          syncStatusProviderProvider = syncStatusProviderProvider,
          syncConfig = syncConfig,
=======
      p2pNetworkFactory: (
        ByteArray,
        P2PConfig,
        UInt,
        SerDe<SealedBeaconBlock>,
        MetricsFacade,
        BesuMetricsSystem,
        StatusMessageFactory,
        BeaconChain,
        ForkIdHashProvider,
        ForkIdHasher,
        () -> Boolean,
        P2PState,
      ) -> P2PNetworkImpl = ::P2PNetworkImpl,
    ): P2PNetwork =
      p2pConfig?.let {
        p2pNetworkFactory(
          privateKey,
          NetworkHelper
            .selectIpV4ForP2P(
              targetIpV4 = p2pConfig.ipAddress,
              excludeLoopback = true,
            ).also { log.info("using p2p ip={}", it) }
            .let { p2pConfig.copy(ipAddress = it) },
          chainId,
          RLPSerializers.SealedBeaconBlockCompressorSerializer,
          metricsFacade,
          besuMetricsSystem,
          statusMessageFactory,
          beaconChain,
          forkIdHashProvider,
          forkIdHasher,
          isBlockImportEnabledProvider,
          p2PState,
>>>>>>> d7c466f7
        )
      } ?: run {
        log.info("No P2P configuration provided, using NoOpP2PNetwork")
        NoOpP2PNetwork
      }

    private fun createSyncTargetSelector(config: SyncingConfig.SyncTargetSelection): SyncTargetSelector =
      when (config) {
        is SyncingConfig.SyncTargetSelection.Highest ->
          HighestHeadTargetSelector()

        is SyncingConfig.SyncTargetSelection.MostFrequent ->
          MostFrequentHeadTargetSelector(config.peerChainHeightGranularity)
      }

    private fun getOrGeneratePrivateKey(privateKeyPath: Path): ByteArray {
      if (!privateKeyPath
          .toFile()
          .exists()
      ) {
        log.info(
          "Private key file {} does not exist. A new private key will be generated and stored in that location.",
          privateKeyPath.toString(),
        )
      } else {
        log.info("Maru is using private key defined in file={}", privateKeyPath.toString())
      }

      return GeneratingFilePrivateKeySource(privateKeyPath.toString()).privateKeyBytes.toArray()
    }
  }

  private fun ensureDirectoryExists(path: Path) {
    if (!path.exists()) Files.createDirectories(path)
  }

  private fun dbInitialization(
    beaconGenesisConfig: ForksSchedule,
    beaconChain: BeaconChain,
  ) {
    val qbftForkConfig = beaconGenesisConfig.getForkByConfigType(QbftConsensusConfig::class)
    val beaconChainInitialization =
      BeaconChainInitialization(
        beaconChain = beaconChain,
      )
    val qbftConsensusConfig = qbftForkConfig.configuration as QbftConsensusConfig
    beaconChainInitialization.ensureDbIsInitialized(qbftConsensusConfig.validatorSet)
  }
}<|MERGE_RESOLUTION|>--- conflicted
+++ resolved
@@ -102,6 +102,8 @@
       ForkIdHasher,
       () -> Boolean,
       P2PState,
+      () -> SyncStatusProvider,
+      SyncingConfig,
     ) -> P2PNetworkImpl = ::P2PNetworkImpl,
   ): MaruApp {
     log.info("configs={}", config)
@@ -195,12 +197,8 @@
         isBlockImportEnabledProvider = { syncControllerImpl!!.isNodeFullInSync() },
         forkIdHasher = forkIdHasher,
         p2PState = kvDatabase,
-<<<<<<< HEAD
         syncStatusProviderProvider = { syncControllerImpl!! },
         syncConfig = config.syncing,
-=======
-        p2pNetworkFactory = p2pNetworkFactory,
->>>>>>> d7c466f7
       )
     val peersHeadBlockProvider = P2PPeersHeadBlockProvider(p2pNetwork.getPeerLookup())
     val finalizationProvider =
@@ -335,33 +333,8 @@
       forkIdHashProvider: ForkIdHashProvider,
       forkIdHasher: ForkIdHasher,
       p2PState: P2PState,
-<<<<<<< HEAD
       syncStatusProviderProvider: () -> SyncStatusProvider,
       syncConfig: SyncingConfig,
-    ): P2PNetwork =
-      p2pConfig?.let {
-        P2PNetworkImpl(
-          privateKeyBytes = privateKey,
-          p2pConfig =
-            NetworkHelper
-              .selectIpV4ForP2P(
-                targetIpV4 = p2pConfig.ipAddress,
-                excludeLoopback = true,
-              ).also { log.info("using p2p ip={}", it) }
-              .let { p2pConfig.copy(ipAddress = it) },
-          chainId = chainId,
-          serDe = RLPSerializers.SealedBeaconBlockCompressorSerializer,
-          metricsFacade = metricsFacade,
-          statusMessageFactory = statusMessageFactory,
-          beaconChain = beaconChain,
-          isBlockImportEnabledProvider = isBlockImportEnabledProvider,
-          metricsSystem = besuMetricsSystem,
-          forkIdHashProvider = forkIdHashProvider,
-          forkIdHasher = forkIdHasher,
-          p2PState = p2PState,
-          syncStatusProviderProvider = syncStatusProviderProvider,
-          syncConfig = syncConfig,
-=======
       p2pNetworkFactory: (
         ByteArray,
         P2PConfig,
@@ -375,6 +348,8 @@
         ForkIdHasher,
         () -> Boolean,
         P2PState,
+        () -> SyncStatusProvider,
+        SyncingConfig,
       ) -> P2PNetworkImpl = ::P2PNetworkImpl,
     ): P2PNetwork =
       p2pConfig?.let {
@@ -396,7 +371,8 @@
           forkIdHasher,
           isBlockImportEnabledProvider,
           p2PState,
->>>>>>> d7c466f7
+          syncStatusProviderProvider,
+          syncConfig,
         )
       } ?: run {
         log.info("No P2P configuration provided, using NoOpP2PNetwork")
