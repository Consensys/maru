--- conflicted
+++ resolved
@@ -25,24 +25,22 @@
 import maru.api.ChainDataProviderImpl
 import maru.config.MaruConfig
 import maru.config.P2P
-import maru.consensus.ForkId
+import maru.consensus.ForkIdHashProvider
+import maru.consensus.ForkIdHasher
 import maru.consensus.ForksSchedule
 import maru.consensus.LatestBlockMetadataCache
 import maru.consensus.Web3jMetadataProvider
 import maru.consensus.state.FinalizationProvider
 import maru.consensus.state.InstantFinalizationProvider
+import maru.crypto.Hashing
 import maru.database.kv.KvDatabaseFactory
 import maru.finalization.LineaFinalizationProvider
 import maru.p2p.NoOpP2PNetwork
 import maru.p2p.P2PNetwork
 import maru.p2p.P2PNetworkDataProvider
 import maru.p2p.P2PNetworkImpl
-<<<<<<< HEAD
-import maru.p2p.RpcMethodFactory
-=======
 import maru.p2p.messages.StatusMessageFactory
 import maru.serialization.ForkIdSerializers
->>>>>>> 449a5bdb
 import maru.serialization.rlp.RLPSerializers
 import net.consensys.linea.metrics.MetricsFacade
 import net.consensys.linea.metrics.Tag
@@ -94,20 +92,21 @@
               override fun getApplicationPrefix(): Optional<String> = Optional.empty()
             },
         )
-    val forkId =
-      ForkId(
-        chainId = 1L.toUInt(),
-        genesisRootHash = ByteArray(32),
-      )
-<<<<<<< HEAD
-    val rpcMaruAppFactory =
-      RpcMethodFactory(
+
+    val forkIdHasher =
+      ForkIdHasher(
+        ForkIdSerializers
+          .ForkIdSerializer,
+        Hashing::shortShaHash,
+      )
+
+    val forkIdHashProvider =
+      ForkIdHashProvider(
+        chainId = beaconGenesisConfig.chainId,
         beaconChain = beaconChain,
-        forkIdBytesProvider = { forkId.bytes },
-        chainId = beaconGenesisConfig.chainId,
-      )
-=======
->>>>>>> 449a5bdb
+        forksSchedule = beaconGenesisConfig,
+        forkIdHasher = forkIdHasher,
+      )
     val ethereumJsonRpcClient =
       Helpers.createWeb3jClient(
         config.validatorElNode.ethApiEndpoint,
@@ -130,6 +129,7 @@
         metricsFacade = metricsFacade,
         nextExpectedBeaconBlockNumber = beaconChainLastBlockNumber + 1UL,
         statusMessageFactory = statusMessageFactory,
+        forkIdHashProvider = forkIdHashProvider,
       )
     val finalizationProvider =
       overridingFinalizationProvider
@@ -211,6 +211,7 @@
       nextExpectedBeaconBlockNumber: ULong = 1UL,
       metricsFacade: MetricsFacade,
       statusMessageFactory: StatusMessageFactory,
+      forkIdHashProvider: ForkIdHashProvider,
     ): P2PNetwork =
       p2pConfig?.let {
         P2PNetworkImpl(
@@ -220,12 +221,9 @@
           serDe = RLPSerializers.SealedBeaconBlockSerializer,
           nextExpectedBeaconBlockNumber = nextExpectedBeaconBlockNumber,
           metricsFacade = metricsFacade,
-<<<<<<< HEAD
-          rpcMethodFactory = rpcMethodFactory,
+          statusMessageFactory = statusMessageFactory,
           metricsSystem = NoOpMetricsSystem(),
-=======
-          statusMessageFactory = statusMessageFactory,
->>>>>>> 449a5bdb
+          forkIdHashProvider = forkIdHashProvider,
         )
       } ?: run {
         log.info("No P2P configuration provided, using NoOpP2PNetwork")
