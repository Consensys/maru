--- conflicted
+++ resolved
@@ -190,11 +190,7 @@
           forkIdHashManager: ForkPeeringManager,
           isBlockImportEnabledProvider: () -> Boolean,
           p2pState: P2PState,
-<<<<<<< HEAD
-          syncStatusProviderProvider: () -> SyncStatusProvider,
           timerFactory: TimerFactory,
-=======
->>>>>>> 3305fe0c
           ->
           MisbehavingP2PNetwork(
             privateKeyBytes = privateKeyBytes,
