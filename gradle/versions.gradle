--- conflicted
+++ resolved
@@ -141,7 +141,6 @@
       entry 'log4j-slf4j-impl'
       entry 'log4j-slf4j2-impl'
     }
-<<<<<<< HEAD
 
     def besuVersion = "25.2.0"
 
@@ -151,13 +150,6 @@
 
     dependency "org.hyperledger.besu.internal:plugins-rocksdb:$besuVersion"
 
-=======
-
-    imports {
-      mavenBom "org.hyperledger.besu:bom:25.1.0"
-    }
-
->>>>>>> 7a5feb80
     imports {
       mavenBom "org.slf4j:slf4j-bom:2.0.16"
     }
