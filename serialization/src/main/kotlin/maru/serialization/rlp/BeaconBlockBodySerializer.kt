--- conflicted
+++ resolved
@@ -33,10 +33,6 @@
       sealSerializer.writeTo(prevBlockSeal, output)
     }
 
-    rlpOutput.writeList(value.commitSeals) { commitSeal, output ->
-      sealSerializer.writeTo(commitSeal, output)
-    }
-
     executionPayloadSerializer.writeTo(value.executionPayload, rlpOutput)
 
     rlpOutput.endList()
@@ -46,18 +42,10 @@
     rlpInput.enterList()
 
     val prevCommitSeals = rlpInput.readList { sealSerializer.readFrom(rlpInput) }
-<<<<<<< HEAD
-    val commitSeals = rlpInput.readList { sealSerializer.readFrom(rlpInput) }
-=======
->>>>>>> c7289470
     val executionPayload = executionPayloadSerializer.readFrom(rlpInput)
 
     rlpInput.leaveList()
 
-<<<<<<< HEAD
-    return BeaconBlockBody(prevCommitSeals, commitSeals, executionPayload)
-=======
     return BeaconBlockBody(prevCommitSeals, executionPayload)
->>>>>>> c7289470
   }
 }