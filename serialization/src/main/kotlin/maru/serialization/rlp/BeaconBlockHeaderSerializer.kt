/*
   Copyright 2025 Consensys Software Inc.

   Licensed under the Apache License, Version 2.0 (the "License");
   you may not use this file except in compliance with the License.
   You may obtain a copy of the License at

      http://www.apache.org/licenses/LICENSE-2.0

   Unless required by applicable law or agreed to in writing, software
   distributed under the License is distributed on an "AS IS" BASIS,
   WITHOUT WARRANTIES OR CONDITIONS OF ANY KIND, either express or implied.
   See the License for the specific language governing permissions and
   limitations under the License.
 */
package maru.serialization.rlp

import maru.core.BeaconBlockHeader
<<<<<<< HEAD
import maru.core.HashType
=======
import maru.core.Hasher
import maru.core.HeaderHashFunction
import maru.serialization.Serializer
>>>>>>> c7289470
import org.apache.tuweni.bytes.Bytes
import org.hyperledger.besu.ethereum.rlp.RLPInput
import org.hyperledger.besu.ethereum.rlp.RLPOutput

class BeaconBlockHeaderSerializer(
  private val validatorSerializer: ValidatorSerializer,
  private val hasher: Hasher,
  private val headerHashFunction: (Serializer<BeaconBlockHeader>, Hasher) -> HeaderHashFunction,
) : RLPSerializer<BeaconBlockHeader> {
  override fun writeTo(
    value: BeaconBlockHeader,
    rlpOutput: RLPOutput,
  ) {
    rlpOutput.startList()

    rlpOutput.writeLong(value.number.toLong())
    rlpOutput.writeLong(value.round.toLong())
    rlpOutput.writeLong(value.timestamp.toLong())
    validatorSerializer.writeTo(value.proposer, rlpOutput)
    rlpOutput.writeBytes(Bytes.wrap(value.parentRoot))
    rlpOutput.writeBytes(Bytes.wrap(value.stateRoot))
    rlpOutput.writeBytes(Bytes.wrap(value.bodyRoot))

    rlpOutput.endList()
  }

  override fun readFrom(rlpInput: RLPInput): BeaconBlockHeader = readFrom(rlpInput, HashType.ON_CHAIN)

  fun readFrom(
    rlpInput: RLPInput,
    hashType: HashType,
  ): BeaconBlockHeader {
    rlpInput.enterList()

    val number = rlpInput.readLong().toULong()
    val round = rlpInput.readLong().toULong()
    val timestamp = rlpInput.readLong().toULong()
    val proposer = validatorSerializer.readFrom(rlpInput)
    val parentRoot = rlpInput.readBytes().toArray()
    val stateRoot = rlpInput.readBytes().toArray()
    val bodyRoot = rlpInput.readBytes().toArray()

    rlpInput.leaveList()

    return BeaconBlockHeader(
      number = number,
      round = round,
      timestamp = timestamp,
      proposer = proposer,
      parentRoot = parentRoot,
      stateRoot = stateRoot,
      bodyRoot = bodyRoot,
<<<<<<< HEAD
      hashType.hashFunction,
=======
      headerHashFunction(this, hasher),
>>>>>>> c7289470
    )
  }
}<|MERGE_RESOLUTION|>--- conflicted
+++ resolved
@@ -16,13 +16,9 @@
 package maru.serialization.rlp
 
 import maru.core.BeaconBlockHeader
-<<<<<<< HEAD
-import maru.core.HashType
-=======
 import maru.core.Hasher
 import maru.core.HeaderHashFunction
 import maru.serialization.Serializer
->>>>>>> c7289470
 import org.apache.tuweni.bytes.Bytes
 import org.hyperledger.besu.ethereum.rlp.RLPInput
 import org.hyperledger.besu.ethereum.rlp.RLPOutput
@@ -49,12 +45,7 @@
     rlpOutput.endList()
   }
 
-  override fun readFrom(rlpInput: RLPInput): BeaconBlockHeader = readFrom(rlpInput, HashType.ON_CHAIN)
-
-  fun readFrom(
-    rlpInput: RLPInput,
-    hashType: HashType,
-  ): BeaconBlockHeader {
+  override fun readFrom(rlpInput: RLPInput): BeaconBlockHeader {
     rlpInput.enterList()
 
     val number = rlpInput.readLong().toULong()
@@ -75,11 +66,7 @@
       parentRoot = parentRoot,
       stateRoot = stateRoot,
       bodyRoot = bodyRoot,
-<<<<<<< HEAD
-      hashType.hashFunction,
-=======
       headerHashFunction(this, hasher),
->>>>>>> c7289470
     )
   }
 }