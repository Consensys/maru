/*
   Copyright 2025 Consensys Software Inc.

   Licensed under the Apache License, Version 2.0 (the "License");
   you may not use this file except in compliance with the License.
   You may obtain a copy of the License at

      http://www.apache.org/licenses/LICENSE-2.0

   Unless required by applicable law or agreed to in writing, software
   distributed under the License is distributed on an "AS IS" BASIS,
   WITHOUT WARRANTIES OR CONDITIONS OF ANY KIND, either express or implied.
   See the License for the specific language governing permissions and
   limitations under the License.
 */
package maru.serialization.rlp

import kotlin.random.Random
import kotlin.random.nextULong
import maru.core.BeaconBlockHeader
import maru.core.BeaconState
import maru.core.HashUtil
import maru.core.Validator
import org.assertj.core.api.Assertions.assertThat
import org.junit.jupiter.api.Test

class BeaconStateSerializerTest {
  private val validatorSerializer = ValidatorSerializer()
  private val beaconBlockHeaderSerializer =
    BeaconBlockHeaderSerializer(
      validatorSerializer = validatorSerializer,
      hasher = KeccakHasher,
      headerHashFunction = HashUtil::headerHash,
    )
  private val serializer =
    BeaconStateSerializer(
      beaconBlockHeaderSerializer = beaconBlockHeaderSerializer,
      validatorSerializer = validatorSerializer,
    )

  @Test
  fun `can serialize and deserialize same value`() {
    val beaconBLockHeader =
      BeaconBlockHeader(
        number = Random.nextULong(),
        round = Random.nextULong(),
        timestamp = Random.nextULong(),
        proposer = Validator(Random.nextBytes(128)),
        parentRoot = Random.nextBytes(32),
        stateRoot = Random.nextBytes(32),
        bodyRoot = Random.nextBytes(32),
<<<<<<< HEAD
        HashUtil::headerOnChainHash,
=======
        headerHashFunction = HashUtil.headerHash(beaconBlockHeaderSerializer, KeccakHasher),
>>>>>>> c7289470
      )
    val testValue =
      BeaconState(
        latestBeaconBlockHeader = beaconBLockHeader,
        latestBeaconBlockRoot = Random.nextBytes(32),
        validators = buildSet(3) { Validator(Random.nextBytes(128)) },
      )
    val serializedData = serializer.serialize(testValue)
    val deserializedValue = serializer.deserialize(serializedData)

    assertThat(deserializedValue).isEqualTo(testValue)
  }
}<|MERGE_RESOLUTION|>--- conflicted
+++ resolved
@@ -49,11 +49,7 @@
         parentRoot = Random.nextBytes(32),
         stateRoot = Random.nextBytes(32),
         bodyRoot = Random.nextBytes(32),
-<<<<<<< HEAD
-        HashUtil::headerOnChainHash,
-=======
         headerHashFunction = HashUtil.headerHash(beaconBlockHeaderSerializer, KeccakHasher),
->>>>>>> c7289470
       )
     val testValue =
       BeaconState(
