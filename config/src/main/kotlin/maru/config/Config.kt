--- conflicted
+++ resolved
@@ -168,11 +168,8 @@
   val peerChainHeightPollingInterval: Duration,
   val syncTargetSelection: SyncTargetSelection,
   val elSyncStatusRefreshInterval: Duration,
-<<<<<<< HEAD
   val desyncTolerance: ULong,
-=======
   val useUnconditionalRandomDownloadPeer: Boolean = false,
->>>>>>> 7b055290
   val download: Download? = Download(),
 ) {
   sealed interface SyncTargetSelection {
