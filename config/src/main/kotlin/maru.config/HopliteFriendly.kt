--- conflicted
+++ resolved
@@ -16,7 +16,6 @@
 package maru.config
 
 import java.net.URL
-<<<<<<< HEAD
 import kotlin.time.Duration
 import kotlin.time.Duration.Companion.seconds
 import maru.core.Validator
@@ -33,7 +32,6 @@
 }
 
 data class ValidatorDutiesDtoTomlFriendly(
-  val privateKey: Masked,
   // Since we cannot finish block production instantly at expected time, we need to set some safety margin
   val communicationMargin: Duration,
   val messageQueueLimit: Int = 1000,
@@ -44,7 +42,6 @@
 ) {
   fun toDomain(): ValidatorDuties =
     ValidatorDuties(
-      privateKey = privateKey.value.fromHexToByteArray(),
       communicationMargin = communicationMargin,
       messageQueueLimit = messageQueueLimit,
       roundExpiry = roundExpiry,
@@ -62,16 +59,6 @@
     ValidatorElNode(
       ethApiEndpoint = ethApiEndpoint.toDomain(),
       engineApiEndpoint = engineApiEndpoint.toDomain(),
-=======
-
-data class ValidatorDtoToml(
-  val elClientEngineApiEndpoint: URL,
-  val jwtSecretPath: String? = null,
-) {
-  fun domainFriendly(): Validator =
-    Validator(
-      engineApiClient = ApiEndpointDtoToml(elClientEngineApiEndpoint, jwtSecretPath).toDomain(),
->>>>>>> 59a74730
     )
 }
 
