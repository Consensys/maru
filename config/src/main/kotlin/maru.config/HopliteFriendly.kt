/*
   Copyright 2025 Consensys Software Inc.

   Licensed under the Apache License, Version 2.0 (the "License");
   you may not use this file except in compliance with the License.
   You may obtain a copy of the License at

      http://www.apache.org/licenses/LICENSE-2.0

   Unless required by applicable law or agreed to in writing, software
   distributed under the License is distributed on an "AS IS" BASIS,
   WITHOUT WARRANTIES OR CONDITIONS OF ANY KIND, either express or implied.
   See the License for the specific language governing permissions and
   limitations under the License.
 */
package maru.config

import com.sksamuel.hoplite.Masked
<<<<<<< HEAD
import maru.extensions.fromHexToByteArray
=======
import fromHexToByteArray
import java.net.URL
import kotlin.time.Duration
>>>>>>> 0cf033d5

data class ValidatorDtoToml(
  val privateKey: Masked,
  val elClientEngineApiEndpoint: URL,
  val jwtSecretPath: String? = null,
  val minTimeBetweenGetPayloadAttempts: Duration,
) {
  fun domainFriendly(): Validator =
    Validator(
      key = privateKey.value.fromHexToByteArray(),
      client =
        ValidatorClientConfig(
          engineApiClientConfig = ApiEndpointDtoToml(elClientEngineApiEndpoint, jwtSecretPath).toDomain(),
          minTimeBetweenGetPayloadAttempts = minTimeBetweenGetPayloadAttempts,
        ),
    )
}

data class ApiEndpointDtoToml(
  val endpoint: URL,
  val jwtSecretPath: String? = null,
) {
  fun toDomain(): ApiEndpointConfig = ApiEndpointConfig(endpoint = endpoint, jwtSecretPath = jwtSecretPath)
}

data class MaruConfigDtoToml(
<<<<<<< HEAD
  private val executionClient: ExecutionClientConfig,
  private val qbftOptions: QbftOptions,
=======
  private val sotEthEndpoint: ApiEndpointDtoToml,
  private val dummyConsensusOptions: DummyConsensusOptionsDtoToml?,
>>>>>>> 0cf033d5
  private val p2pConfig: P2P?,
  private val validator: ValidatorDtoToml?,
  private val followerEngineApis: Map<String, ApiEndpointDtoToml>?,
) {
  fun domainFriendly(): MaruConfig =
    MaruConfig(
<<<<<<< HEAD
      executionClientConfig = executionClient,
      qbftOptions = qbftOptions,
=======
      sotNode = sotEthEndpoint.toDomain(),
      dummyConsensusOptions = dummyConsensusOptions?.domainFriendly(),
>>>>>>> 0cf033d5
      p2pConfig = p2pConfig,
      validator = validator?.domainFriendly(),
      followers = FollowersConfig(followers = followerEngineApis?.mapValues { it.value.toDomain() } ?: emptyMap()),
    )
}<|MERGE_RESOLUTION|>--- conflicted
+++ resolved
@@ -16,13 +16,9 @@
 package maru.config
 
 import com.sksamuel.hoplite.Masked
-<<<<<<< HEAD
-import maru.extensions.fromHexToByteArray
-=======
-import fromHexToByteArray
 import java.net.URL
 import kotlin.time.Duration
->>>>>>> 0cf033d5
+import maru.extensions.fromHexToByteArray
 
 data class ValidatorDtoToml(
   val privateKey: Masked,
@@ -32,7 +28,7 @@
 ) {
   fun domainFriendly(): Validator =
     Validator(
-      key = privateKey.value.fromHexToByteArray(),
+      privateKey = privateKey.value.fromHexToByteArray(),
       client =
         ValidatorClientConfig(
           engineApiClientConfig = ApiEndpointDtoToml(elClientEngineApiEndpoint, jwtSecretPath).toDomain(),
@@ -49,26 +45,16 @@
 }
 
 data class MaruConfigDtoToml(
-<<<<<<< HEAD
-  private val executionClient: ExecutionClientConfig,
   private val qbftOptions: QbftOptions,
-=======
   private val sotEthEndpoint: ApiEndpointDtoToml,
-  private val dummyConsensusOptions: DummyConsensusOptionsDtoToml?,
->>>>>>> 0cf033d5
   private val p2pConfig: P2P?,
   private val validator: ValidatorDtoToml?,
   private val followerEngineApis: Map<String, ApiEndpointDtoToml>?,
 ) {
   fun domainFriendly(): MaruConfig =
     MaruConfig(
-<<<<<<< HEAD
-      executionClientConfig = executionClient,
       qbftOptions = qbftOptions,
-=======
       sotNode = sotEthEndpoint.toDomain(),
-      dummyConsensusOptions = dummyConsensusOptions?.domainFriendly(),
->>>>>>> 0cf033d5
       p2pConfig = p2pConfig,
       validator = validator?.domainFriendly(),
       followers = FollowersConfig(followers = followerEngineApis?.mapValues { it.value.toDomain() } ?: emptyMap()),
