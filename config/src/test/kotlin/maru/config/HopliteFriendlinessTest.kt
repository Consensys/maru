--- conflicted
+++ resolved
@@ -30,11 +30,6 @@
     private-key-path = "/private-key/path"
 
     [qbft-options]
-<<<<<<< HEAD
-    private-key = "0x1dd171cec7e2995408b5513004e8207fe88d6820aeff0d82463b3e41df251aae"
-    communication-margin=100m
-=======
->>>>>>> 369e5faf
 
     [p2p-config]
     port = 3322
@@ -64,17 +59,14 @@
         MaruConfigDtoToml(
           persistence = Persistence(dataPath = Path("/some/path"), privateKeyPath = Path("/private-key/path")),
           qbftOptions =
-            QbftOptions(
-              100.milliseconds,
-            ),
-          p2pConfig =
-            P2P(
-              ipAddress = "127.0.0.1",
-              port = "3322",
-              staticPeers = emptyList(),
-              reconnectDelay = 500.milliseconds,
-            ),
-<<<<<<< HEAD
+            QbftOptions(),
+          p2pConfig =
+            P2P(
+              ipAddress = "127.0.0.1",
+              port = "3322",
+              staticPeers = emptyList(),
+              reconnectDelay = 500.milliseconds,
+            ),
           payloadValidator =
             PayloadValidatorDto(
               ethApiEndpoint =
@@ -86,14 +78,6 @@
                   endpoint = URI.create("http://localhost:8555").toURL(),
                   jwtSecretPath = "/secret/path",
                 ),
-=======
-          qbftOptions = QbftOptions(),
-          p2pConfig = P2P(ipAddress = "127.0.0.1", port = "3322", staticPeers = emptyList()),
-          validator =
-            ValidatorDtoToml(
-              elClientEngineApiEndpoint = URI.create("http://localhost:8555").toURL(),
-              jwtSecretPath = "/secret/path",
->>>>>>> 369e5faf
             ),
           followerEngineApis =
             mapOf(
@@ -118,10 +102,7 @@
         MaruConfigDtoToml(
           persistence = Persistence(Path("/some/path"), privateKeyPath = Path("/private-key/path")),
           qbftOptions =
-            QbftOptions(
-              communicationMargin = 100.milliseconds,
-            ),
-<<<<<<< HEAD
+            QbftOptions(),
           p2pConfig =
             P2P(
               ipAddress = "127.0.0.1",
@@ -140,14 +121,6 @@
                   endpoint = URI.create("http://localhost:8555").toURL(),
                   jwtSecretPath = "/secret/path",
                 ),
-=======
-          qbftOptions = QbftOptions(),
-          p2pConfig = P2P(ipAddress = "127.0.0.1", port = "3322", staticPeers = emptyList()),
-          validator =
-            ValidatorDtoToml(
-              elClientEngineApiEndpoint = URI.create("http://localhost:8555").toURL(),
-              jwtSecretPath = "/secret/path",
->>>>>>> 369e5faf
             ),
           followerEngineApis = null,
         ),
@@ -181,13 +154,7 @@
                 ),
             ),
           qbftOptions =
-            QbftOptions(
-              communicationMargin = 100.milliseconds,
-            ),
-<<<<<<< HEAD
-=======
-          qbftOptions = QbftOptions(),
->>>>>>> 369e5faf
+            QbftOptions(),
           followers =
             FollowersConfig(
               mapOf(
@@ -208,10 +175,7 @@
         MaruConfig(
           persistence = Persistence(Path("/some/path"), privateKeyPath = Path("/private-key/path")),
           qbftOptions =
-            QbftOptions(
-              communicationMargin = 100.milliseconds,
-            ),
-<<<<<<< HEAD
+            QbftOptions(),
           p2pConfig =
             P2P(
               ipAddress = "127.0.0.1",
@@ -230,13 +194,6 @@
                 ApiEndpointConfig(
                   endpoint = URI.create("http://localhost:8545").toURL(),
                 ),
-=======
-          qbftOptions = QbftOptions(),
-          p2pConfig = P2P(ipAddress = "127.0.0.1", port = "3322", staticPeers = emptyList()),
-          validator =
-            Validator(
-              engineApiClient = ApiEndpointConfig(URI.create("http://localhost:8555").toURL(), "/secret/path"),
->>>>>>> 369e5faf
             ),
           followers =
             FollowersConfig(
@@ -248,12 +205,7 @@
 
   private val qbftOptions =
     """
-<<<<<<< HEAD
-    private-key = "0x1dd171cec7e2995408b5513004e8207fe88d6820aeff0d82463b3e41df251aae"
-    communication-margin=100m
-=======
     min-block-build-time=200m
->>>>>>> 369e5faf
     data-path="/some/path"
     message-queue-limit = 1000
     round-expiry = 1000
