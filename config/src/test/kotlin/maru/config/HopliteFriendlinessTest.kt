/*
 * Copyright Consensys Software Inc.
 *
 * This file is dual-licensed under either the MIT license or Apache License 2.0.
 * See the LICENSE-MIT and LICENSE-APACHE files in the repository root for details.
 *
 * SPDX-License-Identifier: MIT OR Apache-2.0
 */
package maru.config

import com.sksamuel.hoplite.ExperimentalHoplite
import java.net.URI
import kotlin.io.path.Path
import kotlin.time.Duration.Companion.milliseconds
import kotlin.time.Duration.Companion.seconds
import linea.kotlin.decodeHex
import org.assertj.core.api.Assertions.assertThat
import org.junit.jupiter.api.Test

@OptIn(ExperimentalHoplite::class)
class HopliteFriendlinessTest {
  private val emptyFollowersConfigToml =
    """
    [persistence]
    data-path="/some/path"
    private-key-path = "/private-key/path"

    [qbft]
    fee-recipient = "0xdead000000000000000000000000000000000000"

    [p2p]
    port = 3322
    ip-address = "127.0.0.1"
<<<<<<< HEAD
    discovery-enabled = true
    discovery-port = 3324
    static-peers = []
    reconnect-delay = 500
    bootnodes = ["enr:-Iu4QHk0YN5IRRnufqsWkbO6Tn0iGTx4H_hnyiIEdXDuhIe0KKrxmaECisyvO40mEmmqKLhz_tdIhx2yFBK8XFKhvxABgmlkgnY0gmlwhH8AAAGJc2VjcDI1NmsxoQOgBvD-dv0cX5szOeEsiAMtwxnP1q5CA5toYDrgUyOhV4N0Y3CCJBKDdWRwgiQT"]
=======
    static-peers = ["/dns4/bootnode.linea.build/tcp/3322/p2p/16Uiu2HAmFjVuJoKD6sobrxwyJyysM1rgCsfWKzFLwvdB2HKuHwTg"]
    reconnect-delay = 500m
>>>>>>> ddc33457

    [payload-validator]
    engine-api-endpoint = { endpoint = "http://localhost:8555", jwt-secret-path = "/secret/path" }
    eth-api-endpoint = { endpoint = "http://localhost:8545" }

    [observability]
    port = 9090

    [api]
    port = 8080
    """.trimIndent()
  private val rawConfigToml =
    """
    $emptyFollowersConfigToml

    [follower-engine-apis]
    follower1 = { endpoint = "http://localhost:1234", jwt-secret-path = "/secret/path" }
    follower2 = { endpoint = "http://localhost:4321" }
    """.trimIndent()
  private val dataPath = Path("/some/path")
  private val privateKeyPath = Path("/private-key/path")
  private val persistence = Persistence(dataPath, privateKeyPath)
  private val p2pConfig =
    P2P(
      ipAddress = "127.0.0.1",
      port = 3322u,
<<<<<<< HEAD
      discoveryEnabled = true,
      discoveryPort = 3324u,
      staticPeers = emptyList(),
=======
      staticPeers =
        listOf(
          "/dns4/bootnode.linea.build/tcp/3322/p2p/16Uiu2HAmFjVuJoKD6sobrxwyJyysM1rgCsfWKzFLwvdB2HKuHwTg",
        ),
>>>>>>> ddc33457
      reconnectDelay = 500.milliseconds,
      bootnodes =
        listOf(
          "enr:-Iu4QHk0YN5IRRnufqsWkbO6Tn0iGTx4H_hnyiIEdXDuhIe0KKrxmaECisyvO40mEmmqKLhz_tdIhx2yFBK8XFKhvxABgmlkgnY0gmlwhH8AAAGJc2VjcDI1NmsxoQOgBvD-dv0cX5szOeEsiAMtwxnP1q5CA5toYDrgUyOhV4N0Y3CCJBKDdWRwgiQT",
        ),
    )
  private val ethApiEndpoint =
    ApiEndpointConfig(
      endpoint = URI.create("http://localhost:8545").toURL(),
    )
  private val engineApiEndpoint =
    ApiEndpointConfig(
      endpoint = URI.create("http://localhost:8555").toURL(),
      jwtSecretPath = "/secret/path",
    )
  private val payloadValidator =
    PayloadValidatorDto(
      ethApiEndpoint =
        ApiEndpointDto(
          endpoint = URI.create("http://localhost:8545").toURL(),
        ),
      engineApiEndpoint =
        ApiEndpointDto(
          endpoint = URI.create("http://localhost:8555").toURL(),
          jwtSecretPath = "/secret/path",
        ),
    )
  private val follower1 =
    ApiEndpointDto(
      URI.create("http://localhost:1234").toURL(),
      jwtSecretPath = "/secret/path",
    )
  private val follower2 =
    ApiEndpointDto(
      URI.create("http://localhost:4321").toURL(),
    )
  private val followersConfig =
    FollowersConfig(
      mapOf(
        "follower1" to ApiEndpointConfig(URI.create("http://localhost:1234").toURL(), "/secret/path"),
        "follower2" to ApiEndpointConfig(URI.create("http://localhost:4321").toURL()),
      ),
    )
  private val emptyFollowersConfig = FollowersConfig(emptyMap())
  private val qbftOptions =
    QbftOptionsDtoToml(
      minBlockBuildTime = 500.milliseconds,
      messageQueueLimit = 1000,
      roundExpiry = 1.seconds,
      duplicateMessageLimit = 100,
      futureMessageMaxDistance = 10L,
      futureMessagesLimit = 1000L,
      feeRecipient = "0xdead000000000000000000000000000000000000".decodeHex(),
    )

  @Test
  fun appConfigFileIsParseable() {
    val config = parseConfig<MaruConfigDtoToml>(rawConfigToml)
    assertThat(config).isEqualTo(
      MaruConfigDtoToml(
        allowEmptyBlocks = false,
        persistence = persistence,
        qbft = qbftOptions,
        p2p = p2pConfig,
        payloadValidator = payloadValidator,
        followerEngineApis = mapOf("follower1" to follower1, "follower2" to follower2),
        observability = ObservabilityOptions(port = 9090u),
        api = ApiConfig(port = 8080u),
      ),
    )
  }

  @Test
  fun supportsEmptyFollowers() {
    val config = parseConfig<MaruConfigDtoToml>(emptyFollowersConfigToml)
    assertThat(config).isEqualTo(
      MaruConfigDtoToml(
        allowEmptyBlocks = false,
        persistence = persistence,
        qbft = qbftOptions,
        p2p = p2pConfig,
        payloadValidator = payloadValidator,
        followerEngineApis = null,
        observability = ObservabilityOptions(port = 9090u),
        api = ApiConfig(port = 8080u),
      ),
    )
  }

  @Test
  fun appConfigFileIsConvertableToDomain() {
    val config = parseConfig<MaruConfigDtoToml>(rawConfigToml)
    assertThat(config.domainFriendly()).isEqualTo(
      MaruConfig(
        allowEmptyBlocks = false,
        persistence = persistence,
        p2pConfig = p2pConfig,
        validatorElNode =
          ValidatorElNode(
            engineApiEndpoint = engineApiEndpoint,
            ethApiEndpoint = ethApiEndpoint,
          ),
        qbftOptions = qbftOptions.toDomain(),
        followers = followersConfig,
        observabilityOptions = ObservabilityOptions(port = 9090u),
        apiConfig = ApiConfig(port = 8080u),
      ),
    )
  }

  @Test
  fun emptyFollowersAreConvertableToDomain() {
    val config = parseConfig<MaruConfigDtoToml>(emptyFollowersConfigToml)
    assertThat(config.domainFriendly()).isEqualTo(
      MaruConfig(
        allowEmptyBlocks = false,
        persistence = persistence,
        qbftOptions = qbftOptions.toDomain(),
        p2pConfig = p2pConfig,
        validatorElNode =
          ValidatorElNode(
            engineApiEndpoint = engineApiEndpoint,
            ethApiEndpoint = ethApiEndpoint,
          ),
        followers = emptyFollowersConfig,
        observabilityOptions = ObservabilityOptions(port = 9090u),
        apiConfig = ApiConfig(port = 8080u),
      ),
    )
  }

  private val qbftOptionsToml =
    """
    min-block-build-time=200m
    message-queue-limit = 1001
    round-expiry = 900m
    duplicateMessageLimit = 99
    future-message-max-distance = 11
    future-messages-limit = 100
    fee-recipient = "0x0000000000000000000000000000000000000001"
    """.trimIndent()

  @Test
  fun validatorDutiesAreParseable() {
    val config = parseConfig<QbftOptions>(qbftOptionsToml)
    assertThat(config).isEqualTo(
      QbftOptions(
        minBlockBuildTime = 200.milliseconds,
        messageQueueLimit = 1001,
        roundExpiry = 900.milliseconds,
        duplicateMessageLimit = 99,
        futureMessageMaxDistance = 11,
        futureMessagesLimit = 100,
        feeRecipient = "0x0000000000000000000000000000000000000001".decodeHex(),
      ),
    )
  }

  @Test
  fun `should parse allowEmptyBlocks = true`() {
    val configToml =
      """
      allow-empty-blocks = true
      $rawConfigToml
      """.trimIndent()
    val config = parseConfig<MaruConfigDtoToml>(configToml)

    assertThat(config)
      .isEqualTo(
        MaruConfigDtoToml(
          allowEmptyBlocks = true,
          persistence = persistence,
          qbft = qbftOptions,
          p2p = p2pConfig,
          payloadValidator = payloadValidator,
          followerEngineApis = mapOf("follower1" to follower1, "follower2" to follower2),
          observability = ObservabilityOptions(port = 9090u),
          api = ApiConfig(port = 8080u),
        ),
      )

    assertThat(config.domainFriendly())
      .isEqualTo(
        MaruConfig(
          allowEmptyBlocks = true,
          persistence = persistence,
          p2pConfig = p2pConfig,
          validatorElNode =
            ValidatorElNode(
              engineApiEndpoint = engineApiEndpoint,
              ethApiEndpoint = ethApiEndpoint,
            ),
          qbftOptions = qbftOptions.toDomain(),
          followers = followersConfig,
          observabilityOptions = ObservabilityOptions(port = 9090u),
          apiConfig = ApiConfig(port = 8080u),
        ),
      )
  }
}<|MERGE_RESOLUTION|>--- conflicted
+++ resolved
@@ -31,16 +31,11 @@
     [p2p]
     port = 3322
     ip-address = "127.0.0.1"
-<<<<<<< HEAD
     discovery-enabled = true
     discovery-port = 3324
-    static-peers = []
-    reconnect-delay = 500
-    bootnodes = ["enr:-Iu4QHk0YN5IRRnufqsWkbO6Tn0iGTx4H_hnyiIEdXDuhIe0KKrxmaECisyvO40mEmmqKLhz_tdIhx2yFBK8XFKhvxABgmlkgnY0gmlwhH8AAAGJc2VjcDI1NmsxoQOgBvD-dv0cX5szOeEsiAMtwxnP1q5CA5toYDrgUyOhV4N0Y3CCJBKDdWRwgiQT"]
-=======
     static-peers = ["/dns4/bootnode.linea.build/tcp/3322/p2p/16Uiu2HAmFjVuJoKD6sobrxwyJyysM1rgCsfWKzFLwvdB2HKuHwTg"]
     reconnect-delay = 500m
->>>>>>> ddc33457
+    bootnodes = ["enr:-Iu4QHk0YN5IRRnufqsWkbO6Tn0iGTx4H_hnyiIEdXDuhIe0KKrxmaECisyvO40mEmmqKLhz_tdIhx2yFBK8XFKhvxABgmlkgnY0gmlwhH8AAAGJc2VjcDI1NmsxoQOgBvD-dv0cX5szOeEsiAMtwxnP1q5CA5toYDrgUyOhV4N0Y3CCJBKDdWRwgiQT"]
 
     [payload-validator]
     engine-api-endpoint = { endpoint = "http://localhost:8555", jwt-secret-path = "/secret/path" }
@@ -67,16 +62,12 @@
     P2P(
       ipAddress = "127.0.0.1",
       port = 3322u,
-<<<<<<< HEAD
       discoveryEnabled = true,
       discoveryPort = 3324u,
-      staticPeers = emptyList(),
-=======
       staticPeers =
         listOf(
           "/dns4/bootnode.linea.build/tcp/3322/p2p/16Uiu2HAmFjVuJoKD6sobrxwyJyysM1rgCsfWKzFLwvdB2HKuHwTg",
         ),
->>>>>>> ddc33457
       reconnectDelay = 500.milliseconds,
       bootnodes =
         listOf(
