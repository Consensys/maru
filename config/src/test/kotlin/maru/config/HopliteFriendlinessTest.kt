/*
   Copyright 2025 Consensys Software Inc.

   Licensed under the Apache License, Version 2.0 (the "License");
   you may not use this file except in compliance with the License.
   You may obtain a copy of the License at

      http://www.apache.org/licenses/LICENSE-2.0

   Unless required by applicable law or agreed to in writing, software
   distributed under the License is distributed on an "AS IS" BASIS,
   WITHOUT WARRANTIES OR CONDITIONS OF ANY KIND, either express or implied.
   See the License for the specific language governing permissions and
   limitations under the License.
 */
package maru.config

import java.net.URI
import kotlin.io.path.Path
import kotlin.time.Duration.Companion.milliseconds
import kotlin.time.Duration.Companion.seconds
<<<<<<< HEAD
import maru.core.Validator
import maru.extensions.fromHexToByteArray
=======
>>>>>>> 59a74730
import org.assertj.core.api.Assertions.assertThat
import org.junit.jupiter.api.Test

class HopliteFriendlinessTest {
  private val emptyFollowersConfig =
    """
    [persistence]
    data-path="/some/path"

    [qbft-options]
    validator-set = ["0x1b9abeec3215d8ade8a33607f2cf0f4f60e5f0d0"]

    [qbft-options.validator-duties]
    private-key = "0x1dd171cec7e2995408b5513004e8207fe88d6820aeff0d82463b3e41df251aae"
    communication-margin=100m

    [p2p-config]
    port = 3322
    ip-address = "127.0.0.1"
    static-peers = []

<<<<<<< HEAD
    [payload-validator]
    engine-api-endpoint = { endpoint = "http://localhost:8555", jwt-secret-path = "/secret/path" }
    eth-api-endpoint = { endpoint = "http://localhost:8545" }
=======
    [validator]
    jwt-secret-path = "/secret/path"
    el-client-engine-api-endpoint = "http://localhost:8555"
>>>>>>> 59a74730
    """.trimIndent()
  private val rawConfig =
    """
    $emptyFollowersConfig

    [follower-engine-apis]
    follower1 = { endpoint = "http://localhost:1234", jwt-secret-path = "/secret/path" }
    follower2 = { endpoint = "http://localhost:4321" }
    """.trimIndent()

  @Test
  fun appConfigFileIsParseable() {
    val config =
      Utils.parseTomlConfig<MaruConfigDtoToml>(rawConfig)
    assertThat(config)
      .isEqualTo(
        MaruConfigDtoToml(
          persistence = Persistence(Path("/some/path")),
          qbftOptions =
            QbftOptionsDtoTomlFriendly(
              ValidatorDutiesDtoTomlFriendly(
                privateKey =
                  Secret("0x1dd171cec7e2995408b5513004e8207fe88d6820aeff0d82463b3e41df251aae"),
                100.milliseconds,
              ),
              validatorSet = setOf("0x1b9abeec3215d8ade8a33607f2cf0f4f60e5f0d0"),
            ),
<<<<<<< HEAD
          p2pConfig = P2P(port = 3322u),
          payloadValidator =
            PayloadValidatorDtoToml(
              ethApiEndpoint =
                ApiEndpointDtoToml(
                  endpoint = URI.create("http://localhost:8545").toURL(),
                ),
              engineApiEndpoint =
                ApiEndpointDtoToml(
                  endpoint = URI.create("http://localhost:8555").toURL(),
                  jwtSecretPath = "/secret/path",
                ),
=======
          qbftOptions = QbftOptions(100.milliseconds),
          p2pConfig = P2P(ipAddress = "127.0.0.1", port = "3322", staticPeers = emptyList()),
          validator =
            ValidatorDtoToml(
              elClientEngineApiEndpoint = URI.create("http://localhost:8555").toURL(),
              jwtSecretPath = "/secret/path",
>>>>>>> 59a74730
            ),
          followerEngineApis =
            mapOf(
              "follower1" to
                ApiEndpointDtoToml(
                  URI.create("http://localhost:1234").toURL(),
                  jwtSecretPath =
                    "/secret/path",
                ),
              "follower2" to ApiEndpointDtoToml(URI.create("http://localhost:4321").toURL()),
            ),
        ),
      )
  }

  @Test
  fun supportsEmptyFollowers() {
    val config =
      Utils.parseTomlConfig<MaruConfigDtoToml>(emptyFollowersConfig)
    assertThat(config)
      .isEqualTo(
        MaruConfigDtoToml(
          persistence = Persistence(Path("/some/path")),
          qbftOptions =
            QbftOptionsDtoTomlFriendly(
              validatorDuties =
                ValidatorDutiesDtoTomlFriendly(
                  privateKey =
                    Secret("0x1dd171cec7e2995408b5513004e8207fe88d6820aeff0d82463b3e41df251aae"),
                  communicationMargin = 100.milliseconds,
                ),
              validatorSet = setOf("0x1b9abeec3215d8ade8a33607f2cf0f4f60e5f0d0"),
            ),
<<<<<<< HEAD
          p2pConfig = P2P(port = 3322u),
          payloadValidator =
            PayloadValidatorDtoToml(
              ethApiEndpoint =
                ApiEndpointDtoToml(
                  endpoint = URI.create("http://localhost:8545").toURL(),
                ),
              engineApiEndpoint =
                ApiEndpointDtoToml(
                  endpoint = URI.create("http://localhost:8555").toURL(),
                  jwtSecretPath = "/secret/path",
                ),
=======
          qbftOptions = QbftOptions(100.milliseconds),
          p2pConfig = P2P(ipAddress = "127.0.0.1", port = "3322", staticPeers = emptyList()),
          validator =
            ValidatorDtoToml(
              elClientEngineApiEndpoint = URI.create("http://localhost:8555").toURL(),
              jwtSecretPath = "/secret/path",
>>>>>>> 59a74730
            ),
          followerEngineApis = null,
        ),
      )
  }

  @Test
  fun appConfigFileIsConvertableToDomain() {
    val config = Utils.parseTomlConfig<MaruConfigDtoToml>(rawConfig)
    assertThat(config.domainFriendly())
      .isEqualTo(
        MaruConfig(
          persistence = Persistence(Path("/some/path")),
<<<<<<< HEAD
          p2pConfig = P2P(port = 3322u),
          validatorElNode =
            ValidatorElNode(
              engineApiEndpoint =
                ApiEndpointConfig(
                  URI.create("http://localhost:8555").toURL(),
                  jwtSecretPath = "/secret/path",
                ),
              ethApiEndpoint =
                ApiEndpointConfig(
                  endpoint = URI.create("http://localhost:8545").toURL(),
                ),
            ),
          qbftOptions =
            QbftOptions(
              validatorDuties =
                ValidatorDuties(
                  privateKey =
                    "0x1dd171cec7e2995408b5513004e8207fe88d6820aeff0d82463b3e41df251aae"
                      .fromHexToByteArray(),
                  communicationMargin = 100.milliseconds,
                ),
              validatorSet =
                setOf(
                  Validator(
                    "0x1b9abeec3215d8ade8a33607f2cf0f4f60e5f0d0"
                      .fromHexToByteArray(),
                  ),
                ),
=======
          sotNode =
            ApiEndpointConfig(
              endpoint = URI.create("http://localhost:8545").toURL(),
            ),
          p2pConfig = P2P(ipAddress = "127.0.0.1", port = "3322", staticPeers = emptyList()),
          validator =
            Validator(
              engineApiClient = ApiEndpointConfig(URI.create("http://localhost:8555").toURL(), "/secret/path"),
>>>>>>> 59a74730
            ),
          followers =
            FollowersConfig(
              mapOf(
                "follower1" to ApiEndpointConfig(URI.create("http://localhost:1234").toURL(), "/secret/path"),
                "follower2" to ApiEndpointConfig(URI.create("http://localhost:4321").toURL()),
              ),
            ),
        ),
      )
  }

  @Test
  fun emptyFollowersAreConvertableToDomain() {
    val config =
      Utils.parseTomlConfig<MaruConfigDtoToml>(emptyFollowersConfig)
    assertThat(config.domainFriendly())
      .isEqualTo(
        MaruConfig(
          persistence = Persistence(Path("/some/path")),
          qbftOptions =
            QbftOptions(
              validatorDuties =
                ValidatorDuties(
                  privateKey =
                    "0x1dd171cec7e2995408b5513004e8207fe88d6820aeff0d82463b3e41df251aae"
                      .fromHexToByteArray(),
                  communicationMargin = 100.milliseconds,
                ),
              validatorSet =
                setOf(
                  Validator(
                    "0x1b9abeec3215d8ade8a33607f2cf0f4f60e5f0d0"
                      .fromHexToByteArray(),
                  ),
                ),
            ),
<<<<<<< HEAD
          p2pConfig = P2P(port = 3322u),
          validatorElNode =
            ValidatorElNode(
              engineApiEndpoint =
                ApiEndpointConfig(
                  URI.create("http://localhost:8555").toURL(),
                  jwtSecretPath = "/secret/path",
                ),
              ethApiEndpoint =
                ApiEndpointConfig(
                  endpoint = URI.create("http://localhost:8545").toURL(),
                ),
=======
          qbftOptions = QbftOptions(100.milliseconds),
          p2pConfig = P2P(ipAddress = "127.0.0.1", port = "3322", staticPeers = emptyList()),
          validator =
            Validator(
              engineApiClient = ApiEndpointConfig(URI.create("http://localhost:8555").toURL(), "/secret/path"),
>>>>>>> 59a74730
            ),
          followers =
            FollowersConfig(
              emptyMap(),
            ),
        ),
      )
  }

  private val validatorDuties =
    """
    private-key = "0x1dd171cec7e2995408b5513004e8207fe88d6820aeff0d82463b3e41df251aae"
    communication-margin=100m
    data-path="/some/path"
    message-queue-limit = 1000
    round-expiry = 1000
    duplicateMessageLimit = 100
    future-message-max-distance = 10
    future-messages-limit = 1000
    """.trimIndent()

  @Test
  fun validatorDutiesAreParseable() {
    val config =
      Utils.parseTomlConfig<ValidatorDutiesDtoTomlFriendly>(validatorDuties)
    assertThat(config)
      .isEqualTo(
        ValidatorDutiesDtoTomlFriendly(
          privateKey = Secret("0x1dd171cec7e2995408b5513004e8207fe88d6820aeff0d82463b3e41df251aae"),
          communicationMargin = 100.milliseconds,
          messageQueueLimit = 1000,
          roundExpiry = 1.seconds,
          duplicateMessageLimit = 100,
          futureMessageMaxDistance = 10L,
          futureMessagesLimit = 1000L,
        ),
      )
  }
}<|MERGE_RESOLUTION|>--- conflicted
+++ resolved
@@ -19,11 +19,8 @@
 import kotlin.io.path.Path
 import kotlin.time.Duration.Companion.milliseconds
 import kotlin.time.Duration.Companion.seconds
-<<<<<<< HEAD
 import maru.core.Validator
 import maru.extensions.fromHexToByteArray
-=======
->>>>>>> 59a74730
 import org.assertj.core.api.Assertions.assertThat
 import org.junit.jupiter.api.Test
 
@@ -32,6 +29,7 @@
     """
     [persistence]
     data-path="/some/path"
+    private-key-path = "/private-key/path"
 
     [qbft-options]
     validator-set = ["0x1b9abeec3215d8ade8a33607f2cf0f4f60e5f0d0"]
@@ -45,15 +43,9 @@
     ip-address = "127.0.0.1"
     static-peers = []
 
-<<<<<<< HEAD
     [payload-validator]
     engine-api-endpoint = { endpoint = "http://localhost:8555", jwt-secret-path = "/secret/path" }
     eth-api-endpoint = { endpoint = "http://localhost:8545" }
-=======
-    [validator]
-    jwt-secret-path = "/secret/path"
-    el-client-engine-api-endpoint = "http://localhost:8555"
->>>>>>> 59a74730
     """.trimIndent()
   private val rawConfig =
     """
@@ -71,18 +63,15 @@
     assertThat(config)
       .isEqualTo(
         MaruConfigDtoToml(
-          persistence = Persistence(Path("/some/path")),
+          persistence = Persistence(dataPath = Path("/some/path"), privateKeyPath = Path("/private-key/path")),
           qbftOptions =
             QbftOptionsDtoTomlFriendly(
               ValidatorDutiesDtoTomlFriendly(
-                privateKey =
-                  Secret("0x1dd171cec7e2995408b5513004e8207fe88d6820aeff0d82463b3e41df251aae"),
                 100.milliseconds,
               ),
               validatorSet = setOf("0x1b9abeec3215d8ade8a33607f2cf0f4f60e5f0d0"),
             ),
-<<<<<<< HEAD
-          p2pConfig = P2P(port = 3322u),
+          p2pConfig = P2P(ipAddress = "127.0.0.1", port = "3322", staticPeers = emptyList()),
           payloadValidator =
             PayloadValidatorDtoToml(
               ethApiEndpoint =
@@ -94,14 +83,6 @@
                   endpoint = URI.create("http://localhost:8555").toURL(),
                   jwtSecretPath = "/secret/path",
                 ),
-=======
-          qbftOptions = QbftOptions(100.milliseconds),
-          p2pConfig = P2P(ipAddress = "127.0.0.1", port = "3322", staticPeers = emptyList()),
-          validator =
-            ValidatorDtoToml(
-              elClientEngineApiEndpoint = URI.create("http://localhost:8555").toURL(),
-              jwtSecretPath = "/secret/path",
->>>>>>> 59a74730
             ),
           followerEngineApis =
             mapOf(
@@ -124,19 +105,16 @@
     assertThat(config)
       .isEqualTo(
         MaruConfigDtoToml(
-          persistence = Persistence(Path("/some/path")),
+          persistence = Persistence(Path("/some/path"), privateKeyPath = Path("/private-key/path")),
           qbftOptions =
             QbftOptionsDtoTomlFriendly(
               validatorDuties =
                 ValidatorDutiesDtoTomlFriendly(
-                  privateKey =
-                    Secret("0x1dd171cec7e2995408b5513004e8207fe88d6820aeff0d82463b3e41df251aae"),
                   communicationMargin = 100.milliseconds,
                 ),
               validatorSet = setOf("0x1b9abeec3215d8ade8a33607f2cf0f4f60e5f0d0"),
             ),
-<<<<<<< HEAD
-          p2pConfig = P2P(port = 3322u),
+          p2pConfig = P2P(ipAddress = "127.0.0.1", port = "3322", staticPeers = emptyList()),
           payloadValidator =
             PayloadValidatorDtoToml(
               ethApiEndpoint =
@@ -148,14 +126,6 @@
                   endpoint = URI.create("http://localhost:8555").toURL(),
                   jwtSecretPath = "/secret/path",
                 ),
-=======
-          qbftOptions = QbftOptions(100.milliseconds),
-          p2pConfig = P2P(ipAddress = "127.0.0.1", port = "3322", staticPeers = emptyList()),
-          validator =
-            ValidatorDtoToml(
-              elClientEngineApiEndpoint = URI.create("http://localhost:8555").toURL(),
-              jwtSecretPath = "/secret/path",
->>>>>>> 59a74730
             ),
           followerEngineApis = null,
         ),
@@ -168,9 +138,8 @@
     assertThat(config.domainFriendly())
       .isEqualTo(
         MaruConfig(
-          persistence = Persistence(Path("/some/path")),
-<<<<<<< HEAD
-          p2pConfig = P2P(port = 3322u),
+          persistence = Persistence(Path("/some/path"), privateKeyPath = Path("/private-key/path")),
+          p2pConfig = P2P(ipAddress = "127.0.0.1", port = "3322", staticPeers = emptyList()),
           validatorElNode =
             ValidatorElNode(
               engineApiEndpoint =
@@ -187,9 +156,6 @@
             QbftOptions(
               validatorDuties =
                 ValidatorDuties(
-                  privateKey =
-                    "0x1dd171cec7e2995408b5513004e8207fe88d6820aeff0d82463b3e41df251aae"
-                      .fromHexToByteArray(),
                   communicationMargin = 100.milliseconds,
                 ),
               validatorSet =
@@ -199,16 +165,6 @@
                       .fromHexToByteArray(),
                   ),
                 ),
-=======
-          sotNode =
-            ApiEndpointConfig(
-              endpoint = URI.create("http://localhost:8545").toURL(),
-            ),
-          p2pConfig = P2P(ipAddress = "127.0.0.1", port = "3322", staticPeers = emptyList()),
-          validator =
-            Validator(
-              engineApiClient = ApiEndpointConfig(URI.create("http://localhost:8555").toURL(), "/secret/path"),
->>>>>>> 59a74730
             ),
           followers =
             FollowersConfig(
@@ -228,14 +184,11 @@
     assertThat(config.domainFriendly())
       .isEqualTo(
         MaruConfig(
-          persistence = Persistence(Path("/some/path")),
+          persistence = Persistence(Path("/some/path"), privateKeyPath = Path("/private-key/path")),
           qbftOptions =
             QbftOptions(
               validatorDuties =
                 ValidatorDuties(
-                  privateKey =
-                    "0x1dd171cec7e2995408b5513004e8207fe88d6820aeff0d82463b3e41df251aae"
-                      .fromHexToByteArray(),
                   communicationMargin = 100.milliseconds,
                 ),
               validatorSet =
@@ -246,8 +199,7 @@
                   ),
                 ),
             ),
-<<<<<<< HEAD
-          p2pConfig = P2P(port = 3322u),
+          p2pConfig = P2P(ipAddress = "127.0.0.1", port = "3322", staticPeers = emptyList()),
           validatorElNode =
             ValidatorElNode(
               engineApiEndpoint =
@@ -259,13 +211,6 @@
                 ApiEndpointConfig(
                   endpoint = URI.create("http://localhost:8545").toURL(),
                 ),
-=======
-          qbftOptions = QbftOptions(100.milliseconds),
-          p2pConfig = P2P(ipAddress = "127.0.0.1", port = "3322", staticPeers = emptyList()),
-          validator =
-            Validator(
-              engineApiClient = ApiEndpointConfig(URI.create("http://localhost:8555").toURL(), "/secret/path"),
->>>>>>> 59a74730
             ),
           followers =
             FollowersConfig(
@@ -294,7 +239,6 @@
     assertThat(config)
       .isEqualTo(
         ValidatorDutiesDtoTomlFriendly(
-          privateKey = Secret("0x1dd171cec7e2995408b5513004e8207fe88d6820aeff0d82463b3e41df251aae"),
           communicationMargin = 100.milliseconds,
           messageQueueLimit = 1000,
           roundExpiry = 1.seconds,
