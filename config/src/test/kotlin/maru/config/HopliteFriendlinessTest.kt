/*
   Copyright 2025 Consensys Software Inc.

   Licensed under the Apache License, Version 2.0 (the "License");
   you may not use this file except in compliance with the License.
   You may obtain a copy of the License at

      http://www.apache.org/licenses/LICENSE-2.0

   Unless required by applicable law or agreed to in writing, software
   distributed under the License is distributed on an "AS IS" BASIS,
   WITHOUT WARRANTIES OR CONDITIONS OF ANY KIND, either express or implied.
   See the License for the specific language governing permissions and
   limitations under the License.
 */
package maru.config

import com.sksamuel.hoplite.Secret
import java.net.URI
import kotlin.io.path.Path
import kotlin.time.Duration.Companion.milliseconds
import kotlin.time.Duration.Companion.seconds
import maru.extensions.fromHexToByteArray
import org.assertj.core.api.Assertions.assertThat
import org.junit.jupiter.api.Test

class HopliteFriendlinessTest {
<<<<<<< HEAD
  @Test
  fun appConfigFileIsParseable() {
    val config =
      Utils.parseTomlConfig<MaruConfigDtoToml>(
        """
        [execution-client]
        ethereum-json-rpc-endpoint = "http://localhost:8545"
        engine-api-json-rpc-endpoint = "http://localhost:8555"

        [qbft-options]
        communication-margin=100m
        data-path="/some/path"
=======
  private val emptyFollowersConfig =
    """
    [sot-eth-endpoint]
    endpoint = "http://localhost:8545"

    [dummy-consensus-options]
    communication-time-margin=100m
>>>>>>> 0cf033d5

    [p2p-config]
    port = 3322

<<<<<<< HEAD
        [validator]
        validator-key = "0x1dd171cec7e2995408b5513004e8207fe88d6820aeff0d82463b3e41df251aae"
        """.trimIndent(),
      )
    assertThat(config)
      .isEqualTo(
        MaruConfigDtoToml(
          executionClient =
            ExecutionClientConfig(
              ethereumJsonRpcEndpoint = URI.create("http://localhost:8545").toURL(),
              engineApiJsonRpcEndpoint = URI.create("http://localhost:8555").toURL(),
            ),
          qbftOptions = QbftOptions(100.milliseconds, Path("/some/path")),
          p2pConfig = P2P(port = 3322u),
          validator =
            ValidatorDtoToml(
              validatorKey = Secret("0x1dd171cec7e2995408b5513004e8207fe88d6820aeff0d82463b3e41df251aae"),
            ),
=======
    [validator]
    private-key = "0xdead"
    jwt-secret-path = "/secret/path"
    min-time-between-get-payload-attempts=800m
    el-client-engine-api-endpoint = "http://localhost:8555"
    """.trimIndent()
  private val rawConfig =
    """
    $emptyFollowersConfig

    [follower-engine-apis]
    follower1 = { endpoint = "http://localhost:1234", jwt-secret-path = "/secret/path" }
    follower2 = { endpoint = "http://localhost:4321" }
    """.trimIndent()

  @Test
  fun appConfigFileIsParseable() {
    val config =
      Utils.parseTomlConfig<MaruConfigDtoToml>(rawConfig)
    assertThat(config)
      .isEqualTo(
        MaruConfigDtoToml(
          sotEthEndpoint =
            ApiEndpointDtoToml(
              endpoint = URI.create("http://localhost:8545").toURL(),
            ),
          dummyConsensusOptions = DummyConsensusOptionsDtoToml(100.milliseconds),
          p2pConfig = P2P(port = 3322u),
          validator =
            ValidatorDtoToml(
              elClientEngineApiEndpoint = URI.create("http://localhost:8555").toURL(),
              privateKey = Secret("0xdead"),
              jwtSecretPath = "/secret/path",
              minTimeBetweenGetPayloadAttempts = 800.milliseconds,
            ),
          followerEngineApis =
            mapOf(
              "follower1" to
                ApiEndpointDtoToml(
                  URI.create("http://localhost:1234").toURL(),
                  jwtSecretPath =
                    "/secret/path",
                ),
              "follower2" to ApiEndpointDtoToml(URI.create("http://localhost:4321").toURL()),
            ),
        ),
      )
  }

  @Test
  fun supportsEmptyFollowers() {
    val config =
      Utils.parseTomlConfig<MaruConfigDtoToml>(emptyFollowersConfig)
    assertThat(config)
      .isEqualTo(
        MaruConfigDtoToml(
          sotEthEndpoint =
            ApiEndpointDtoToml(
              endpoint = URI.create("http://localhost:8545").toURL(),
            ),
          dummyConsensusOptions = DummyConsensusOptionsDtoToml(100.milliseconds),
          p2pConfig = P2P(port = 3322u),
          validator =
            ValidatorDtoToml(
              elClientEngineApiEndpoint = URI.create("http://localhost:8555").toURL(),
              privateKey = Secret("0xdead"),
              jwtSecretPath = "/secret/path",
              minTimeBetweenGetPayloadAttempts = 800.milliseconds,
            ),
          followerEngineApis = null,
>>>>>>> 0cf033d5
        ),
      )
  }

  @Test
  fun appConfigFileIsConvertableToDomain() {
    val config =
<<<<<<< HEAD
      Utils.parseTomlConfig<MaruConfigDtoToml>(
        """
        [execution-client]
        ethereum-json-rpc-endpoint = "http://localhost:8545"
        engine-api-json-rpc-endpoint = "http://localhost:8555"

        [qbft-options]
        communication-margin=100m
        data-path="/some/path"

        [p2p-config]
        port = 3322

        [validator]
        validator-key = "0x1dd171cec7e2995408b5513004e8207fe88d6820aeff0d82463b3e41df251aae"
        """.trimIndent(),
=======
      Utils.parseTomlConfig<MaruConfigDtoToml>(rawConfig)
    assertThat(config.domainFriendly())
      .isEqualTo(
        MaruConfig(
          sotNode =
            ApiEndpointConfig(
              endpoint = URI.create("http://localhost:8545").toURL(),
            ),
          dummyConsensusOptions = DummyConsensusOptions(100.milliseconds),
          p2pConfig = P2P(port = 3322u),
          validator =
            Validator(
              client =
                ValidatorClientConfig(
                  engineApiClientConfig = ApiEndpointConfig(URI.create("http://localhost:8555").toURL()),
                  minTimeBetweenGetPayloadAttempts = 800.milliseconds,
                ),
              key = "0xdead".fromHexToByteArray(),
            ),
          followers =
            FollowersConfig(
              mapOf(
                "follower1" to ApiEndpointConfig(URI.create("http://localhost:1234").toURL(), "/secret/path"),
                "follower2" to ApiEndpointConfig(URI.create("http://localhost:4321").toURL()),
              ),
            ),
        ),
>>>>>>> 0cf033d5
      )
  }

  @Test
  fun emptyFollowersAreConvertableToDomain() {
    val config =
      Utils.parseTomlConfig<MaruConfigDtoToml>(emptyFollowersConfig)
    assertThat(config.domainFriendly())
      .isEqualTo(
        MaruConfig(
<<<<<<< HEAD
          executionClientConfig =
            ExecutionClientConfig(
              engineApiJsonRpcEndpoint = URI.create("http://localhost:8555").toURL(),
              ethereumJsonRpcEndpoint = URI.create("http://localhost:8545").toURL(),
=======
          sotNode =
            ApiEndpointConfig(
              endpoint = URI.create("http://localhost:8545").toURL(),
>>>>>>> 0cf033d5
            ),
          qbftOptions = QbftOptions(100.milliseconds, Path("/some/path")),
          p2pConfig = P2P(port = 3322u),
          validator =
            Validator(
<<<<<<< HEAD
              validatorKey = "0x1dd171cec7e2995408b5513004e8207fe88d6820aeff0d82463b3e41df251aae".fromHexToByteArray(),
            ),
        ),
      )
  }

  private val qbftOptions =
    """
    communication-margin=100m
    data-path="/some/path"
    message-queue-limit = 1000
    round-expiry = 1000
    duplicateMessageLimit = 100
    future-message-max-distance = 10
    future-messages-limit = 1000
    """.trimIndent()

  @Test
  fun qbftOptionsAreParseable() {
    val config =
      Utils.parseTomlConfig<QbftOptions>(qbftOptions)
    assertThat(config)
      .isEqualTo(
        QbftOptions(
          communicationMargin = 100.milliseconds,
          dataPath = Path("/some/path"),
          messageQueueLimit = 1000,
          roundExpiry = 1.seconds,
          duplicateMessageLimit = 100,
          futureMessageMaxDistance = 10L,
          futureMessagesLimit = 1000L,
=======
              client =
                ValidatorClientConfig(
                  engineApiClientConfig =
                    ApiEndpointConfig(
                      URI.create("http://localhost:8555").toURL(),
                      "/secret/path",
                    ),
                  minTimeBetweenGetPayloadAttempts = 800.milliseconds,
                ),
              key = "0xdead".fromHexToByteArray(),
            ),
          followers =
            FollowersConfig(
              emptyMap(),
            ),
>>>>>>> 0cf033d5
        ),
      )
  }
}<|MERGE_RESOLUTION|>--- conflicted
+++ resolved
@@ -25,54 +25,20 @@
 import org.junit.jupiter.api.Test
 
 class HopliteFriendlinessTest {
-<<<<<<< HEAD
-  @Test
-  fun appConfigFileIsParseable() {
-    val config =
-      Utils.parseTomlConfig<MaruConfigDtoToml>(
-        """
-        [execution-client]
-        ethereum-json-rpc-endpoint = "http://localhost:8545"
-        engine-api-json-rpc-endpoint = "http://localhost:8555"
-
-        [qbft-options]
-        communication-margin=100m
-        data-path="/some/path"
-=======
   private val emptyFollowersConfig =
     """
     [sot-eth-endpoint]
     endpoint = "http://localhost:8545"
 
-    [dummy-consensus-options]
-    communication-time-margin=100m
->>>>>>> 0cf033d5
+    [qbft-options]
+    communication-margin=100m
+    data-path="/some/path"
 
     [p2p-config]
     port = 3322
 
-<<<<<<< HEAD
-        [validator]
-        validator-key = "0x1dd171cec7e2995408b5513004e8207fe88d6820aeff0d82463b3e41df251aae"
-        """.trimIndent(),
-      )
-    assertThat(config)
-      .isEqualTo(
-        MaruConfigDtoToml(
-          executionClient =
-            ExecutionClientConfig(
-              ethereumJsonRpcEndpoint = URI.create("http://localhost:8545").toURL(),
-              engineApiJsonRpcEndpoint = URI.create("http://localhost:8555").toURL(),
-            ),
-          qbftOptions = QbftOptions(100.milliseconds, Path("/some/path")),
-          p2pConfig = P2P(port = 3322u),
-          validator =
-            ValidatorDtoToml(
-              validatorKey = Secret("0x1dd171cec7e2995408b5513004e8207fe88d6820aeff0d82463b3e41df251aae"),
-            ),
-=======
     [validator]
-    private-key = "0xdead"
+    private-key = "0x1dd171cec7e2995408b5513004e8207fe88d6820aeff0d82463b3e41df251aae"
     jwt-secret-path = "/secret/path"
     min-time-between-get-payload-attempts=800m
     el-client-engine-api-endpoint = "http://localhost:8555"
@@ -97,12 +63,12 @@
             ApiEndpointDtoToml(
               endpoint = URI.create("http://localhost:8545").toURL(),
             ),
-          dummyConsensusOptions = DummyConsensusOptionsDtoToml(100.milliseconds),
+          qbftOptions = QbftOptions(100.milliseconds, Path("/some/path")),
           p2pConfig = P2P(port = 3322u),
           validator =
             ValidatorDtoToml(
               elClientEngineApiEndpoint = URI.create("http://localhost:8555").toURL(),
-              privateKey = Secret("0xdead"),
+              privateKey = Secret("0x1dd171cec7e2995408b5513004e8207fe88d6820aeff0d82463b3e41df251aae"),
               jwtSecretPath = "/secret/path",
               minTimeBetweenGetPayloadAttempts = 800.milliseconds,
             ),
@@ -131,43 +97,23 @@
             ApiEndpointDtoToml(
               endpoint = URI.create("http://localhost:8545").toURL(),
             ),
-          dummyConsensusOptions = DummyConsensusOptionsDtoToml(100.milliseconds),
+          qbftOptions = QbftOptions(100.milliseconds, Path("/some/path")),
           p2pConfig = P2P(port = 3322u),
           validator =
             ValidatorDtoToml(
               elClientEngineApiEndpoint = URI.create("http://localhost:8555").toURL(),
-              privateKey = Secret("0xdead"),
+              privateKey = Secret("0x1dd171cec7e2995408b5513004e8207fe88d6820aeff0d82463b3e41df251aae"),
               jwtSecretPath = "/secret/path",
               minTimeBetweenGetPayloadAttempts = 800.milliseconds,
             ),
           followerEngineApis = null,
->>>>>>> 0cf033d5
         ),
       )
   }
 
   @Test
   fun appConfigFileIsConvertableToDomain() {
-    val config =
-<<<<<<< HEAD
-      Utils.parseTomlConfig<MaruConfigDtoToml>(
-        """
-        [execution-client]
-        ethereum-json-rpc-endpoint = "http://localhost:8545"
-        engine-api-json-rpc-endpoint = "http://localhost:8555"
-
-        [qbft-options]
-        communication-margin=100m
-        data-path="/some/path"
-
-        [p2p-config]
-        port = 3322
-
-        [validator]
-        validator-key = "0x1dd171cec7e2995408b5513004e8207fe88d6820aeff0d82463b3e41df251aae"
-        """.trimIndent(),
-=======
-      Utils.parseTomlConfig<MaruConfigDtoToml>(rawConfig)
+    val config = Utils.parseTomlConfig<MaruConfigDtoToml>(rawConfig)
     assertThat(config.domainFriendly())
       .isEqualTo(
         MaruConfig(
@@ -175,7 +121,6 @@
             ApiEndpointConfig(
               endpoint = URI.create("http://localhost:8545").toURL(),
             ),
-          dummyConsensusOptions = DummyConsensusOptions(100.milliseconds),
           p2pConfig = P2P(port = 3322u),
           validator =
             Validator(
@@ -184,8 +129,9 @@
                   engineApiClientConfig = ApiEndpointConfig(URI.create("http://localhost:8555").toURL()),
                   minTimeBetweenGetPayloadAttempts = 800.milliseconds,
                 ),
-              key = "0xdead".fromHexToByteArray(),
-            ),
+              privateKey = "0x1dd171cec7e2995408b5513004e8207fe88d6820aeff0d82463b3e41df251aae".fromHexToByteArray(),
+            ),
+          qbftOptions = QbftOptions(100.milliseconds, Path("/some/path")),
           followers =
             FollowersConfig(
               mapOf(
@@ -194,7 +140,6 @@
               ),
             ),
         ),
->>>>>>> 0cf033d5
       )
   }
 
@@ -205,23 +150,28 @@
     assertThat(config.domainFriendly())
       .isEqualTo(
         MaruConfig(
-<<<<<<< HEAD
-          executionClientConfig =
-            ExecutionClientConfig(
-              engineApiJsonRpcEndpoint = URI.create("http://localhost:8555").toURL(),
-              ethereumJsonRpcEndpoint = URI.create("http://localhost:8545").toURL(),
-=======
           sotNode =
             ApiEndpointConfig(
               endpoint = URI.create("http://localhost:8545").toURL(),
->>>>>>> 0cf033d5
             ),
           qbftOptions = QbftOptions(100.milliseconds, Path("/some/path")),
           p2pConfig = P2P(port = 3322u),
           validator =
             Validator(
-<<<<<<< HEAD
-              validatorKey = "0x1dd171cec7e2995408b5513004e8207fe88d6820aeff0d82463b3e41df251aae".fromHexToByteArray(),
+              client =
+                ValidatorClientConfig(
+                  engineApiClientConfig =
+                    ApiEndpointConfig(
+                      URI.create("http://localhost:8555").toURL(),
+                      "/secret/path",
+                    ),
+                  minTimeBetweenGetPayloadAttempts = 800.milliseconds,
+                ),
+              privateKey = "0x1dd171cec7e2995408b5513004e8207fe88d6820aeff0d82463b3e41df251aae".fromHexToByteArray(),
+            ),
+          followers =
+            FollowersConfig(
+              emptyMap(),
             ),
         ),
       )
@@ -252,23 +202,6 @@
           duplicateMessageLimit = 100,
           futureMessageMaxDistance = 10L,
           futureMessagesLimit = 1000L,
-=======
-              client =
-                ValidatorClientConfig(
-                  engineApiClientConfig =
-                    ApiEndpointConfig(
-                      URI.create("http://localhost:8555").toURL(),
-                      "/secret/path",
-                    ),
-                  minTimeBetweenGetPayloadAttempts = 800.milliseconds,
-                ),
-              key = "0xdead".fromHexToByteArray(),
-            ),
-          followers =
-            FollowersConfig(
-              emptyMap(),
-            ),
->>>>>>> 0cf033d5
         ),
       )
   }
