/*
 * Copyright Consensys Software Inc.
 *
 * This file is dual-licensed under either the MIT license or Apache License 2.0.
 * See the LICENSE-MIT and LICENSE-APACHE files in the repository root for details.
 *
 * SPDX-License-Identifier: MIT OR Apache-2.0
 */
package maru.config

import com.sksamuel.hoplite.ConfigException
import com.sksamuel.hoplite.ExperimentalHoplite
import java.net.URI
import kotlin.io.path.Path
import kotlin.time.Duration.Companion.milliseconds
import kotlin.time.Duration.Companion.seconds
import linea.domain.BlockParameter
import linea.domain.RetryConfig
import linea.kotlin.decodeHex
import maru.config.MaruConfigLoader.parseConfig
import org.assertj.core.api.Assertions.assertThat
import org.assertj.core.api.Assertions.assertThatThrownBy
import org.junit.jupiter.api.Test
import org.junit.jupiter.api.assertThrows

@OptIn(ExperimentalHoplite::class)
class HopliteFriendlinessTest {
  private val protocolTransitionPollingInterval = 2.seconds

  private val baseConfigWithoutQbftAndPayloadToml =
    """
    protocol-transition-polling-interval = "2s"

    [persistence]
    data-path="/some/path"
    private-key-path = "/private-key/path"

    [p2p]
    port = 3322
    ip-address = "10.11.12.13"
    static-peers = ["/dns4/bootnode.linea.build/tcp/3322/p2p/16Uiu2HAmFjVuJoKD6sobrxwyJyysM1rgCsfWKzFLwvdB2HKuHwTg"]
    reconnect-delay = "500 ms"
    peering-fork-mismatch-leeway-time = "10 seconds"

    [p2p.discovery]
    port = 3324
    bootnodes = ["enr:-Iu4QHk0YN5IRRnufqsWkbO6Tn0iGTx4H_hnyiIEdXDuhIe0KKrxmaECisyvO40mEmmqKLhz_tdIhx2yFBK8XFKhvxABgmlkgnY0gmlwhH8AAAGJc2VjcDI1NmsxoQOgBvD-dv0cX5szOeEsiAMtwxnP1q5CA5toYDrgUyOhV4N0Y3CCJBKDdWRwgiQT"]
    refresh-interval = "30 seconds"
    advertised-ip = "13.12.11.10"

    [p2p.reputation]
    small-change = 1
    large-change = 5
    disconnect-score-threshold = -20
    capacity = 100
    cooldown-period = "2 seconds"
    ban-period = "30 seconds"

    [p2p.status-update]
    refresh-interval = "30 seconds"
    refresh-interval-leeway = "10 seconds"
    timeout = "3 seconds"

    [observability]
    port = 9090

    [api]
    port = 8080

    [syncing]
    desync-tolerance = 10
    peer-chain-height-polling-interval = "5 seconds"
    el-sync-status-refresh-interval = "6 seconds"
    sync-target-selection = { _type = "MostFrequent", peer-chain-height-granularity = 10 }

    [syncing.download]
    block-range-request-timeout = "10 seconds"
    blocks-batch-size = 64
    blocks-parallelism = 10
    max-retries = 5
    backoff-delay = "10 seconds"
    use-unconditional-random-download-peer = true
    """.trimIndent()

  private val defaultsSectionToml =
    """
    [defaults]
    l2-eth-endpoint = { endpoint = "http://localhost:8545" }
    """.trimIndent()

  private val qbftSectionToml =
    """
    [qbft]
    fee-recipient = "0xdead000000000000000000000000000000000000"
    """.trimIndent()

  private val ethApiEndpointToml =
    """
    l2-eth-api-endpoint = { endpoint = "http://localhost:8595" }
    """.trimIndent()

  private val payloadValidatorSectionToml =
    """
    [payload-validator]
    engine-api-endpoint = { endpoint = "http://localhost:8555", jwt-secret-path = "/secret/path" }
    payload-validation-enabled = false
    """.trimIndent()

  private val emptyFollowersConfigToml =
    """
    $baseConfigWithoutQbftAndPayloadToml

    $defaultsSectionToml

    $qbftSectionToml

    $payloadValidatorSectionToml
    """.trimIndent()
  private val rawConfigToml =
    """
    $emptyFollowersConfigToml

    [follower-engine-apis]
    follower1 = { endpoint = "http://localhost:1234", jwt-secret-path = "/secret/path" }
    follower2 = { endpoint = "http://localhost:4321", timeout = "25 seconds" }
    """.trimIndent()
  private val dataPath = Path("/some/path")
  private val privateKeyPath = Path("/private-key/path")
  private val persistence = Persistence(dataPath, privateKeyPath)
  private val p2pConfig =
    P2PConfig(
      ipAddress = "10.11.12.13",
      port = 3322u,
      staticPeers =
        listOf(
          "/dns4/bootnode.linea.build/tcp/3322/p2p/16Uiu2HAmFjVuJoKD6sobrxwyJyysM1rgCsfWKzFLwvdB2HKuHwTg",
        ),
      reconnectDelay = 500.milliseconds,
      peeringForkMismatchLeewayTime = 10.seconds,
      discovery =
        P2PConfig.Discovery(
          port = 3324u,
          bootnodes =
            listOf(
              "enr:-Iu4QHk0YN5IRRnufqsWkbO6Tn0iGTx4H_hnyiIEdXDuhIe0KKrxmaECisyvO40mEmmqKLhz_tdIhx2yFBK8XFKhvxABgmlkgnY0gmlwhH8AAAGJc2VjcDI1NmsxoQOgBvD-dv0cX5szOeEsiAMtwxnP1q5CA5toYDrgUyOhV4N0Y3CCJBKDdWRwgiQT",
            ),
          refreshInterval = 30.seconds,
          advertisedIp = "13.12.11.10",
        ),
      reputation =
        P2PConfig.Reputation(
          smallChange = 1,
          largeChange = 5,
          disconnectScoreThreshold = -20,
          capacity = 100,
          cooldownPeriod = 2.seconds,
          banPeriod = 30.seconds,
        ),
      statusUpdate =
        P2PConfig.StatusUpdate(
          refreshInterval = 30.seconds,
          refreshIntervalLeeway = 10.seconds,
          timeout = 3.seconds,
        ),
    )
  private val defaultEthApiEndpoint =
    ApiEndpointConfig(
      endpoint = URI.create("http://localhost:8545").toURL(),
      requestRetries =
        RetryConfig.noRetries,
    )
  private val engineApiEndpoint =
    ApiEndpointConfig(
      endpoint = URI.create("http://localhost:8555").toURL(),
      jwtSecretPath = "/secret/path",
      requestRetries =
        RetryConfig.endlessRetry(
          backoffDelay = 1.seconds,
          failuresWarningThreshold = 3u,
        ),
    )
  private val payloadValidator =
    PayloadValidatorDto(
      engineApiEndpoint =
        ApiEndpointDto(
          endpoint = URI.create("http://localhost:8555").toURL(),
          jwtSecretPath = "/secret/path",
        ),
      payloadValidationEnabled = false,
    )
  private val follower1 =
    ApiEndpointDto(
      endpoint = URI.create("http://localhost:1234").toURL(),
      jwtSecretPath = "/secret/path",
    )
  private val follower2 =
    ApiEndpointDto(
      endpoint = URI.create("http://localhost:4321").toURL(),
      timeout = 25.seconds,
    )
  private val followersConfig =
    FollowersConfig(
      mapOf(
        "follower1" to
          ApiEndpointConfig(
            endpoint = URI.create("http://localhost:1234").toURL(),
            jwtSecretPath = "/secret/path",
          ),
        "follower2" to
          ApiEndpointConfig(
            endpoint = URI.create("http://localhost:4321").toURL(),
            timeout = 25.seconds,
          ),
      ),
    )
  private val emptyFollowersConfig = FollowersConfig(emptyMap())
  private val qbftOptions =
    QbftOptionsDtoToml(
      minBlockBuildTime = 500.milliseconds,
      messageQueueLimit = 1000,
      roundExpiry = null,
      duplicateMessageLimit = 100,
      futureMessageMaxDistance = 10L,
      futureMessagesLimit = 1000L,
      feeRecipient = "0xdead000000000000000000000000000000000000".decodeHex(),
    )
  private val syncingConfig =
    SyncingConfig(
      peerChainHeightPollingInterval = 5.seconds,
      syncTargetSelection =
        SyncingConfig.SyncTargetSelection.MostFrequent(
          peerChainHeightGranularity = 10U,
        ),
      elSyncStatusRefreshInterval = 6.seconds,
      desyncTolerance = 10UL,
      download =
        SyncingConfig.Download(
          blockRangeRequestTimeout = 10.seconds,
          blocksBatchSize = 64u,
          blocksParallelism = 10u,
          maxRetries = 5u,
          backoffDelay = 10.seconds,
          useUnconditionalRandomDownloadPeer = true,
        ),
    )
  private val defaultsDto = DefaultsDtoToml(l2EthEndpoint = ApiEndpointDto(URI.create("http://localhost:8545").toURL()))
  private val expectedEmptyFollowersBase =
    MaruConfigDtoToml(
      protocolTransitionPollingInterval = protocolTransitionPollingInterval,
      allowEmptyBlocks = false,
      persistence = persistence,
      qbft = qbftOptions,
      p2p = p2pConfig,
      payloadValidator = payloadValidator,
      followerEngineApis = null,
      observability = ObservabilityConfig(port = 9090u),
      api = ApiConfig(port = 8080u),
      syncing = syncingConfig,
      defaults = defaultsDto,
    )

  @Test
  fun appConfigFileIsParseable() {
    val config = parseConfig<MaruConfigDtoToml>(rawConfigToml)
    assertThat(config).isEqualTo(
      expectedEmptyFollowersBase.copy(followerEngineApis = mapOf("follower1" to follower1, "follower2" to follower2)),
    )
  }

  @Test
  fun supportsEmptyFollowers() {
    val config = parseConfig<MaruConfigDtoToml>(emptyFollowersConfigToml)
    assertThat(config).isEqualTo(
      expectedEmptyFollowersBase,
    )
  }

  @Test
  fun `throws when el validator is also specified as follower`() {
    val exception =
      assertThrows<IllegalArgumentException> {
        MaruConfig(
          protocolTransitionPollingInterval = protocolTransitionPollingInterval,
          allowEmptyBlocks = false,
          persistence = persistence,
          qbft = qbftOptions.toDomain(),
          p2p = p2pConfig,
          validatorElNode = payloadValidator.domainFriendly(),
          followers = FollowersConfig(mapOf("el-validator" to payloadValidator.engineApiEndpoint.domainFriendly())),
          observability = ObservabilityConfig(port = 9090u),
          linea = null,
          api = ApiConfig(port = 8080u),
          syncing = syncingConfig,
        )
      }
    assertThat(exception.message).isEqualTo("Validator EL node cannot be defined as a follower")
  }

  @Test
  fun appConfigFileIsConvertableToDomain() {
    val config = parseConfig<MaruConfigDtoToml>(rawConfigToml)
    assertThat(config.domainFriendly()).isEqualTo(
      MaruConfig(
        protocolTransitionPollingInterval = protocolTransitionPollingInterval,
        allowEmptyBlocks = false,
        persistence = persistence,
        p2p = p2pConfig,
        validatorElNode =
          ValidatorElNode(
            engineApiEndpoint = engineApiEndpoint,
            payloadValidationEnabled = false,
          ),
        qbft = qbftOptions.toDomain(),
        followers = followersConfig,
        observability = ObservabilityConfig(port = 9090u),
        api = ApiConfig(port = 8080u),
        syncing = syncingConfig,
        l2EthApiEndpoint = defaultEthApiEndpoint,
      ),
    )
  }

  @Test
  fun emptyFollowersAreConvertableToDomain() {
    val config = parseConfig<MaruConfigDtoToml>(emptyFollowersConfigToml)
    assertThat(config.domainFriendly()).isEqualTo(
      MaruConfig(
        protocolTransitionPollingInterval = protocolTransitionPollingInterval,
        allowEmptyBlocks = false,
        persistence = persistence,
        qbft = qbftOptions.toDomain(),
        p2p = p2pConfig,
        validatorElNode =
          ValidatorElNode(
            engineApiEndpoint = engineApiEndpoint,
            payloadValidationEnabled = false,
          ),
        followers = emptyFollowersConfig,
        observability = ObservabilityConfig(port = 9090u),
        api = ApiConfig(port = 8080u),
        syncing = syncingConfig,
        l2EthApiEndpoint = defaultEthApiEndpoint,
      ),
    )
  }

  private val qbftOptionsToml =
    """
    min-block-build-time=200m
    message-queue-limit = 1001
    round-expiry = "10 seconds"
    duplicateMessageLimit = 99
    future-message-max-distance = 11
    future-messages-limit = 100
    fee-recipient = "0x0000000000000000000000000000000000000001"
    """.trimIndent()

  @Test
  fun validatorDutiesAreParseable() {
    val config = parseConfig<QbftConfig>(qbftOptionsToml)
    assertThat(config).isEqualTo(
      QbftConfig(
        minBlockBuildTime = 200.milliseconds,
        messageQueueLimit = 1001,
        roundExpiry = 10.seconds,
        duplicateMessageLimit = 99,
        futureMessageMaxDistance = 11,
        futureMessagesLimit = 100,
        feeRecipient = "0x0000000000000000000000000000000000000001".decodeHex(),
      ),
    )
  }

  @Test
  fun payloadValidationEnablementFlagIsParseableWhenTrue() {
    val payloadValidatorToml =
      """
      engine-api-endpoint = { endpoint = "http://localhost:8555", jwt-secret-path = "/secret/path" }
      payload-validation-enabled = true
      """.trimIndent()
    val config = parseConfig<PayloadValidatorDto>(payloadValidatorToml)
    assertThat(config).isEqualTo(
      payloadValidator.copy(payloadValidationEnabled = true),
    )
  }

  @Test
  fun payloadValidationIsEnabledByDefault() {
    val payloadValidatorToml =
      """
      engine-api-endpoint = { endpoint = "http://localhost:8555", jwt-secret-path = "/secret/path" }
      """.trimIndent()
    val config = parseConfig<PayloadValidatorDto>(payloadValidatorToml)
    assertThat(config).isEqualTo(
      payloadValidator.copy(payloadValidationEnabled = true),
    )
  }

  data class SyncTargetSelectionWrapper(
    val syncTargetSelection: SyncingConfig.SyncTargetSelection,
  )

  private val syncTargetSelectorForMostFrequentToml =
    """
    sync-target-selection = { _type = "MostFrequent", peer-chain-height-granularity = 10 }
    """.trimIndent()

  @Test
  fun syncTargetSelectorForMostFrequentIsParseable() {
    val config = parseConfig<SyncTargetSelectionWrapper>(syncTargetSelectorForMostFrequentToml)
    assertThat(config.syncTargetSelection).isEqualTo(
      SyncingConfig.SyncTargetSelection.MostFrequent(
        peerChainHeightGranularity = 10U,
      ),
    )
  }

  private val syncTargetSelectorMostFrequentWithInvalidGranularityToml =
    """
    sync-target-selection = { _type = "MostFrequent", peer-chain-height-granularity = 0 }
    """.trimIndent()

  @Test
  fun syncTargetSelectorForMostFrequentWithInvalidGranularityIsNotParseable() {
    assertThatThrownBy {
      parseConfig<SyncTargetSelectionWrapper>(syncTargetSelectorMostFrequentWithInvalidGranularityToml)
    }.isInstanceOf(ConfigException::class.java)
      .hasMessageContaining("peerChainHeightGranularity must be higher than 0")
  }

  private val syncTargetSelectorMostFrequentWithoutGranularityToml =
    """
    _type = "MostFrequent"
    """.trimIndent()

  @Test
  fun syncTargetSelectorForMostFrequentWithoutGranularityIsNotParseable() {
    assertThatThrownBy {
      parseConfig<SyncingConfig.SyncTargetSelection.MostFrequent>(syncTargetSelectorMostFrequentWithoutGranularityToml)
    }.isInstanceOf(ConfigException::class.java)
      .hasMessageContaining("Missing class kotlin.UInt from config")
  }

  private val syncTargetSelectorInvalidTypeToml =
    """
    sync-target-selection = { _type = "leastFrequent" }
    """.trimIndent()

  @Test
  fun syncTargetSelectorWithInvalidTypeIsNotParseable() {
    assertThatThrownBy {
      parseConfig<SyncTargetSelectionWrapper>(syncTargetSelectorInvalidTypeToml)
    }.isInstanceOf(ConfigException::class.java)
      .hasMessageContaining("No sealed subtype of ")
      .hasMessageContaining(" was found using the discriminator value `leastFrequent`")
  }

  private val syncTargetSelectorForHighestToml =
    """
    sync-target-selection = "Highest"
    """.trimIndent()

  @Test
  fun syncTargetSelectorForHighestIsParseable() {
    val config = parseConfig<SyncTargetSelectionWrapper>(syncTargetSelectorForHighestToml)
    assertThat(config.syncTargetSelection).isEqualTo(
      SyncingConfig.SyncTargetSelection.Highest,
    )
  }

  @Test
  fun `should parse allowEmptyBlocks = true`() {
    val configToml =
      """
      allow-empty-blocks = true
      $emptyFollowersConfigToml
      """.trimIndent()
    val config = parseConfig<MaruConfigDtoToml>(configToml)

    assertThat(config).isEqualTo(
      expectedEmptyFollowersBase.copy(allowEmptyBlocks = true),
    )

    assertThat(config.domainFriendly()).isEqualTo(
      MaruConfig(
        protocolTransitionPollingInterval = protocolTransitionPollingInterval,
        allowEmptyBlocks = true,
        persistence = persistence,
        p2p = p2pConfig,
        validatorElNode =
          ValidatorElNode(
            engineApiEndpoint = engineApiEndpoint,
            payloadValidationEnabled = false,
          ),
        qbft = qbftOptions.toDomain(),
        followers = emptyFollowersConfig,
        observability = ObservabilityConfig(port = 9090u),
        api = ApiConfig(port = 8080u),
        syncing = syncingConfig,
        l2EthApiEndpoint = defaultEthApiEndpoint,
      ),
    )
  }

  @Test
  fun `should parse config with linea settings`() {
    val contractAddress = "0xB218f8A4Bc926cF1cA7b3423c154a0D627Bdb7E5"
    val l1EthApiUrl = "http://ethereum-mainnet"
    val l1PollingInterval = 6.seconds
    val l1HighestBlockTag = "latest"
    val configToml =
      """
      $emptyFollowersConfigToml

      [linea]
      contract-address = "$contractAddress"
      l1-eth-api = { endpoint = "$l1EthApiUrl" }
      l1-polling-interval = "6 seconds"
      l1-highest-block-tag = "$l1HighestBlockTag"
      """.trimIndent()
    val l1EthApiEndpoint =
      ApiEndpointDto(
        endpoint = URI.create("http://ethereum-mainnet").toURL(),
      )
    val contractAddressBytes = contractAddress.decodeHex()
    val expectedTomlConfig =
      LineaConfigDtoToml(
        contractAddress = contractAddressBytes,
        l1EthApi = l1EthApiEndpoint,
        l1PollingInterval = l1PollingInterval,
        l1HighestBlockTag = l1HighestBlockTag,
      )
    val expectedLineaConfig =
      LineaConfig(
        contractAddress = contractAddressBytes,
        l1EthApiEndpoint = l1EthApiEndpoint.domainFriendly(),
        l1PollingInterval = l1PollingInterval,
        l1HighestBlockTag = BlockParameter.Tag.LATEST,
        l2EthApiEndpoint = ApiEndpointConfig(URI.create("http://localhost:8545").toURL()),
      )
    val config = parseConfig<MaruConfigDtoToml>(configToml)

    assertThat(config).isEqualTo(
      expectedEmptyFollowersBase.copy(linea = expectedTomlConfig),
    )

    assertThat(config.domainFriendly()).isEqualTo(
      MaruConfig(
        linea = expectedLineaConfig,
        protocolTransitionPollingInterval = protocolTransitionPollingInterval,
        persistence = persistence,
        p2p = p2pConfig,
        validatorElNode =
          ValidatorElNode(
            engineApiEndpoint = engineApiEndpoint,
            payloadValidationEnabled = false,
          ),
        qbft = qbftOptions.toDomain(),
        followers = emptyFollowersConfig,
        observability = ObservabilityConfig(port = 9090u),
        api = ApiConfig(port = 8080u),
        syncing = syncingConfig,
        l2EthApiEndpoint = defaultEthApiEndpoint,
      ),
    )
  }

  @Test
  fun `linea config parses with legacy l1-eth-api only`() {
    val contractAddress = "0xB218f8A4Bc926cF1cA7b3423c154a0D627Bdb7E5"
    val legacyUrl = "http://ethereum-legacy"

    val toml =
      """
      contract-address = "$contractAddress"
      l1-eth-api = { endpoint = "$legacyUrl" }
      """.trimIndent()

    val expected =
      LineaConfigDtoToml(
        contractAddress = contractAddress.decodeHex(),
        l1EthApi = ApiEndpointDto(URI.create(legacyUrl).toURL()),
      )

    val parsed = parseConfig<LineaConfigDtoToml>(toml)

    assertThat(parsed).isEqualTo(expected)
    // Fallback applied: l1EthApiEndpoint defaults to l1EthApi
    assertThat(parsed.l1EthApiEndpoint).isEqualTo(expected.l1EthApi)
  }

  @Test
  fun `linea config parses with l1-eth-api-endpoint only`() {
    val contractAddress = "0xB218f8A4Bc926cF1cA7b3423c154a0D627Bdb7E5"
    val endpointUrl = "http://ethereum-endpoint"

    val toml =
      """
      contract-address = "$contractAddress"
      l1-eth-api-endpoint = { endpoint = "$endpointUrl" }
      """.trimIndent()

    val expected =
      LineaConfigDtoToml(
        contractAddress = contractAddress.decodeHex(),
        l1EthApiEndpoint = ApiEndpointDto(URI.create(endpointUrl).toURL()),
      )

    val parsed = parseConfig<LineaConfigDtoToml>(toml)

    assertThat(parsed).isEqualTo(expected)
  }

  @Test
  fun `linea config fails when neither l1-eth-api nor l1-eth-api-endpoint provided`() {
    val contractAddress = "0xB218f8A4Bc926cF1cA7b3423c154a0D627Bdb7E5"

    val toml =
      """
      contract-address = "$contractAddress"
      """.trimIndent()

    assertThatThrownBy {
      parseConfig<LineaConfigDtoToml>(toml)
    }.isInstanceOf(ConfigException::class.java)
      .hasMessageContaining("l1-eth-api-endpoint has to be defined!")
  }

  @Test
  fun `gossiping config can be overridden`() {
    val customGossipingConfig =
      """
      d = 12
      d-low = 10
      d-high = 16
      d-lazy = 10
      fanout-ttl = "120 seconds"
      gossip-size = 6
      history = 10
      heartbeat-interval = "600 milliseconds"
      seen-ttl = "1200 seconds"
      flood-publish-max-message-size-threshold = 65536
      gossip-factor = 0.5
      consider-peers-as-direct = true
      """.trimIndent()
    val config = parseConfig<P2PConfig.Gossiping>(customGossipingConfig)

    assertThat(config).isEqualTo(
<<<<<<< HEAD
      P2PConfig.Gossiping(
        d = 12,
        dLow = 10,
        dHigh = 16,
        dLazy = 10,
        fanoutTTL = 120.seconds,
        gossipSize = 6,
        history = 10,
        heartbeatInterval = 600.milliseconds,
        seenTTL = 1200.seconds,
        floodPublishMaxMessageSizeThreshold = 65536,
        gossipFactor = 0.5,
=======
      expectedEmptyFollowersBase.copy(
        p2p =
          p2pConfig.copy(
            gossiping =
              P2PConfig.Gossiping(
                d = 12,
                dLow = 10,
                dHigh = 16,
                dLazy = 10,
                fanoutTTL = 120.seconds,
                gossipSize = 6,
                history = 10,
                heartbeatInterval = 600.milliseconds,
                seenTTL = 1200.seconds,
                floodPublishMaxMessageSizeThreshold = 65536,
                gossipFactor = 0.5,
                considerPeersAsDirect = true,
              ),
          ),
>>>>>>> a130088a
      ),
    )
  }

  @Test
  fun `gossiping config can be partially overridden with defaults for unspecified fields`() {
    val partialGossipingConfig =
      """
      d = 12
      heartbeat-interval = "600 milliseconds"
      """.trimIndent()
    val config = parseConfig<P2PConfig.Gossiping>(partialGossipingConfig)

    assertThat(config).isEqualTo(
<<<<<<< HEAD
      P2PConfig.Gossiping(
        d = 12,
        dLow = 6, // default
        dHigh = 24, // default (d * 2)
        dLazy = 6, // default
        fanoutTTL = 60.seconds, // default
        gossipSize = 3, // default
        history = 6, // default
        heartbeatInterval = 600.milliseconds,
        seenTTL = 700.milliseconds * 1115, // default
        floodPublishMaxMessageSizeThreshold = 16384, // default
        gossipFactor = 0.25, // default
=======
      expectedEmptyFollowersBase.copy(
        p2p =
          p2pConfig.copy(
            gossiping =
              P2PConfig.Gossiping(
                d = 12,
                dLow = 6, // default
                dHigh = 24, // default (d * 2)
                dLazy = 6, // default
                fanoutTTL = 60.seconds, // default
                gossipSize = 3, // default
                history = 6, // default
                heartbeatInterval = 600.milliseconds,
                seenTTL = 700.milliseconds * 1115, // default
                floodPublishMaxMessageSizeThreshold = 16384, // default
                gossipFactor = 0.25, // default
                considerPeersAsDirect = false, // default
              ),
          ),
>>>>>>> a130088a
      ),
    )
  }

  @Test
  fun `gossiping config is parseable as standalone`() {
    val gossipingToml =
      """
      d = 10
      d-low = 8
      d-high = 14
      d-lazy = 8
      fanout-ttl = "90 seconds"
      gossip-size = 5
      history = 8
      heartbeat-interval = "500 milliseconds"
      seen-ttl = "1000 seconds"
      flood-publish-max-message-size-threshold = 32768
      gossip-factor = 0.3
      consider-peers-as-direct = true
      """.trimIndent()
    val config = parseConfig<P2PConfig.Gossiping>(gossipingToml)

    assertThat(config).isEqualTo(
      P2PConfig.Gossiping(
        d = 10,
        dLow = 8,
        dHigh = 14,
        dLazy = 8,
        fanoutTTL = 90.seconds,
        gossipSize = 5,
        history = 8,
        heartbeatInterval = 500.milliseconds,
        seenTTL = 1000.seconds,
        floodPublishMaxMessageSizeThreshold = 32768,
        gossipFactor = 0.3,
        considerPeersAsDirect = true,
      ),
    )
  }

  @Test
  fun `p2p discovery with invalid advertisedIp format should fail`() {
    val discoveryConfigToml =
      """
      port = 9000
      refresh-interval = "30 seconds"
      advertised-ip = "127.0.256.1"
      """.trimIndent()

    assertThatThrownBy {
      parseConfig<P2PConfig.Discovery>(discoveryConfigToml)
    }.isInstanceOf(ConfigException::class.java)
      .hasMessageContaining("UnknownHostException")
      .hasMessageContaining("127.0.256.1")
  }

  @Test
  fun `p2p config with invalid ipAddress format should fail`() {
    val p2pConfigToml =
      """
      ip-address = "127.O.0H.1"
      """.trimIndent()

    assertThatThrownBy {
      parseConfig<P2PConfig>(p2pConfigToml)
    }.isInstanceOf(ConfigException::class.java)
      .hasMessageContaining("UnknownHostException")
      .hasMessageContaining("127.O.0H.1")
  }

  @Test
  fun `p2p config with valid dns instead of IP format should fail`() {
    val p2pConfigToml =
      """
      ip-address = "test.com"
      """.trimIndent()

    assertThatThrownBy {
      parseConfig<P2PConfig>(p2pConfigToml)
    }.isInstanceOf(ConfigException::class.java)
      .hasMessageContaining("IllegalArgumentException")
      .hasMessageContaining("Invalid IP address format")
      .hasMessageContaining("test.com")
  }

  @Test
  fun `fails when payload-validator section is missing while qbft one is there`() {
    val tomlNoPayload =
      """
      $baseConfigWithoutQbftAndPayloadToml

      $defaultsSectionToml

      $qbftSectionToml
      """.trimIndent()

    val parsed = parseConfig<MaruConfigDtoToml>(tomlNoPayload)
    assertThat(parsed).isEqualTo(
      expectedEmptyFollowersBase.copy(payloadValidator = null),
    )

    assertThatThrownBy { parsed.domainFriendly() }
      .isInstanceOf(IllegalArgumentException::class.java)
      .hasMessage("Validator EL node is required when a node is a QBFT Validator")
  }

  @Test
  fun `follower config when both qbft and payload-validator are absent`() {
    val tomlNoPayloadNoQbft =
      """
      $baseConfigWithoutQbftAndPayloadToml

      $defaultsSectionToml
      """.trimIndent()

    val parsed = parseConfig<MaruConfigDtoToml>(tomlNoPayloadNoQbft)
    assertThat(parsed).isEqualTo(
      expectedEmptyFollowersBase.copy(payloadValidator = null, qbft = null),
    )

    assertThat(parsed.domainFriendly()).isEqualTo(
      MaruConfig(
        protocolTransitionPollingInterval = protocolTransitionPollingInterval,
        allowEmptyBlocks = false,
        persistence = persistence,
        qbft = null,
        p2p = p2pConfig,
        validatorElNode = null,
        followers = emptyFollowersConfig,
        observability = ObservabilityConfig(port = 9090u),
        api = ApiConfig(port = 8080u),
        syncing = syncingConfig,
        l2EthApiEndpoint = defaultEthApiEndpoint,
      ),
    )
  }

  @Test
  fun `follower config without defaults section`() {
    val tomlNoDefaults =
      """
      $baseConfigWithoutQbftAndPayloadToml
      """.trimIndent()

    val parsed = parseConfig<MaruConfigDtoToml>(tomlNoDefaults)
    assertThat(parsed).isEqualTo(
      expectedEmptyFollowersBase.copy(payloadValidator = null, qbft = null, defaults = null),
    )

    assertThat(parsed.domainFriendly()).isEqualTo(
      MaruConfig(
        protocolTransitionPollingInterval = protocolTransitionPollingInterval,
        allowEmptyBlocks = false,
        persistence = persistence,
        qbft = null,
        p2p = p2pConfig,
        validatorElNode = null,
        followers = emptyFollowersConfig,
        observability = ObservabilityConfig(port = 9090u),
        api = ApiConfig(port = 8080u),
        syncing = syncingConfig,
        l2EthApiEndpoint = null,
      ),
    )
  }

  @Test
  fun `root eth-api-endpoint override takes precedence over defaults`() {
    val configToml =
      """
      $ethApiEndpointToml

      $baseConfigWithoutQbftAndPayloadToml

      $defaultsSectionToml

      $qbftSectionToml

      $payloadValidatorSectionToml
      """.trimIndent()

    val parsed = parseConfig<MaruConfigDtoToml>(configToml)
    val domain = parsed.domainFriendly()

    val expectedEthApi =
      ApiEndpointConfig(
        endpoint = URI.create("http://localhost:8595").toURL(),
        requestRetries = RetryConfig.noRetries,
      )

    assertThat(domain.l2EthApiEndpoint).isEqualTo(expectedEthApi)
  }
}<|MERGE_RESOLUTION|>--- conflicted
+++ resolved
@@ -646,7 +646,6 @@
     val config = parseConfig<P2PConfig.Gossiping>(customGossipingConfig)
 
     assertThat(config).isEqualTo(
-<<<<<<< HEAD
       P2PConfig.Gossiping(
         d = 12,
         dLow = 10,
@@ -659,27 +658,7 @@
         seenTTL = 1200.seconds,
         floodPublishMaxMessageSizeThreshold = 65536,
         gossipFactor = 0.5,
-=======
-      expectedEmptyFollowersBase.copy(
-        p2p =
-          p2pConfig.copy(
-            gossiping =
-              P2PConfig.Gossiping(
-                d = 12,
-                dLow = 10,
-                dHigh = 16,
-                dLazy = 10,
-                fanoutTTL = 120.seconds,
-                gossipSize = 6,
-                history = 10,
-                heartbeatInterval = 600.milliseconds,
-                seenTTL = 1200.seconds,
-                floodPublishMaxMessageSizeThreshold = 65536,
-                gossipFactor = 0.5,
-                considerPeersAsDirect = true,
-              ),
-          ),
->>>>>>> a130088a
+        considerPeersAsDirect = true,
       ),
     )
   }
@@ -694,7 +673,6 @@
     val config = parseConfig<P2PConfig.Gossiping>(partialGossipingConfig)
 
     assertThat(config).isEqualTo(
-<<<<<<< HEAD
       P2PConfig.Gossiping(
         d = 12,
         dLow = 6, // default
@@ -707,27 +685,7 @@
         seenTTL = 700.milliseconds * 1115, // default
         floodPublishMaxMessageSizeThreshold = 16384, // default
         gossipFactor = 0.25, // default
-=======
-      expectedEmptyFollowersBase.copy(
-        p2p =
-          p2pConfig.copy(
-            gossiping =
-              P2PConfig.Gossiping(
-                d = 12,
-                dLow = 6, // default
-                dHigh = 24, // default (d * 2)
-                dLazy = 6, // default
-                fanoutTTL = 60.seconds, // default
-                gossipSize = 3, // default
-                history = 6, // default
-                heartbeatInterval = 600.milliseconds,
-                seenTTL = 700.milliseconds * 1115, // default
-                floodPublishMaxMessageSizeThreshold = 16384, // default
-                gossipFactor = 0.25, // default
-                considerPeersAsDirect = false, // default
-              ),
-          ),
->>>>>>> a130088a
+        considerPeersAsDirect = false, // default
       ),
     )
   }
