/*
   Copyright 2025 Consensys Software Inc.

   Licensed under the Apache License, Version 2.0 (the "License");
   you may not use this file except in compliance with the License.
   You may obtain a copy of the License at

      http://www.apache.org/licenses/LICENSE-2.0

   Unless required by applicable law or agreed to in writing, software
   distributed under the License is distributed on an "AS IS" BASIS,
   WITHOUT WARRANTIES OR CONDITIONS OF ANY KIND, either express or implied.
   See the License for the specific language governing permissions and
   limitations under the License.
 */
package maru.config

import com.sksamuel.hoplite.ConfigLoaderBuilder
import com.sksamuel.hoplite.ExperimentalHoplite
import com.sksamuel.hoplite.toml.TomlPropertySource
import java.net.URI
import kotlin.io.path.Path
import kotlin.time.Duration.Companion.milliseconds
import kotlin.time.Duration.Companion.seconds
import maru.extensions.fromHexToByteArray
import org.assertj.core.api.Assertions.assertThat
import org.junit.jupiter.api.Test

@OptIn(ExperimentalHoplite::class)
class HopliteFriendlinessTest {
  private val emptyFollowersConfigToml =
    """
    [persistence]
    data-path="/some/path"
    private-key-path = "/private-key/path"

    [qbft-options]
    fee-recipient = "0xdead000000000000000000000000000000000000"

    [p2p-config]
    port = 3322
    ip-address = "127.0.0.1"
    static-peers = []
    reconnect-delay = 500m

    [payload-validator]
    engine-api-endpoint = { endpoint = "http://localhost:8555", jwt-secret-path = "/secret/path" }
    eth-api-endpoint = { endpoint = "http://localhost:8545" }
    """.trimIndent()
  private val rawConfigToml =
    """
    $emptyFollowersConfigToml

    [follower-engine-apis]
    follower1 = { endpoint = "http://localhost:1234", jwt-secret-path = "/secret/path" }
    follower2 = { endpoint = "http://localhost:4321" }
    """.trimIndent()
  private val dataPath = Path("/some/path")
  private val privateKeyPath = Path("/private-key/path")
  private val persistence = Persistence(dataPath, privateKeyPath)
  private val p2pConfig =
    P2P(
      ipAddress = "127.0.0.1",
      port = 3322u,
      staticPeers = emptyList(),
      reconnectDelay = 500.milliseconds,
    )
  private val ethApiEndpoint =
    ApiEndpointConfig(
      endpoint = URI.create("http://localhost:8545").toURL(),
    )
  private val engineApiEndpoint =
    ApiEndpointConfig(
      endpoint = URI.create("http://localhost:8555").toURL(),
      jwtSecretPath = "/secret/path",
    )
  private val payloadValidator =
    PayloadValidatorDto(
      ethApiEndpoint =
        ApiEndpointDto(
          endpoint = URI.create("http://localhost:8545").toURL(),
        ),
      engineApiEndpoint =
        ApiEndpointDto(
          endpoint = URI.create("http://localhost:8555").toURL(),
          jwtSecretPath = "/secret/path",
        ),
    )
  private val follower1 =
    ApiEndpointDto(
      URI.create("http://localhost:1234").toURL(),
      jwtSecretPath = "/secret/path",
    )
  private val follower2 =
    ApiEndpointDto(
      URI.create("http://localhost:4321").toURL(),
    )
  private val followersConfig =
    FollowersConfig(
      mapOf(
        "follower1" to ApiEndpointConfig(URI.create("http://localhost:1234").toURL(), "/secret/path"),
        "follower2" to ApiEndpointConfig(URI.create("http://localhost:4321").toURL()),
      ),
    )
  private val emptyFollowersConfig = FollowersConfig(emptyMap())
  private val qbftOptions =
    QbftOptions(
      minBlockBuildTime = 500.milliseconds,
      messageQueueLimit = 1000,
      roundExpiry = 1.seconds,
      duplicateMessageLimit = 100,
      futureMessageMaxDistance = 10L,
      futureMessagesLimit = 1000L,
      feeRecipient = "0xdead000000000000000000000000000000000000".fromHexToByteArray(),
    )

  @Test
  fun appConfigFileIsParseable() {
<<<<<<< HEAD
    val config =
      Utils.parseTomlConfig<MaruConfigDtoToml>(rawConfig)
    assertThat(config)
      .isEqualTo(
        MaruConfigDtoToml(
          persistence = Persistence(dataPath = Path("/some/path"), privateKeyPath = Path("/private-key/path")),
          qbftOptions =
            QbftOptions(),
          p2pConfig =
            P2P(
              ipAddress = "127.0.0.1",
              port = "3322",
              staticPeers = emptyList(),
              reconnectDelay = 500.milliseconds,
            ),
          p2pConfig = P2P(ipAddress = "127.0.0.1", port = "3322", discoveryPort = "9876", staticPeers = emptyList()),
          payloadValidator =
            PayloadValidatorDto(
              ethApiEndpoint =
                ApiEndpointDto(
                  endpoint = URI.create("http://localhost:8545").toURL(),
                ),
              engineApiEndpoint =
                ApiEndpointDto(
                  endpoint = URI.create("http://localhost:8555").toURL(),
                  jwtSecretPath = "/secret/path",
                ),
            ),
          followerEngineApis =
            mapOf(
              "follower1" to
                ApiEndpointDto(
                  URI.create("http://localhost:1234").toURL(),
                  jwtSecretPath =
                    "/secret/path",
                ),
              "follower2" to ApiEndpointDto(URI.create("http://localhost:4321").toURL()),
            ),
        ),
      )
=======
    val config = parseTomlConfig<MaruConfigDtoToml>(rawConfigToml)
    assertThat(config).isEqualTo(
      MaruConfigDtoToml(
        persistence = persistence,
        qbftOptions = qbftOptions,
        p2pConfig = p2pConfig,
        payloadValidator = payloadValidator,
        followerEngineApis = mapOf("follower1" to follower1, "follower2" to follower2),
      ),
    )
>>>>>>> 5b772495
  }

  @Test
  fun supportsEmptyFollowers() {
<<<<<<< HEAD
    val config =
      Utils.parseTomlConfig<MaruConfigDtoToml>(emptyFollowersConfig)
    assertThat(config)
      .isEqualTo(
        MaruConfigDtoToml(
          persistence = Persistence(Path("/some/path"), privateKeyPath = Path("/private-key/path")),
          qbftOptions =
            QbftOptions(),
          p2pConfig =
            P2P(
              ipAddress = "127.0.0.1",
              port = "3322",
              staticPeers = emptyList(),
              reconnectDelay = 500.milliseconds,
            ),
          p2pConfig = P2P(ipAddress = "127.0.0.1", port = "3322", discoveryPort = "9876", staticPeers = emptyList()),
          payloadValidator =
            PayloadValidatorDto(
              ethApiEndpoint =
                ApiEndpointDto(
                  endpoint = URI.create("http://localhost:8545").toURL(),
                ),
              engineApiEndpoint =
                ApiEndpointDto(
                  endpoint = URI.create("http://localhost:8555").toURL(),
                  jwtSecretPath = "/secret/path",
                ),
            ),
          followerEngineApis = null,
        ),
      )
=======
    val config = parseTomlConfig<MaruConfigDtoToml>(emptyFollowersConfigToml)
    assertThat(config).isEqualTo(
      MaruConfigDtoToml(
        persistence = persistence,
        qbftOptions = qbftOptions,
        p2pConfig = p2pConfig,
        payloadValidator = payloadValidator,
        followerEngineApis = null,
      ),
    )
>>>>>>> 5b772495
  }

  @Test
  fun appConfigFileIsConvertableToDomain() {
<<<<<<< HEAD
    val config = Utils.parseTomlConfig<MaruConfigDtoToml>(rawConfig)
    assertThat(config.domainFriendly())
      .isEqualTo(
        MaruConfig(
          persistence = Persistence(Path("/some/path"), privateKeyPath = Path("/private-key/path")),
          p2pConfig =
            P2P(
              ipAddress = "127.0.0.1",
              port = "3322",
              discoveryPort = "9876",
              staticPeers = emptyList(),
              reconnectDelay = 500.milliseconds,
            ),
          validatorElNode =
            ValidatorElNode(
              engineApiEndpoint =
                ApiEndpointConfig(
                  URI.create("http://localhost:8555").toURL(),
                  jwtSecretPath = "/secret/path",
                ),
              ethApiEndpoint =
                ApiEndpointConfig(
                  endpoint = URI.create("http://localhost:8545").toURL(),
                ),
            ),
          qbftOptions =
            QbftOptions(),
          followers =
            FollowersConfig(
              mapOf(
                "follower1" to ApiEndpointConfig(URI.create("http://localhost:1234").toURL(), "/secret/path"),
                "follower2" to ApiEndpointConfig(URI.create("http://localhost:4321").toURL()),
              ),
            ),
        ),
      )
=======
    val config = parseTomlConfig<MaruConfigDtoToml>(rawConfigToml)
    assertThat(config.domainFriendly()).isEqualTo(
      MaruConfig(
        persistence = persistence,
        p2pConfig = p2pConfig,
        validatorElNode =
          ValidatorElNode(
            engineApiEndpoint = engineApiEndpoint,
            ethApiEndpoint = ethApiEndpoint,
          ),
        qbftOptions = qbftOptions,
        followers = followersConfig,
      ),
    )
>>>>>>> 5b772495
  }

  @Test
  fun emptyFollowersAreConvertableToDomain() {
<<<<<<< HEAD
    val config =
      Utils.parseTomlConfig<MaruConfigDtoToml>(emptyFollowersConfig)
    assertThat(config.domainFriendly())
      .isEqualTo(
        MaruConfig(
          persistence = Persistence(Path("/some/path"), privateKeyPath = Path("/private-key/path")),
          qbftOptions =
            QbftOptions(),
          p2pConfig =
            P2P(
              ipAddress = "127.0.0.1",
              port = "3322",
              staticPeers = emptyList(),
              reconnectDelay = 500.milliseconds,
            ),
          p2pConfig = P2P(ipAddress = "127.0.0.1", port = "3322", discoveryPort = "9876", staticPeers = emptyList()),
          validatorElNode =
            ValidatorElNode(
              engineApiEndpoint =
                ApiEndpointConfig(
                  URI.create("http://localhost:8555").toURL(),
                  jwtSecretPath = "/secret/path",
                ),
              ethApiEndpoint =
                ApiEndpointConfig(
                  endpoint = URI.create("http://localhost:8545").toURL(),
                ),
            ),
          followers =
            FollowersConfig(
              emptyMap(),
            ),
        ),
      )
=======
    val config = parseTomlConfig<MaruConfigDtoToml>(emptyFollowersConfigToml)
    assertThat(config.domainFriendly()).isEqualTo(
      MaruConfig(
        persistence = persistence,
        qbftOptions = qbftOptions,
        p2pConfig = p2pConfig,
        validatorElNode =
          ValidatorElNode(
            engineApiEndpoint = engineApiEndpoint,
            ethApiEndpoint = ethApiEndpoint,
          ),
        followers = emptyFollowersConfig,
      ),
    )
>>>>>>> 5b772495
  }

  private val qbftOptionsToml =
    """
    min-block-build-time=200m
    message-queue-limit = 1001
    round-expiry = 900m
    duplicateMessageLimit = 99
    future-message-max-distance = 11
    future-messages-limit = 100
    fee-recipient = "0x0000000000000000000000000000000000000001"
    """.trimIndent()

  @Test
  fun validatorDutiesAreParseable() {
    val config = parseTomlConfig<QbftOptions>(qbftOptionsToml)
    assertThat(config).isEqualTo(
      QbftOptions(
        minBlockBuildTime = 200.milliseconds,
        messageQueueLimit = 1001,
        roundExpiry = 900.milliseconds,
        duplicateMessageLimit = 99,
        futureMessageMaxDistance = 11,
        futureMessagesLimit = 100,
        feeRecipient = "0x0000000000000000000000000000000000000001".fromHexToByteArray(),
      ),
    )
  }

  inline fun <reified T : Any> parseTomlConfig(toml: String): T =
    ConfigLoaderBuilder
      .default()
      .addDecoder(QbftOptionsDecoder)
      .withExplicitSealedTypes()
      .addSource(TomlPropertySource(toml))
      .build()
      .loadConfigOrThrow<T>()
}<|MERGE_RESOLUTION|>--- conflicted
+++ resolved
@@ -62,6 +62,7 @@
     P2P(
       ipAddress = "127.0.0.1",
       port = 3322u,
+      discoveryPort = 3323u,
       staticPeers = emptyList(),
       reconnectDelay = 500.milliseconds,
     )
@@ -116,48 +117,6 @@
 
   @Test
   fun appConfigFileIsParseable() {
-<<<<<<< HEAD
-    val config =
-      Utils.parseTomlConfig<MaruConfigDtoToml>(rawConfig)
-    assertThat(config)
-      .isEqualTo(
-        MaruConfigDtoToml(
-          persistence = Persistence(dataPath = Path("/some/path"), privateKeyPath = Path("/private-key/path")),
-          qbftOptions =
-            QbftOptions(),
-          p2pConfig =
-            P2P(
-              ipAddress = "127.0.0.1",
-              port = "3322",
-              staticPeers = emptyList(),
-              reconnectDelay = 500.milliseconds,
-            ),
-          p2pConfig = P2P(ipAddress = "127.0.0.1", port = "3322", discoveryPort = "9876", staticPeers = emptyList()),
-          payloadValidator =
-            PayloadValidatorDto(
-              ethApiEndpoint =
-                ApiEndpointDto(
-                  endpoint = URI.create("http://localhost:8545").toURL(),
-                ),
-              engineApiEndpoint =
-                ApiEndpointDto(
-                  endpoint = URI.create("http://localhost:8555").toURL(),
-                  jwtSecretPath = "/secret/path",
-                ),
-            ),
-          followerEngineApis =
-            mapOf(
-              "follower1" to
-                ApiEndpointDto(
-                  URI.create("http://localhost:1234").toURL(),
-                  jwtSecretPath =
-                    "/secret/path",
-                ),
-              "follower2" to ApiEndpointDto(URI.create("http://localhost:4321").toURL()),
-            ),
-        ),
-      )
-=======
     val config = parseTomlConfig<MaruConfigDtoToml>(rawConfigToml)
     assertThat(config).isEqualTo(
       MaruConfigDtoToml(
@@ -168,44 +127,10 @@
         followerEngineApis = mapOf("follower1" to follower1, "follower2" to follower2),
       ),
     )
->>>>>>> 5b772495
   }
 
   @Test
   fun supportsEmptyFollowers() {
-<<<<<<< HEAD
-    val config =
-      Utils.parseTomlConfig<MaruConfigDtoToml>(emptyFollowersConfig)
-    assertThat(config)
-      .isEqualTo(
-        MaruConfigDtoToml(
-          persistence = Persistence(Path("/some/path"), privateKeyPath = Path("/private-key/path")),
-          qbftOptions =
-            QbftOptions(),
-          p2pConfig =
-            P2P(
-              ipAddress = "127.0.0.1",
-              port = "3322",
-              staticPeers = emptyList(),
-              reconnectDelay = 500.milliseconds,
-            ),
-          p2pConfig = P2P(ipAddress = "127.0.0.1", port = "3322", discoveryPort = "9876", staticPeers = emptyList()),
-          payloadValidator =
-            PayloadValidatorDto(
-              ethApiEndpoint =
-                ApiEndpointDto(
-                  endpoint = URI.create("http://localhost:8545").toURL(),
-                ),
-              engineApiEndpoint =
-                ApiEndpointDto(
-                  endpoint = URI.create("http://localhost:8555").toURL(),
-                  jwtSecretPath = "/secret/path",
-                ),
-            ),
-          followerEngineApis = null,
-        ),
-      )
-=======
     val config = parseTomlConfig<MaruConfigDtoToml>(emptyFollowersConfigToml)
     assertThat(config).isEqualTo(
       MaruConfigDtoToml(
@@ -216,49 +141,10 @@
         followerEngineApis = null,
       ),
     )
->>>>>>> 5b772495
   }
 
   @Test
   fun appConfigFileIsConvertableToDomain() {
-<<<<<<< HEAD
-    val config = Utils.parseTomlConfig<MaruConfigDtoToml>(rawConfig)
-    assertThat(config.domainFriendly())
-      .isEqualTo(
-        MaruConfig(
-          persistence = Persistence(Path("/some/path"), privateKeyPath = Path("/private-key/path")),
-          p2pConfig =
-            P2P(
-              ipAddress = "127.0.0.1",
-              port = "3322",
-              discoveryPort = "9876",
-              staticPeers = emptyList(),
-              reconnectDelay = 500.milliseconds,
-            ),
-          validatorElNode =
-            ValidatorElNode(
-              engineApiEndpoint =
-                ApiEndpointConfig(
-                  URI.create("http://localhost:8555").toURL(),
-                  jwtSecretPath = "/secret/path",
-                ),
-              ethApiEndpoint =
-                ApiEndpointConfig(
-                  endpoint = URI.create("http://localhost:8545").toURL(),
-                ),
-            ),
-          qbftOptions =
-            QbftOptions(),
-          followers =
-            FollowersConfig(
-              mapOf(
-                "follower1" to ApiEndpointConfig(URI.create("http://localhost:1234").toURL(), "/secret/path"),
-                "follower2" to ApiEndpointConfig(URI.create("http://localhost:4321").toURL()),
-              ),
-            ),
-        ),
-      )
-=======
     val config = parseTomlConfig<MaruConfigDtoToml>(rawConfigToml)
     assertThat(config.domainFriendly()).isEqualTo(
       MaruConfig(
@@ -273,47 +159,10 @@
         followers = followersConfig,
       ),
     )
->>>>>>> 5b772495
   }
 
   @Test
   fun emptyFollowersAreConvertableToDomain() {
-<<<<<<< HEAD
-    val config =
-      Utils.parseTomlConfig<MaruConfigDtoToml>(emptyFollowersConfig)
-    assertThat(config.domainFriendly())
-      .isEqualTo(
-        MaruConfig(
-          persistence = Persistence(Path("/some/path"), privateKeyPath = Path("/private-key/path")),
-          qbftOptions =
-            QbftOptions(),
-          p2pConfig =
-            P2P(
-              ipAddress = "127.0.0.1",
-              port = "3322",
-              staticPeers = emptyList(),
-              reconnectDelay = 500.milliseconds,
-            ),
-          p2pConfig = P2P(ipAddress = "127.0.0.1", port = "3322", discoveryPort = "9876", staticPeers = emptyList()),
-          validatorElNode =
-            ValidatorElNode(
-              engineApiEndpoint =
-                ApiEndpointConfig(
-                  URI.create("http://localhost:8555").toURL(),
-                  jwtSecretPath = "/secret/path",
-                ),
-              ethApiEndpoint =
-                ApiEndpointConfig(
-                  endpoint = URI.create("http://localhost:8545").toURL(),
-                ),
-            ),
-          followers =
-            FollowersConfig(
-              emptyMap(),
-            ),
-        ),
-      )
-=======
     val config = parseTomlConfig<MaruConfigDtoToml>(emptyFollowersConfigToml)
     assertThat(config.domainFriendly()).isEqualTo(
       MaruConfig(
@@ -328,7 +177,6 @@
         followers = emptyFollowersConfig,
       ),
     )
->>>>>>> 5b772495
   }
 
   private val qbftOptionsToml =
