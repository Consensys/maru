/*
 * Copyright Consensys Software Inc.
 *
 * This file is dual-licensed under either the MIT license or Apache License 2.0.
 * See the LICENSE-MIT and LICENSE-APACHE files in the repository root for details.
 *
 * SPDX-License-Identifier: MIT OR Apache-2.0
 */
package maru.config

import com.sksamuel.hoplite.ConfigException
import com.sksamuel.hoplite.ExperimentalHoplite
import java.net.URI
import kotlin.io.path.Path
import kotlin.time.Duration.Companion.milliseconds
import kotlin.time.Duration.Companion.seconds
import linea.domain.BlockParameter
import linea.domain.RetryConfig
import linea.kotlin.decodeHex
import maru.config.MaruConfigLoader.parseConfig
import org.assertj.core.api.Assertions.assertThat
import org.assertj.core.api.Assertions.assertThatThrownBy
import org.junit.jupiter.api.Test
import org.junit.jupiter.api.assertThrows

@OptIn(ExperimentalHoplite::class)
class HopliteFriendlinessTest {
  private val protocolTransitionPollingInterval = 2.seconds

  private val baseConfigWithoutQbftAndPayloadToml =
    """
    [persistence]
    data-path="/some/path"
    private-key-path = "/private-key/path"

    [p2p]
    port = 3322
    ip-address = "10.11.12.13"
    static-peers = ["/dns4/bootnode.linea.build/tcp/3322/p2p/16Uiu2HAmFjVuJoKD6sobrxwyJyysM1rgCsfWKzFLwvdB2HKuHwTg"]
    reconnect-delay = "500 ms"
    peering-fork-mismatch-leeway-time = "10 seconds"

    [p2p.discovery]
    port = 3324
    bootnodes = ["enr:-Iu4QHk0YN5IRRnufqsWkbO6Tn0iGTx4H_hnyiIEdXDuhIe0KKrxmaECisyvO40mEmmqKLhz_tdIhx2yFBK8XFKhvxABgmlkgnY0gmlwhH8AAAGJc2VjcDI1NmsxoQOgBvD-dv0cX5szOeEsiAMtwxnP1q5CA5toYDrgUyOhV4N0Y3CCJBKDdWRwgiQT"]
    refresh-interval = "30 seconds"
<<<<<<< HEAD
    search-timeout = "10 seconds"
    search-interval = "2 seconds"
=======
    advertised-ip = "13.12.11.10"
>>>>>>> 688ba0bc

    [p2p.reputation]
    small-change = 1
    large-change = 5
    disconnect-score-threshold = -20
    capacity = 100
    cooldown-period = "2 seconds"
    ban-period = "30 seconds"

    [p2p.status-update]
    refresh-interval = "30 seconds"
    refresh-interval-leeway = "10 seconds"
    timeout = "3 seconds"

    [observability]
    port = 9090

    [api]
    port = 8080

    [syncing]
    desync-tolerance = 10
    peer-chain-height-polling-interval = "5 seconds"
    el-sync-status-refresh-interval = "6 seconds"
    sync-target-selection = { _type = "MostFrequent", peer-chain-height-granularity = 10 }

    [syncing.download]
    block-range-request-timeout = "10 seconds"
    blocks-batch-size = 64
    blocks-parallelism = 10
    max-retries = 5
    backoff-delay = "10 seconds"
    use-unconditional-random-download-peer = true
    """.trimIndent()

  private val defaultsSectionToml =
    """
    [defaults]
    l2-eth-endpoint = { endpoint = "http://localhost:8545" }
    """.trimIndent()

  private val qbftSectionToml =
    """
    [qbft]
    fee-recipient = "0xdead000000000000000000000000000000000000"
    """.trimIndent()

  private val forkTransitionToml =
    """
    [fork-transition]
    l2-eth-api-endpoint = { endpoint = "http://localhost:8595" }
    protocol-transition-polling-interval = "2s"
    """.trimIndent()

  private val payloadValidatorSectionToml =
    """
    [payload-validator]
    engine-api-endpoint = { endpoint = "http://localhost:8555", jwt-secret-path = "/secret/path" }
    payload-validation-enabled = false
    """.trimIndent()

  private val emptyFollowersConfigToml =
    """
    $baseConfigWithoutQbftAndPayloadToml

    $defaultsSectionToml

    $qbftSectionToml

    $payloadValidatorSectionToml

    $forkTransitionToml
    """.trimIndent()
  private val rawConfigToml =
    """
    $emptyFollowersConfigToml

    [follower-engine-apis]
    follower1 = { endpoint = "http://localhost:1234", jwt-secret-path = "/secret/path" }
    follower2 = { endpoint = "http://localhost:4321", timeout = "25 seconds" }
    """.trimIndent()
  private val dataPath = Path("/some/path")
  private val privateKeyPath = Path("/private-key/path")
  private val persistence = Persistence(dataPath, privateKeyPath)
  private val p2pConfig =
    P2PConfig(
      ipAddress = "10.11.12.13",
      port = 3322u,
      staticPeers =
        listOf(
          "/dns4/bootnode.linea.build/tcp/3322/p2p/16Uiu2HAmFjVuJoKD6sobrxwyJyysM1rgCsfWKzFLwvdB2HKuHwTg",
        ),
      reconnectDelay = 500.milliseconds,
      peeringForkMismatchLeewayTime = 10.seconds,
      discovery =
        P2PConfig.Discovery(
          port = 3324u,
          bootnodes =
            listOf(
              "enr:-Iu4QHk0YN5IRRnufqsWkbO6Tn0iGTx4H_hnyiIEdXDuhIe0KKrxmaECisyvO40mEmmqKLhz_tdIhx2yFBK8XFKhvxABgmlkgnY0gmlwhH8AAAGJc2VjcDI1NmsxoQOgBvD-dv0cX5szOeEsiAMtwxnP1q5CA5toYDrgUyOhV4N0Y3CCJBKDdWRwgiQT",
            ),
          refreshInterval = 30.seconds,
<<<<<<< HEAD
          searchTimeout = 10.seconds,
          searchInterval = 2.seconds,
=======
          advertisedIp = "13.12.11.10",
>>>>>>> 688ba0bc
        ),
      reputation =
        P2PConfig.Reputation(
          smallChange = 1,
          largeChange = 5,
          disconnectScoreThreshold = -20,
          capacity = 100,
          cooldownPeriod = 2.seconds,
          banPeriod = 30.seconds,
        ),
      statusUpdate =
        P2PConfig.StatusUpdate(
          refreshInterval = 30.seconds,
          refreshIntervalLeeway = 10.seconds,
          timeout = 3.seconds,
        ),
    )
  private val defaultEthApiEndpoint =
    ApiEndpointConfig(
      endpoint = URI.create("http://localhost:8545").toURL(),
      requestRetries =
        RetryConfig.noRetries,
    )
  private val engineApiEndpoint =
    ApiEndpointConfig(
      endpoint = URI.create("http://localhost:8555").toURL(),
      jwtSecretPath = "/secret/path",
      requestRetries =
        RetryConfig.endlessRetry(
          backoffDelay = 1.seconds,
          failuresWarningThreshold = 3u,
        ),
    )
  private val payloadValidator =
    PayloadValidatorDto(
      engineApiEndpoint =
        ApiEndpointDto(
          endpoint = URI.create("http://localhost:8555").toURL(),
          jwtSecretPath = "/secret/path",
        ),
      payloadValidationEnabled = false,
    )
  private val follower1 =
    ApiEndpointDto(
      endpoint = URI.create("http://localhost:1234").toURL(),
      jwtSecretPath = "/secret/path",
    )
  private val follower2 =
    ApiEndpointDto(
      endpoint = URI.create("http://localhost:4321").toURL(),
      timeout = 25.seconds,
    )
  private val followersConfig =
    FollowersConfig(
      mapOf(
        "follower1" to
          ApiEndpointConfig(
            endpoint = URI.create("http://localhost:1234").toURL(),
            jwtSecretPath = "/secret/path",
          ),
        "follower2" to
          ApiEndpointConfig(
            endpoint = URI.create("http://localhost:4321").toURL(),
            timeout = 25.seconds,
          ),
      ),
    )
  private val emptyFollowersConfig = FollowersConfig(emptyMap())
  private val qbftOptions =
    QbftOptionsDtoToml(
      minBlockBuildTime = 500.milliseconds,
      messageQueueLimit = 1000,
      roundExpiry = null,
      duplicateMessageLimit = 100,
      futureMessageMaxDistance = 10L,
      futureMessagesLimit = 1000L,
      feeRecipient = "0xdead000000000000000000000000000000000000".decodeHex(),
    )
  private val syncingConfig =
    SyncingConfig(
      peerChainHeightPollingInterval = 5.seconds,
      syncTargetSelection =
        SyncingConfig.SyncTargetSelection.MostFrequent(
          peerChainHeightGranularity = 10U,
        ),
      elSyncStatusRefreshInterval = 6.seconds,
      desyncTolerance = 10UL,
      download =
        SyncingConfig.Download(
          blockRangeRequestTimeout = 10.seconds,
          blocksBatchSize = 64u,
          blocksParallelism = 10u,
          maxRetries = 5u,
          backoffDelay = 10.seconds,
          useUnconditionalRandomDownloadPeer = true,
        ),
    )
  private val defaultsDto = DefaultsDtoToml(l2EthEndpoint = ApiEndpointDto(URI.create("http://localhost:8545").toURL()))
  private val forkTransitionOverrideEndpoint =
    ApiEndpointConfig(
      endpoint = URI.create("http://localhost:8595").toURL(),
      requestRetries = RetryConfig.noRetries,
    )
  private val expectedForkTransition =
    ForkTransition(
      l2EthApiEndpoint = forkTransitionOverrideEndpoint,
      protocolTransitionPollingInterval = protocolTransitionPollingInterval,
    )

  private val expectedEmptyFollowersBase =
    MaruConfigDtoToml(
      allowEmptyBlocks = false,
      defaults = defaultsDto,
      persistence = persistence,
      qbft = qbftOptions,
      p2p = p2pConfig,
      payloadValidator = payloadValidator,
      followerEngineApis = null,
      observability = ObservabilityConfig(port = 9090u),
      api = ApiConfig(port = 8080u),
      syncing = syncingConfig,
      forkTransition =
        ForkTransitionDtoToml(
          l2EthApiEndpoint = ApiEndpointDto(URI.create("http://localhost:8595").toURL()),
          protocolTransitionPollingInterval = protocolTransitionPollingInterval,
        ),
    )

  @Test
  fun appConfigFileIsParseable() {
    val config = parseConfig<MaruConfigDtoToml>(rawConfigToml)
    assertThat(config).isEqualTo(
      expectedEmptyFollowersBase.copy(followerEngineApis = mapOf("follower1" to follower1, "follower2" to follower2)),
    )
  }

  @Test
  fun supportsEmptyFollowers() {
    val config = parseConfig<MaruConfigDtoToml>(emptyFollowersConfigToml)
    assertThat(config).isEqualTo(
      expectedEmptyFollowersBase,
    )
  }

  @Test
  fun `throws when el validator is also specified as follower`() {
    val exception =
      assertThrows<IllegalArgumentException> {
        MaruConfig(
          persistence = persistence,
          qbft = qbftOptions.toDomain(),
          p2p = p2pConfig,
          validatorElNode = payloadValidator.domainFriendly(),
          followers = FollowersConfig(mapOf("el-validator" to payloadValidator.engineApiEndpoint.domainFriendly())),
          observability = ObservabilityConfig(port = 9090u),
          linea = null,
          api = ApiConfig(port = 8080u),
          syncing = syncingConfig,
          forkTransition = ForkTransition(protocolTransitionPollingInterval = protocolTransitionPollingInterval),
        )
      }
    assertThat(exception.message).isEqualTo("Validator EL node cannot be defined as a follower")
  }

  @Test
  fun appConfigFileIsConvertableToDomain() {
    val config = parseConfig<MaruConfigDtoToml>(rawConfigToml)
    assertThat(config.domainFriendly()).isEqualTo(
      MaruConfig(
        persistence = persistence,
        qbft = qbftOptions.toDomain(),
        p2p = p2pConfig,
        validatorElNode =
          ValidatorElNode(
            engineApiEndpoint = engineApiEndpoint,
            payloadValidationEnabled = false,
          ),
        followers = followersConfig,
        observability = ObservabilityConfig(port = 9090u),
        api = ApiConfig(port = 8080u),
        syncing = syncingConfig,
        forkTransition = expectedForkTransition,
      ),
    )
  }

  @Test
  fun emptyFollowersAreConvertableToDomain() {
    val config = parseConfig<MaruConfigDtoToml>(emptyFollowersConfigToml)
    assertThat(config.domainFriendly()).isEqualTo(
      MaruConfig(
        persistence = persistence,
        qbft = qbftOptions.toDomain(),
        p2p = p2pConfig,
        validatorElNode =
          ValidatorElNode(
            engineApiEndpoint = engineApiEndpoint,
            payloadValidationEnabled = false,
          ),
        followers = emptyFollowersConfig,
        observability = ObservabilityConfig(port = 9090u),
        api = ApiConfig(port = 8080u),
        syncing = syncingConfig,
        forkTransition = expectedForkTransition,
      ),
    )
  }

  private val qbftOptionsToml =
    """
    min-block-build-time=200m
    message-queue-limit = 1001
    round-expiry = "10 seconds"
    duplicateMessageLimit = 99
    future-message-max-distance = 11
    future-messages-limit = 100
    fee-recipient = "0x0000000000000000000000000000000000000001"
    """.trimIndent()

  @Test
  fun validatorDutiesAreParseable() {
    val config = parseConfig<QbftConfig>(qbftOptionsToml)
    assertThat(config).isEqualTo(
      QbftConfig(
        minBlockBuildTime = 200.milliseconds,
        messageQueueLimit = 1001,
        roundExpiry = 10.seconds,
        duplicateMessageLimit = 99,
        futureMessageMaxDistance = 11,
        futureMessagesLimit = 100,
        feeRecipient = "0x0000000000000000000000000000000000000001".decodeHex(),
      ),
    )
  }

  @Test
  fun payloadValidationEnablementFlagIsParseableWhenTrue() {
    val payloadValidatorToml =
      """
      engine-api-endpoint = { endpoint = "http://localhost:8555", jwt-secret-path = "/secret/path" }
      payload-validation-enabled = true
      """.trimIndent()
    val config = parseConfig<PayloadValidatorDto>(payloadValidatorToml)
    assertThat(config).isEqualTo(
      payloadValidator.copy(payloadValidationEnabled = true),
    )
  }

  @Test
  fun payloadValidationIsEnabledByDefault() {
    val payloadValidatorToml =
      """
      engine-api-endpoint = { endpoint = "http://localhost:8555", jwt-secret-path = "/secret/path" }
      """.trimIndent()
    val config = parseConfig<PayloadValidatorDto>(payloadValidatorToml)
    assertThat(config).isEqualTo(
      payloadValidator.copy(payloadValidationEnabled = true),
    )
  }

  data class SyncTargetSelectionWrapper(
    val syncTargetSelection: SyncingConfig.SyncTargetSelection,
  )

  private val syncTargetSelectorForMostFrequentToml =
    """
    sync-target-selection = { _type = "MostFrequent", peer-chain-height-granularity = 10 }
    """.trimIndent()

  @Test
  fun syncTargetSelectorForMostFrequentIsParseable() {
    val config = parseConfig<SyncTargetSelectionWrapper>(syncTargetSelectorForMostFrequentToml)
    assertThat(config.syncTargetSelection).isEqualTo(
      SyncingConfig.SyncTargetSelection.MostFrequent(
        peerChainHeightGranularity = 10U,
      ),
    )
  }

  private val syncTargetSelectorMostFrequentWithInvalidGranularityToml =
    """
    sync-target-selection = { _type = "MostFrequent", peer-chain-height-granularity = 0 }
    """.trimIndent()

  @Test
  fun syncTargetSelectorForMostFrequentWithInvalidGranularityIsNotParseable() {
    assertThatThrownBy {
      parseConfig<SyncTargetSelectionWrapper>(syncTargetSelectorMostFrequentWithInvalidGranularityToml)
    }.isInstanceOf(ConfigException::class.java)
      .hasMessageContaining("peerChainHeightGranularity must be higher than 0")
  }

  private val syncTargetSelectorMostFrequentWithoutGranularityToml =
    """
    _type = "MostFrequent"
    """.trimIndent()

  @Test
  fun syncTargetSelectorForMostFrequentWithoutGranularityIsNotParseable() {
    assertThatThrownBy {
      parseConfig<SyncingConfig.SyncTargetSelection.MostFrequent>(syncTargetSelectorMostFrequentWithoutGranularityToml)
    }.isInstanceOf(ConfigException::class.java)
      .hasMessageContaining("Missing class kotlin.UInt from config")
  }

  private val syncTargetSelectorInvalidTypeToml =
    """
    sync-target-selection = { _type = "leastFrequent" }
    """.trimIndent()

  @Test
  fun syncTargetSelectorWithInvalidTypeIsNotParseable() {
    assertThatThrownBy {
      parseConfig<SyncTargetSelectionWrapper>(syncTargetSelectorInvalidTypeToml)
    }.isInstanceOf(ConfigException::class.java)
      .hasMessageContaining("No sealed subtype of ")
      .hasMessageContaining(" was found using the discriminator value `leastFrequent`")
  }

  private val syncTargetSelectorForHighestToml =
    """
    sync-target-selection = "Highest"
    """.trimIndent()

  @Test
  fun syncTargetSelectorForHighestIsParseable() {
    val config = parseConfig<SyncTargetSelectionWrapper>(syncTargetSelectorForHighestToml)
    assertThat(config.syncTargetSelection).isEqualTo(
      SyncingConfig.SyncTargetSelection.Highest,
    )
  }

  @Test
  fun `should parse allowEmptyBlocks = true`() {
    val configToml =
      """
      allow-empty-blocks = true
      $emptyFollowersConfigToml
      """.trimIndent()
    val config = parseConfig<MaruConfigDtoToml>(configToml)

    assertThat(config).isEqualTo(
      expectedEmptyFollowersBase.copy(allowEmptyBlocks = true),
    )

    assertThat(config.domainFriendly()).isEqualTo(
      MaruConfig(
        allowEmptyBlocks = true,
        persistence = persistence,
        validatorElNode =
          ValidatorElNode(
            engineApiEndpoint = engineApiEndpoint,
            payloadValidationEnabled = false,
          ),
        qbft = qbftOptions.toDomain(),
        p2p = p2pConfig,
        followers = emptyFollowersConfig,
        observability = ObservabilityConfig(port = 9090u),
        api = ApiConfig(port = 8080u),
        syncing = syncingConfig,
        forkTransition = expectedForkTransition,
      ),
    )
  }

  @Test
  fun `should parse config with linea settings`() {
    val contractAddress = "0xB218f8A4Bc926cF1cA7b3423c154a0D627Bdb7E5"
    val l1EthApiUrl = "http://ethereum-mainnet"
    val l1PollingInterval = 6.seconds
    val l1HighestBlockTag = "latest"
    val configToml =
      """
      $emptyFollowersConfigToml

      [linea]
      contract-address = "$contractAddress"
      l1-eth-api = { endpoint = "$l1EthApiUrl" }
      l1-polling-interval = "6 seconds"
      l1-highest-block-tag = "$l1HighestBlockTag"
      """.trimIndent()
    val l1EthApiEndpoint =
      ApiEndpointDto(
        endpoint = URI.create("http://ethereum-mainnet").toURL(),
      )
    val contractAddressBytes = contractAddress.decodeHex()
    val expectedTomlConfig =
      LineaConfigDtoToml(
        contractAddress = contractAddressBytes,
        l1EthApi = l1EthApiEndpoint,
        l1PollingInterval = l1PollingInterval,
        l1HighestBlockTag = l1HighestBlockTag,
      )
    val expectedLineaConfig =
      LineaConfig(
        contractAddress = contractAddressBytes,
        l1EthApiEndpoint = l1EthApiEndpoint.domainFriendly(),
        l1PollingInterval = l1PollingInterval,
        l1HighestBlockTag = BlockParameter.Tag.LATEST,
        l2EthApiEndpoint = ApiEndpointConfig(URI.create("http://localhost:8545").toURL()),
      )
    val config = parseConfig<MaruConfigDtoToml>(configToml)

    assertThat(config).isEqualTo(
      expectedEmptyFollowersBase.copy(linea = expectedTomlConfig),
    )

    assertThat(config.domainFriendly()).isEqualTo(
      MaruConfig(
        linea = expectedLineaConfig,
        persistence = persistence,
        p2p = p2pConfig,
        validatorElNode =
          ValidatorElNode(
            engineApiEndpoint = engineApiEndpoint,
            payloadValidationEnabled = false,
          ),
        qbft = qbftOptions.toDomain(),
        followers = emptyFollowersConfig,
        observability = ObservabilityConfig(port = 9090u),
        api = ApiConfig(port = 8080u),
        syncing = syncingConfig,
        forkTransition = expectedForkTransition,
      ),
    )
  }

  @Test
  fun `linea config parses with legacy l1-eth-api only`() {
    val contractAddress = "0xB218f8A4Bc926cF1cA7b3423c154a0D627Bdb7E5"
    val legacyUrl = "http://ethereum-legacy"

    val toml =
      """
      contract-address = "$contractAddress"
      l1-eth-api = { endpoint = "$legacyUrl" }
      """.trimIndent()

    val expected =
      LineaConfigDtoToml(
        contractAddress = contractAddress.decodeHex(),
        l1EthApi = ApiEndpointDto(URI.create(legacyUrl).toURL()),
      )

    val parsed = parseConfig<LineaConfigDtoToml>(toml)

    assertThat(parsed).isEqualTo(expected)
    // Fallback applied: l1EthApiEndpoint defaults to l1EthApi
    assertThat(parsed.l1EthApiEndpoint).isEqualTo(expected.l1EthApi)
  }

  @Test
  fun `linea config parses with l1-eth-api-endpoint only`() {
    val contractAddress = "0xB218f8A4Bc926cF1cA7b3423c154a0D627Bdb7E5"
    val endpointUrl = "http://ethereum-endpoint"

    val toml =
      """
      contract-address = "$contractAddress"
      l1-eth-api-endpoint = { endpoint = "$endpointUrl" }
      """.trimIndent()

    val expected =
      LineaConfigDtoToml(
        contractAddress = contractAddress.decodeHex(),
        l1EthApiEndpoint = ApiEndpointDto(URI.create(endpointUrl).toURL()),
      )

    val parsed = parseConfig<LineaConfigDtoToml>(toml)

    assertThat(parsed).isEqualTo(expected)
  }

  @Test
  fun `linea config fails when neither l1-eth-api nor l1-eth-api-endpoint provided`() {
    val contractAddress = "0xB218f8A4Bc926cF1cA7b3423c154a0D627Bdb7E5"

    val toml =
      """
      contract-address = "$contractAddress"
      """.trimIndent()

    assertThatThrownBy {
      parseConfig<LineaConfigDtoToml>(toml)
    }.isInstanceOf(ConfigException::class.java)
      .hasMessageContaining("l1-eth-api-endpoint has to be defined!")
  }

  @Test
  fun `gossiping config can be overridden`() {
    val customGossipingConfig =
      """
      d = 12
      d-low = 10
      d-high = 16
      d-lazy = 10
      fanout-ttl = "120 seconds"
      gossip-size = 6
      history = 10
      heartbeat-interval = "600 milliseconds"
      seen-ttl = "1200 seconds"
      flood-publish-max-message-size-threshold = 65536
      gossip-factor = 0.5
      consider-peers-as-direct = true
      """.trimIndent()
    val config = parseConfig<P2PConfig.Gossiping>(customGossipingConfig)

    assertThat(config).isEqualTo(
      P2PConfig.Gossiping(
        d = 12,
        dLow = 10,
        dHigh = 16,
        dLazy = 10,
        fanoutTTL = 120.seconds,
        gossipSize = 6,
        history = 10,
        heartbeatInterval = 600.milliseconds,
        seenTTL = 1200.seconds,
        floodPublishMaxMessageSizeThreshold = 65536,
        gossipFactor = 0.5,
        considerPeersAsDirect = true,
      ),
    )
  }

  @Test
  fun `gossiping config can be partially overridden with defaults for unspecified fields`() {
    val partialGossipingConfig =
      """
      d = 12
      heartbeat-interval = "600 milliseconds"
      """.trimIndent()
    val config = parseConfig<P2PConfig.Gossiping>(partialGossipingConfig)

    assertThat(config).isEqualTo(
      P2PConfig.Gossiping(
        d = 12,
        dLow = 6, // default
        dHigh = 24, // default (d * 2)
        dLazy = 6, // default
        fanoutTTL = 60.seconds, // default
        gossipSize = 3, // default
        history = 6, // default
        heartbeatInterval = 600.milliseconds,
        seenTTL = 700.milliseconds * 1115, // default
        floodPublishMaxMessageSizeThreshold = 16384, // default
        gossipFactor = 0.25, // default
        considerPeersAsDirect = false, // default
      ),
    )
  }

  @Test
  fun `gossiping config is parseable as standalone`() {
    val gossipingToml =
      """
      d = 10
      d-low = 8
      d-high = 14
      d-lazy = 8
      fanout-ttl = "90 seconds"
      gossip-size = 5
      history = 8
      heartbeat-interval = "500 milliseconds"
      seen-ttl = "1000 seconds"
      flood-publish-max-message-size-threshold = 32768
      gossip-factor = 0.3
      consider-peers-as-direct = true
      """.trimIndent()
    val config = parseConfig<P2PConfig.Gossiping>(gossipingToml)

    assertThat(config).isEqualTo(
      P2PConfig.Gossiping(
        d = 10,
        dLow = 8,
        dHigh = 14,
        dLazy = 8,
        fanoutTTL = 90.seconds,
        gossipSize = 5,
        history = 8,
        heartbeatInterval = 500.milliseconds,
        seenTTL = 1000.seconds,
        floodPublishMaxMessageSizeThreshold = 32768,
        gossipFactor = 0.3,
        considerPeersAsDirect = true,
      ),
    )
  }

  @Test
  fun `p2p discovery with invalid advertisedIp format should fail`() {
    val discoveryConfigToml =
      """
      port = 9000
      refresh-interval = "30 seconds"
      advertised-ip = "127.0.256.1"
      """.trimIndent()

    assertThatThrownBy {
      parseConfig<P2PConfig.Discovery>(discoveryConfigToml)
    }.isInstanceOf(ConfigException::class.java)
      .hasMessageContaining("UnknownHostException")
      .hasMessageContaining("127.0.256.1")
  }

  @Test
  fun `p2p config with invalid ipAddress format should fail`() {
    val p2pConfigToml =
      """
      ip-address = "127.O.0H.1"
      """.trimIndent()

    assertThatThrownBy {
      parseConfig<P2PConfig>(p2pConfigToml)
    }.isInstanceOf(ConfigException::class.java)
      .hasMessageContaining("UnknownHostException")
      .hasMessageContaining("127.O.0H.1")
  }

  @Test
  fun `p2p config with valid dns instead of IP format should fail`() {
    val p2pConfigToml =
      """
      ip-address = "test.com"
      """.trimIndent()

    assertThatThrownBy {
      parseConfig<P2PConfig>(p2pConfigToml)
    }.isInstanceOf(ConfigException::class.java)
      .hasMessageContaining("IllegalArgumentException")
      .hasMessageContaining("Invalid IP address format")
      .hasMessageContaining("test.com")
  }

  @Test
  fun `fails when payload-validator section is missing while qbft one is there`() {
    val tomlNoPayload =
      """
      $baseConfigWithoutQbftAndPayloadToml

      $defaultsSectionToml

      $qbftSectionToml
      """.trimIndent()

    val parsed = parseConfig<MaruConfigDtoToml>(tomlNoPayload)
    assertThat(parsed).isEqualTo(
      expectedEmptyFollowersBase.copy(
        payloadValidator = null,
        forkTransition = ForkTransitionDtoToml(),
      ),
    )

    assertThatThrownBy { parsed.domainFriendly() }
      .isInstanceOf(IllegalArgumentException::class.java)
      .hasMessage("Validator EL node is required when a node is a QBFT Validator")
  }

  @Test
  fun `follower config when both qbft and payload-validator are absent`() {
    val tomlNoPayloadNoQbft =
      """
      $baseConfigWithoutQbftAndPayloadToml

      $defaultsSectionToml
      """.trimIndent()

    val parsed = parseConfig<MaruConfigDtoToml>(tomlNoPayloadNoQbft)
    assertThat(parsed).isEqualTo(
      expectedEmptyFollowersBase.copy(
        payloadValidator = null,
        qbft = null,
        forkTransition = ForkTransitionDtoToml(),
      ),
    )

    assertThat(parsed.domainFriendly()).isEqualTo(
      MaruConfig(
        persistence = persistence,
        qbft = null,
        p2p = p2pConfig,
        validatorElNode = null,
        followers = emptyFollowersConfig,
        observability = ObservabilityConfig(port = 9090u),
        api = ApiConfig(port = 8080u),
        syncing = syncingConfig,
        forkTransition =
          ForkTransition(
            l2EthApiEndpoint = defaultEthApiEndpoint,
            protocolTransitionPollingInterval = 1.seconds,
          ),
      ),
    )
  }

  @Test
  fun `follower config without defaults section`() {
    val tomlNoDefaults =
      """
      $baseConfigWithoutQbftAndPayloadToml
      """.trimIndent()

    val parsed = parseConfig<MaruConfigDtoToml>(tomlNoDefaults)
    assertThat(parsed).isEqualTo(
      expectedEmptyFollowersBase.copy(
        payloadValidator = null,
        qbft = null,
        defaults = null,
        forkTransition = ForkTransitionDtoToml(),
      ),
    )

    assertThat(parsed.domainFriendly()).isEqualTo(
      MaruConfig(
        persistence = persistence,
        qbft = null,
        p2p = p2pConfig,
        validatorElNode = null,
        followers = emptyFollowersConfig,
        observability = ObservabilityConfig(port = 9090u),
        api = ApiConfig(port = 8080u),
        syncing = syncingConfig,
        forkTransition = ForkTransition(),
      ),
    )
  }

  @Test
  fun `fork-transition l2-eth-api-endpoint override takes precedence over defaults`() {
    val configToml =
      """
      $baseConfigWithoutQbftAndPayloadToml

      $defaultsSectionToml

      $qbftSectionToml

      $payloadValidatorSectionToml

      [fork-transition]
      l2-eth-api-endpoint = { endpoint = "http://localhost:8595" }
      protocol-transition-polling-interval = "2s"
      """.trimIndent()

    val parsed = parseConfig<MaruConfigDtoToml>(configToml)
    val domain = parsed.domainFriendly()

    val expectedEthApi =
      ApiEndpointConfig(
        endpoint = URI.create("http://localhost:8595").toURL(),
        requestRetries = RetryConfig.noRetries,
      )

    assertThat(domain.forkTransition.l2EthApiEndpoint).isEqualTo(expectedEthApi)
  }

  @Test
  fun `fork-transition without l2-eth-api-endpoint uses defaults`() {
    val configToml =
      """
      $baseConfigWithoutQbftAndPayloadToml

      $defaultsSectionToml

      $qbftSectionToml

      $payloadValidatorSectionToml

      [fork-transition]
      protocol-transition-polling-interval = "3s"
      """.trimIndent()

    val domain = parseConfig<MaruConfigDtoToml>(configToml).domainFriendly()

    val expectedEthApi =
      ApiEndpointConfig(
        endpoint = URI.create("http://localhost:8545").toURL(),
        requestRetries = RetryConfig.noRetries,
      )

    assertThat(domain.forkTransition.l2EthApiEndpoint).isEqualTo(expectedEthApi)
    assertThat(domain.forkTransition.protocolTransitionPollingInterval).isEqualTo(3.seconds)
  }
}<|MERGE_RESOLUTION|>--- conflicted
+++ resolved
@@ -44,12 +44,9 @@
     port = 3324
     bootnodes = ["enr:-Iu4QHk0YN5IRRnufqsWkbO6Tn0iGTx4H_hnyiIEdXDuhIe0KKrxmaECisyvO40mEmmqKLhz_tdIhx2yFBK8XFKhvxABgmlkgnY0gmlwhH8AAAGJc2VjcDI1NmsxoQOgBvD-dv0cX5szOeEsiAMtwxnP1q5CA5toYDrgUyOhV4N0Y3CCJBKDdWRwgiQT"]
     refresh-interval = "30 seconds"
-<<<<<<< HEAD
     search-timeout = "10 seconds"
     search-interval = "2 seconds"
-=======
     advertised-ip = "13.12.11.10"
->>>>>>> 688ba0bc
 
     [p2p.reputation]
     small-change = 1
@@ -152,12 +149,9 @@
               "enr:-Iu4QHk0YN5IRRnufqsWkbO6Tn0iGTx4H_hnyiIEdXDuhIe0KKrxmaECisyvO40mEmmqKLhz_tdIhx2yFBK8XFKhvxABgmlkgnY0gmlwhH8AAAGJc2VjcDI1NmsxoQOgBvD-dv0cX5szOeEsiAMtwxnP1q5CA5toYDrgUyOhV4N0Y3CCJBKDdWRwgiQT",
             ),
           refreshInterval = 30.seconds,
-<<<<<<< HEAD
           searchTimeout = 10.seconds,
           searchInterval = 2.seconds,
-=======
           advertisedIp = "13.12.11.10",
->>>>>>> 688ba0bc
         ),
       reputation =
         P2PConfig.Reputation(
