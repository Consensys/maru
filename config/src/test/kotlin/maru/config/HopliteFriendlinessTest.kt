/*
   Copyright 2025 Consensys Software Inc.

   Licensed under the Apache License, Version 2.0 (the "License");
   you may not use this file except in compliance with the License.
   You may obtain a copy of the License at

      http://www.apache.org/licenses/LICENSE-2.0

   Unless required by applicable law or agreed to in writing, software
   distributed under the License is distributed on an "AS IS" BASIS,
   WITHOUT WARRANTIES OR CONDITIONS OF ANY KIND, either express or implied.
   See the License for the specific language governing permissions and
   limitations under the License.
 */
package maru.config

import java.net.URI
import kotlin.io.path.Path
import kotlin.time.Duration.Companion.milliseconds
import kotlin.time.Duration.Companion.seconds
import org.assertj.core.api.Assertions.assertThat
import org.junit.jupiter.api.Test

class HopliteFriendlinessTest {
  private val emptyFollowersConfig =
    """
    [persistence]
    data-path="/some/path"
    private-key-path = "/private-key/path"

    [qbft-options]
<<<<<<< HEAD
    private-key = "0x1dd171cec7e2995408b5513004e8207fe88d6820aeff0d82463b3e41df251aae"
    communication-margin=100m
=======
>>>>>>> 369e5faf

    [p2p-config]
    port = 3322
    ip-address = "127.0.0.1"
    static-peers = []

    [payload-validator]
    engine-api-endpoint = { endpoint = "http://localhost:8555", jwt-secret-path = "/secret/path" }
    eth-api-endpoint = { endpoint = "http://localhost:8545" }
    """.trimIndent()
  private val rawConfig =
    """
    $emptyFollowersConfig

    [follower-engine-apis]
    follower1 = { endpoint = "http://localhost:1234", jwt-secret-path = "/secret/path" }
    follower2 = { endpoint = "http://localhost:4321" }
    """.trimIndent()

  @Test
  fun appConfigFileIsParseable() {
    val config =
      Utils.parseTomlConfig<MaruConfigDtoToml>(rawConfig)
    assertThat(config)
      .isEqualTo(
        MaruConfigDtoToml(
          persistence = Persistence(dataPath = Path("/some/path"), privateKeyPath = Path("/private-key/path")),
          qbftOptions =
            QbftOptions(
              100.milliseconds,
            ),
<<<<<<< HEAD
=======
          qbftOptions = QbftOptions(),
>>>>>>> 369e5faf
          p2pConfig = P2P(ipAddress = "127.0.0.1", port = "3322", staticPeers = emptyList()),
          payloadValidator =
            PayloadValidatorDto(
              ethApiEndpoint =
                ApiEndpointDto(
                  endpoint = URI.create("http://localhost:8545").toURL(),
                ),
              engineApiEndpoint =
                ApiEndpointDto(
                  endpoint = URI.create("http://localhost:8555").toURL(),
                  jwtSecretPath = "/secret/path",
                ),
            ),
          followerEngineApis =
            mapOf(
              "follower1" to
                ApiEndpointDto(
                  URI.create("http://localhost:1234").toURL(),
                  jwtSecretPath =
                    "/secret/path",
                ),
              "follower2" to ApiEndpointDto(URI.create("http://localhost:4321").toURL()),
            ),
        ),
      )
  }

  @Test
  fun supportsEmptyFollowers() {
    val config =
      Utils.parseTomlConfig<MaruConfigDtoToml>(emptyFollowersConfig)
    assertThat(config)
      .isEqualTo(
        MaruConfigDtoToml(
          persistence = Persistence(Path("/some/path"), privateKeyPath = Path("/private-key/path")),
          qbftOptions =
            QbftOptions(
              communicationMargin = 100.milliseconds,
            ),
<<<<<<< HEAD
=======
          qbftOptions = QbftOptions(),
>>>>>>> 369e5faf
          p2pConfig = P2P(ipAddress = "127.0.0.1", port = "3322", staticPeers = emptyList()),
          payloadValidator =
            PayloadValidatorDto(
              ethApiEndpoint =
                ApiEndpointDto(
                  endpoint = URI.create("http://localhost:8545").toURL(),
                ),
              engineApiEndpoint =
                ApiEndpointDto(
                  endpoint = URI.create("http://localhost:8555").toURL(),
                  jwtSecretPath = "/secret/path",
                ),
            ),
          followerEngineApis = null,
        ),
      )
  }

  @Test
  fun appConfigFileIsConvertableToDomain() {
    val config = Utils.parseTomlConfig<MaruConfigDtoToml>(rawConfig)
    assertThat(config.domainFriendly())
      .isEqualTo(
        MaruConfig(
          persistence = Persistence(Path("/some/path"), privateKeyPath = Path("/private-key/path")),
          p2pConfig = P2P(ipAddress = "127.0.0.1", port = "3322", staticPeers = emptyList()),
          validatorElNode =
            ValidatorElNode(
              engineApiEndpoint =
                ApiEndpointConfig(
                  URI.create("http://localhost:8555").toURL(),
                  jwtSecretPath = "/secret/path",
                ),
              ethApiEndpoint =
                ApiEndpointConfig(
                  endpoint = URI.create("http://localhost:8545").toURL(),
                ),
            ),
          qbftOptions =
            QbftOptions(
              communicationMargin = 100.milliseconds,
            ),
<<<<<<< HEAD
=======
          qbftOptions = QbftOptions(),
>>>>>>> 369e5faf
          followers =
            FollowersConfig(
              mapOf(
                "follower1" to ApiEndpointConfig(URI.create("http://localhost:1234").toURL(), "/secret/path"),
                "follower2" to ApiEndpointConfig(URI.create("http://localhost:4321").toURL()),
              ),
            ),
        ),
      )
  }

  @Test
  fun emptyFollowersAreConvertableToDomain() {
    val config =
      Utils.parseTomlConfig<MaruConfigDtoToml>(emptyFollowersConfig)
    assertThat(config.domainFriendly())
      .isEqualTo(
        MaruConfig(
          persistence = Persistence(Path("/some/path"), privateKeyPath = Path("/private-key/path")),
          qbftOptions =
            QbftOptions(
              communicationMargin = 100.milliseconds,
            ),
<<<<<<< HEAD
=======
          qbftOptions = QbftOptions(),
>>>>>>> 369e5faf
          p2pConfig = P2P(ipAddress = "127.0.0.1", port = "3322", staticPeers = emptyList()),
          validatorElNode =
            ValidatorElNode(
              engineApiEndpoint =
                ApiEndpointConfig(
                  URI.create("http://localhost:8555").toURL(),
                  jwtSecretPath = "/secret/path",
                ),
              ethApiEndpoint =
                ApiEndpointConfig(
                  endpoint = URI.create("http://localhost:8545").toURL(),
                ),
            ),
          followers =
            FollowersConfig(
              emptyMap(),
            ),
        ),
      )
  }

  private val qbftOptions =
    """
<<<<<<< HEAD
    private-key = "0x1dd171cec7e2995408b5513004e8207fe88d6820aeff0d82463b3e41df251aae"
    communication-margin=100m
=======
    min-block-build-time=200m
>>>>>>> 369e5faf
    data-path="/some/path"
    message-queue-limit = 1000
    round-expiry = 1000
    duplicateMessageLimit = 100
    future-message-max-distance = 10
    future-messages-limit = 1000
    """.trimIndent()

  @Test
  fun validatorDutiesAreParseable() {
    val config =
      Utils.parseTomlConfig<QbftOptions>(qbftOptions)
    assertThat(config)
      .isEqualTo(
        QbftOptions(
          minBlockBuildTime = 200.milliseconds,
          messageQueueLimit = 1000,
          roundExpiry = 1.seconds,
          duplicateMessageLimit = 100,
          futureMessageMaxDistance = 10L,
          futureMessagesLimit = 1000L,
        ),
      )
  }
}<|MERGE_RESOLUTION|>--- conflicted
+++ resolved
@@ -30,11 +30,6 @@
     private-key-path = "/private-key/path"
 
     [qbft-options]
-<<<<<<< HEAD
-    private-key = "0x1dd171cec7e2995408b5513004e8207fe88d6820aeff0d82463b3e41df251aae"
-    communication-margin=100m
-=======
->>>>>>> 369e5faf
 
     [p2p-config]
     port = 3322
@@ -63,13 +58,7 @@
         MaruConfigDtoToml(
           persistence = Persistence(dataPath = Path("/some/path"), privateKeyPath = Path("/private-key/path")),
           qbftOptions =
-            QbftOptions(
-              100.milliseconds,
-            ),
-<<<<<<< HEAD
-=======
-          qbftOptions = QbftOptions(),
->>>>>>> 369e5faf
+            QbftOptions(),
           p2pConfig = P2P(ipAddress = "127.0.0.1", port = "3322", staticPeers = emptyList()),
           payloadValidator =
             PayloadValidatorDto(
@@ -105,14 +94,7 @@
       .isEqualTo(
         MaruConfigDtoToml(
           persistence = Persistence(Path("/some/path"), privateKeyPath = Path("/private-key/path")),
-          qbftOptions =
-            QbftOptions(
-              communicationMargin = 100.milliseconds,
-            ),
-<<<<<<< HEAD
-=======
           qbftOptions = QbftOptions(),
->>>>>>> 369e5faf
           p2pConfig = P2P(ipAddress = "127.0.0.1", port = "3322", staticPeers = emptyList()),
           payloadValidator =
             PayloadValidatorDto(
@@ -151,14 +133,7 @@
                   endpoint = URI.create("http://localhost:8545").toURL(),
                 ),
             ),
-          qbftOptions =
-            QbftOptions(
-              communicationMargin = 100.milliseconds,
-            ),
-<<<<<<< HEAD
-=======
           qbftOptions = QbftOptions(),
->>>>>>> 369e5faf
           followers =
             FollowersConfig(
               mapOf(
@@ -179,13 +154,7 @@
         MaruConfig(
           persistence = Persistence(Path("/some/path"), privateKeyPath = Path("/private-key/path")),
           qbftOptions =
-            QbftOptions(
-              communicationMargin = 100.milliseconds,
-            ),
-<<<<<<< HEAD
-=======
-          qbftOptions = QbftOptions(),
->>>>>>> 369e5faf
+            QbftOptions(),
           p2pConfig = P2P(ipAddress = "127.0.0.1", port = "3322", staticPeers = emptyList()),
           validatorElNode =
             ValidatorElNode(
@@ -209,12 +178,7 @@
 
   private val qbftOptions =
     """
-<<<<<<< HEAD
-    private-key = "0x1dd171cec7e2995408b5513004e8207fe88d6820aeff0d82463b3e41df251aae"
-    communication-margin=100m
-=======
     min-block-build-time=200m
->>>>>>> 369e5faf
     data-path="/some/path"
     message-queue-limit = 1000
     round-expiry = 1000
