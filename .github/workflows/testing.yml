name: Testing CI

on:
  workflow_call:
    inputs:
      #      commit-tag:
      #        required: true
      #        type: string
      consensus-client-changed:
        required: true
        type: string
    secrets:
      DOCKERHUB_USERNAME:
        required: false
      DOCKERHUB_TOKEN:
        required: false

concurrency:
  group: consensus-client-testing-${{ github.workflow }}-${{ github.ref }}
  cancel-in-progress: ${{ github.ref != 'refs/heads/main' }}

jobs:
  run-tests:
    if: ${{ inputs.consensus-client-changed == 'true' }}
    env:
      COMMIT_TAG: ${{ inputs.commit_tag }}
      DOCKERHUB_USERNAME: ${{ secrets.DOCKERHUB_USERNAME }}
      DOCKERHUB_TOKEN: ${{ secrets.DOCKERHUB_TOKEN }}
    runs-on: [ gha-runner-scale-set-ubuntu-22.04-amd64-med ]
    name: Consensus client tests
    steps:
      - name: Checkout
        uses: actions/checkout@v4
      - uses: actions/setup-java@v4
        with:
          distribution: temurin
          java-version: 21
<<<<<<< HEAD
      #      - name: Setup Gradle
      #        uses: gradle/actions/setup-gradle@v4
=======
      - name: Setup Gradle
        uses: gradle/actions/setup-gradle@v4
>>>>>>> e348f24f
      - name: Build consensus and Unit tests
        run: |
          make build
      #      - name: Login to Docker Hub
      #        if: ${{ env.DOCKERHUB_USERNAME != '' && env.DOCKERHUB_TOKEN != '' }}
      #        uses: docker/login-action@v3
      #        with:
      #          username: ${{ secrets.DOCKERHUB_USERNAME }}
      #          password: ${{ secrets.DOCKERHUB_TOKEN }}
      #      - name: Run integration tests
      #        timeout-minutes: 15
      #        run: |
      #          ./gradlew app:integrationTestAllNeeded
      - name: Run Jacoco
        run: |
          ./gradlew jacocoAggregatedReport
      - name: Upload Jacoco test coverage report
        uses: actions/upload-artifact@v4
        with:
          name: jacocoRootReport-${{ env.COMMIT_TAG }}.xml
          if-no-files-found: error
          path: |
            ${{ github.workspace }}/build/reports/jacoco/jacocoAggregatedReport/jacocoAggregatedReport.xml
      - name: Upload coverage to Codecov
        uses: codecov/codecov-action@v5
        with:
          fail_ci_if_error: true
          files: ${{ github.workspace }}/build/reports/jacoco/jacocoAggregatedReport/jacocoAggregatedReport.xml
          flags: kotlin
          os: linux
          name: codecov
          verbose: true
          token: ${{ secrets.CODECOV_TOKEN }}<|MERGE_RESOLUTION|>--- conflicted
+++ resolved
@@ -35,13 +35,8 @@
         with:
           distribution: temurin
           java-version: 21
-<<<<<<< HEAD
-      #      - name: Setup Gradle
-      #        uses: gradle/actions/setup-gradle@v4
-=======
       - name: Setup Gradle
         uses: gradle/actions/setup-gradle@v4
->>>>>>> e348f24f
       - name: Build consensus and Unit tests
         run: |
           make build
