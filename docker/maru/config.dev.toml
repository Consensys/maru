allow-empty-blocks = true

[persistence]
data-path="/tmp/maru-db"
private-key-path="/tmp/maru-db/private-key"

[qbft]
fee-recipient = "0x0000000000000000000000000000000000000000"

[p2p]
port = 3322
ip-address = "0.0.0.0"
static-peers = []
reconnect-delay = "500 ms"

[p2p.discovery]
port = 3324
bootnodes = ["enr:-Iu4QHk0YN5IRRnufqsWkbO6Tn0iGTx4H_hnyiIEdXDuhIe0KKrxmaECisyvO40mEmmqKLhz_tdIhx2yFBK8XFKhvxABgmlkgnY0gmlwhH8AAAGJc2VjcDI1NmsxoQOgBvD-dv0cX5szOeEsiAMtwxnP1q5CA5toYDrgUyOhV4N0Y3CCJBKDdWRwgiQT"]
refresh-interval = "2 minutes"

[payload-validator]
engine-api-endpoint = { endpoint = "http://sequencer:8550" }
eth-api-endpoint = { endpoint = "http://sequencer:8545" }

[follower-engine-apis]
"follower-erigon" = { endpoint = "http://follower-erigon:8551", jwt-secret-path = "../docker/jwt" }
"follower-nethermind" = { endpoint = "http://follower-nethermind:8550", jwt-secret-path = "../docker/jwt" }
"follower-geth" = { endpoint = "http://follower-geth:8551", jwt-secret-path = "../docker/jwt" }

[observability]
port = 9090
jvm-metrics-enabled = true
prometheus-metrics-enabled = true

[api]
port = 8080

[syncing]
peer-chain-height-polling-interval = "5 seconds"
<<<<<<< HEAD
peer-chain-height-granularity = 10
el-sync-status-refresh-interval = "5 seconds"
desync-tolerance = 10
=======
el-sync-status-refresh-interval = "5 seconds"
use-unconditional-random-download-peer = false
sync-target-selection = "Highest"
# sync-target-selection = { _type = "MostFrequent", peer-chain-height-granularity = 10 }
>>>>>>> 7b055290
<|MERGE_RESOLUTION|>--- conflicted
+++ resolved
@@ -37,13 +37,8 @@
 
 [syncing]
 peer-chain-height-polling-interval = "5 seconds"
-<<<<<<< HEAD
-peer-chain-height-granularity = 10
-el-sync-status-refresh-interval = "5 seconds"
-desync-tolerance = 10
-=======
 el-sync-status-refresh-interval = "5 seconds"
 use-unconditional-random-download-peer = false
 sync-target-selection = "Highest"
 # sync-target-selection = { _type = "MostFrequent", peer-chain-height-granularity = 10 }
->>>>>>> 7b055290
+desync-tolerance = 10