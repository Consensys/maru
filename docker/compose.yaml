--- conflicted
+++ resolved
@@ -52,11 +52,7 @@
     depends_on:
       sequencer:
         condition: service_healthy
-<<<<<<< HEAD
     image: ethereum/client-go:release-1.15
-=======
-    image: ethereum/client-go:release-1.14
->>>>>>> 58afebb3
     restart: always
     healthcheck:
       test: [ "CMD-SHELL", "/scripts/healthcheck.sh" ]
@@ -181,11 +177,7 @@
     depends_on:
       sequencer:
         condition: service_healthy
-<<<<<<< HEAD
-    image: erigontech/erigon:main-b53b94d
-=======
     image: ethpandaops/erigon:main-7b671790
->>>>>>> 58afebb3
     entrypoint: [ "sh", "/scripts/node.sh", "1337", "/initialization/genesis-geth.json", "0x1C9C380",
                   "/home/erigon" ]
     environment:
