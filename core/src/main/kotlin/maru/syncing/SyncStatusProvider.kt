--- conflicted
+++ resolved
@@ -43,11 +43,9 @@
 
   fun onFullSyncComplete(handler: () -> Unit)
 
-<<<<<<< HEAD
-  fun getSyncTarget(): ULong?
-=======
   fun getBeaconSyncDistance(): ULong
 
+  fun getSyncTarget(): ULong?
+
   fun getCLSyncTarget(): ULong
->>>>>>> 4da2a145
 }