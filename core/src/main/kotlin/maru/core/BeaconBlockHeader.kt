/*
   Copyright 2025 Consensys Software Inc.

   Licensed under the Apache License, Version 2.0 (the "License");
   you may not use this file except in compliance with the License.
   You may obtain a copy of the License at

      http://www.apache.org/licenses/LICENSE-2.0

   Unless required by applicable law or agreed to in writing, software
   distributed under the License is distributed on an "AS IS" BASIS,
   WITHOUT WARRANTIES OR CONDITIONS OF ANY KIND, either express or implied.
   See the License for the specific language governing permissions and
   limitations under the License.
 */
package maru.core

import com.google.common.base.Suppliers
import java.util.function.Supplier

data class BeaconBlockHeader(
  val number: ULong,
  val round: ULong,
  val timestamp: ULong,
  val proposer: Validator,
  val parentRoot: ByteArray,
  val stateRoot: ByteArray,
  val bodyRoot: ByteArray,
<<<<<<< HEAD
  val hashFunction: HashFunction,
) {
  val hash: Supplier<ByteArray>

  init {
    hash = Suppliers.memoize { hashFunction.invoke(this) }
  }
=======
  private val headerHashFunction: HeaderHashFunction,
) {
  val hash by lazy { headerHashFunction(this) }
>>>>>>> c7289470

  override fun equals(other: Any?): Boolean {
    if (this === other) return true
    if (javaClass != other?.javaClass) return false

    other as BeaconBlockHeader

<<<<<<< HEAD
    if (number != other.number) return false
    if (round != other.round) return false
    if (timestamp != other.timestamp) return false
    if (proposer != other.proposer) return false
    if (!parentRoot.contentEquals(other.parentRoot)) return false
    if (!stateRoot.contentEquals(other.stateRoot)) return false
    if (!bodyRoot.contentEquals(other.bodyRoot)) return false
=======
    if (!hash.contentEquals(other.hash)) return false
>>>>>>> c7289470

    return true
  }

<<<<<<< HEAD
  override fun hashCode(): Int {
    var result = number.hashCode()
    result = 31 * result + round.hashCode()
    result = 31 * result + timestamp.hashCode()
    result = 31 * result + proposer.hashCode()
    result = 31 * result + parentRoot.contentHashCode()
    result = 31 * result + stateRoot.contentHashCode()
    result = 31 * result + bodyRoot.contentHashCode()
    return result
  }

  fun hash(): ByteArray = hash.get()
=======
  override fun hashCode(): Int = hash.contentHashCode()

  fun hash(): ByteArray = hash
>>>>>>> c7289470
}<|MERGE_RESOLUTION|>--- conflicted
+++ resolved
@@ -15,9 +15,6 @@
  */
 package maru.core
 
-import com.google.common.base.Suppliers
-import java.util.function.Supplier
-
 data class BeaconBlockHeader(
   val number: ULong,
   val round: ULong,
@@ -26,19 +23,9 @@
   val parentRoot: ByteArray,
   val stateRoot: ByteArray,
   val bodyRoot: ByteArray,
-<<<<<<< HEAD
-  val hashFunction: HashFunction,
-) {
-  val hash: Supplier<ByteArray>
-
-  init {
-    hash = Suppliers.memoize { hashFunction.invoke(this) }
-  }
-=======
   private val headerHashFunction: HeaderHashFunction,
 ) {
   val hash by lazy { headerHashFunction(this) }
->>>>>>> c7289470
 
   override fun equals(other: Any?): Boolean {
     if (this === other) return true
@@ -46,37 +33,12 @@
 
     other as BeaconBlockHeader
 
-<<<<<<< HEAD
-    if (number != other.number) return false
-    if (round != other.round) return false
-    if (timestamp != other.timestamp) return false
-    if (proposer != other.proposer) return false
-    if (!parentRoot.contentEquals(other.parentRoot)) return false
-    if (!stateRoot.contentEquals(other.stateRoot)) return false
-    if (!bodyRoot.contentEquals(other.bodyRoot)) return false
-=======
     if (!hash.contentEquals(other.hash)) return false
->>>>>>> c7289470
 
     return true
   }
 
-<<<<<<< HEAD
-  override fun hashCode(): Int {
-    var result = number.hashCode()
-    result = 31 * result + round.hashCode()
-    result = 31 * result + timestamp.hashCode()
-    result = 31 * result + proposer.hashCode()
-    result = 31 * result + parentRoot.contentHashCode()
-    result = 31 * result + stateRoot.contentHashCode()
-    result = 31 * result + bodyRoot.contentHashCode()
-    return result
-  }
-
-  fun hash(): ByteArray = hash.get()
-=======
   override fun hashCode(): Int = hash.contentHashCode()
 
   fun hash(): ByteArray = hash
->>>>>>> c7289470
 }