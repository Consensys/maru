/*
 * Copyright Consensys Software Inc.
 *
 * This file is dual-licensed under either the MIT license or Apache License 2.0.
 * See the LICENSE-MIT and LICENSE-APACHE files in the repository root for details.
 *
 * SPDX-License-Identifier: MIT OR Apache-2.0
 */
package maru.core.ext

import java.math.BigInteger
import kotlin.random.Random
import kotlin.random.nextUInt
import kotlin.random.nextULong
import maru.core.BeaconBlock
import maru.core.BeaconBlockBody
import maru.core.BeaconBlockHeader
import maru.core.BeaconState
import maru.core.ExecutionPayload
import maru.core.HashUtil
import maru.core.Seal
import maru.core.SealedBeaconBlock
import maru.core.Validator
import maru.executionlayer.manager.ExecutionPayloadStatus
import maru.executionlayer.manager.ForkChoiceUpdatedResult
import maru.executionlayer.manager.PayloadStatus
import maru.p2p.GossipMessageType
import maru.p2p.Message
import maru.p2p.Version
import maru.serialization.rlp.RLPSerializers
import maru.serialization.rlp.bodyRoot
import org.apache.tuweni.bytes.Bytes
import org.hyperledger.besu.crypto.SECP256K1
import org.hyperledger.besu.datatypes.Address
import org.hyperledger.besu.datatypes.TransactionType
import org.hyperledger.besu.datatypes.Wei
import org.hyperledger.besu.ethereum.core.Transaction

object DataGenerators {
  fun randomBeaconState(
    number: ULong,
    timestamp: ULong = Random.nextULong(),
  ): BeaconState {
    val validators = randomValidators()
    val beaconBlockHeader =
      BeaconBlockHeader(
        number = number,
        round = Random.nextUInt(),
        timestamp = timestamp,
        proposer = validators.random(),
        parentRoot = Random.nextBytes(32),
        stateRoot = Random.nextBytes(32),
        bodyRoot = Random.nextBytes(32),
        headerHashFunction = RLPSerializers.DefaultHeaderHashFunction,
      )
    return BeaconState(
      latestBeaconBlockHeader = beaconBlockHeader,
      validators = validators,
    )
  }

  fun randomBeaconBlock(number: ULong): BeaconBlock {
    val beaconBlockBody = randomBeaconBlockBody()
    val beaconBlockHeader =
      randomBeaconBlockHeader(number).copy(
        bodyRoot = HashUtil.bodyRoot(beaconBlockBody),
      )
    return BeaconBlock(
      beaconBlockHeader = beaconBlockHeader,
      beaconBlockBody = beaconBlockBody,
    )
  }

  fun randomSealedBeaconBlock(number: ULong): SealedBeaconBlock =
    SealedBeaconBlock(
      beaconBlock = randomBeaconBlock(number),
      commitSeals =
        (1..3)
          .map {
            Seal(Random.nextBytes(96))
          }.toSet(),
    )

  fun randomBeaconBlockBody(numSeals: Int = 3): BeaconBlockBody =
    BeaconBlockBody(
      prevCommitSeals = (1..numSeals).map { Seal(Random.nextBytes(96)) }.toSet(),
      executionPayload = randomExecutionPayload(),
    )

  fun randomBeaconBlockHeader(
    number: ULong,
    proposer: Validator = Validator(Random.nextBytes(20)),
  ): BeaconBlockHeader =
    BeaconBlockHeader(
      number = number,
      round = Random.nextUInt(),
      timestamp = Random.nextULong(),
      proposer = proposer,
      parentRoot = Random.nextBytes(32),
      stateRoot = Random.nextBytes(32),
      bodyRoot = Random.nextBytes(32),
      headerHashFunction = RLPSerializers.DefaultHeaderHashFunction,
    )

  fun randomExecutionPayload(numberOfTransactions: Int = 5): ExecutionPayload {
    val transactions =
      (1..numberOfTransactions).map {
        Transaction
          .builder()
          .type(TransactionType.FRONTIER)
          .chainId(BigInteger.valueOf(Random.nextLong(0, 10000L)))
          .nonce(Random.nextLong(0, 1000L))
          .gasPrice(Wei.of(Random.nextLong(0, 1000000L)))
          .gasLimit(Random.nextLong(0, 1000000L))
          .to(Address.wrap(Bytes.wrap(Random.nextBytes(20))))
          .value(Wei.of(Random.nextLong(0, 1000L)))
          .payload(Bytes.wrap(Bytes.wrap(Random.nextBytes(32))))
          .signAndBuild(
            SECP256K1().generateKeyPair(),
          ).encoded()
          .toArray()
      }
    return ExecutionPayload(
      parentHash = Random.nextBytes(32),
      feeRecipient = Random.nextBytes(20),
      stateRoot = Random.nextBytes(32),
      receiptsRoot = Random.nextBytes(32),
      logsBloom = Random.nextBytes(256),
      prevRandao = Random.nextBytes(32),
      blockNumber = Random.nextULong(),
      gasLimit = Random.nextULong(),
      gasUsed = Random.nextULong(),
      timestamp = Random.nextULong(),
      extraData = Random.nextBytes(32),
      baseFeePerGas = BigInteger.valueOf(Random.nextLong(0, Long.MAX_VALUE)),
      blockHash = Random.nextBytes(32),
      transactions = transactions,
    )
  }

  fun randomValidForkChoiceUpdatedResult(payloadId: ByteArray? = Random.nextBytes(8)): ForkChoiceUpdatedResult {
    val expectedPayloadStatus =
      PayloadStatus(
        ExecutionPayloadStatus.VALID,
        latestValidHash = Random.nextBytes(32),
        validationError = null,
      )
    return ForkChoiceUpdatedResult(expectedPayloadStatus, payloadId)
  }

  fun randomValidator(): Validator = Validator(Random.nextBytes(20))

  fun randomValidators(): Set<Validator> = List(3) { randomValidator() }.toSet()

  fun randomValidPayloadStatus(): PayloadStatus =
    PayloadStatus(ExecutionPayloadStatus.VALID, latestValidHash = Random.nextBytes(32), validationError = null)

<<<<<<< HEAD
  fun randomBlockMessage(): Message<SealedBeaconBlock, GossipMessageType> {
    val sealedBeaconBlock = randomSealedBeaconBlock(1u)
=======
  fun randomBlockMessage(blockNumber: ULong = 1uL): Message<SealedBeaconBlock, GossipMessageType> {
    val sealedBeaconBlock = randomSealedBeaconBlock(blockNumber)
>>>>>>> 58e02153
    return Message(GossipMessageType.BEACON_BLOCK, Version.V1, sealedBeaconBlock)
  }
}<|MERGE_RESOLUTION|>--- conflicted
+++ resolved
@@ -155,13 +155,8 @@
   fun randomValidPayloadStatus(): PayloadStatus =
     PayloadStatus(ExecutionPayloadStatus.VALID, latestValidHash = Random.nextBytes(32), validationError = null)
 
-<<<<<<< HEAD
-  fun randomBlockMessage(): Message<SealedBeaconBlock, GossipMessageType> {
-    val sealedBeaconBlock = randomSealedBeaconBlock(1u)
-=======
   fun randomBlockMessage(blockNumber: ULong = 1uL): Message<SealedBeaconBlock, GossipMessageType> {
     val sealedBeaconBlock = randomSealedBeaconBlock(blockNumber)
->>>>>>> 58e02153
     return Message(GossipMessageType.BEACON_BLOCK, Version.V1, sealedBeaconBlock)
   }
 }