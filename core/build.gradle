--- conflicted
+++ resolved
@@ -19,10 +19,4 @@
 }
 
 dependencies {
-<<<<<<< HEAD
-  api 'org.slf4j:slf4j-api'
-=======
-  implementation "org.hyperledger.besu.internal:rlp"
-  implementation "io.tmio:tuweni-bytes"
->>>>>>> 2359ebcd
 }