--- conflicted
+++ resolved
@@ -5,12 +5,8 @@
 
 include ':app'
 include ':core'
-<<<<<<< HEAD
-include ':e2e'
-include 'jvm-libs'
-include 'jvm-libs:extensions'
-=======
 include ':consensus'
 include ':executionlayer'
 include ':e2e'
->>>>>>> 10ab0bdc
+include 'jvm-libs'
+include 'jvm-libs:extensions'